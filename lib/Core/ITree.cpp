/*
 * ITree.cpp
 *
 *  Created on: Oct 15, 2015
 *      Author: felicia
 */

#include "ITree.h"
#include "TimingSolver.h"
#include "Dependency.h"

#include <klee/Expr.h>
#include <klee/Solver.h>
#include <klee/util/ExprPPrinter.h>
#include <vector>

using namespace klee;

// Interpolation is enabled by default
bool InterpolationOption::interpolation = true;

/**/

PathConditionMarker::PathConditionMarker(PathCondition *pathCondition)
    : mayBeInInterpolant(false), pathCondition(pathCondition) {}

PathConditionMarker::~PathConditionMarker() {}

void PathConditionMarker::mayIncludeInInterpolant() {
  mayBeInInterpolant = true;
}

void PathConditionMarker::includeInInterpolant(AllocationGraph *g) {
  if (mayBeInInterpolant) {
    pathCondition->includeInInterpolant(g);
  }
}

/**/

PathCondition::PathCondition(ref<Expr> &constraint, Dependency *dependency,
                             llvm::Value *condition, PathCondition *prev)
    : constraint(constraint), shadowConstraint(constraint), shadowed(false),
      dependency(dependency),
      condition(dependency ? dependency->getLatestValue(condition, constraint)
                           : 0),
      inInterpolant(false), tail(prev) {}

PathCondition::~PathCondition() {}

ref<Expr> PathCondition::car() const { return constraint; }

PathCondition *PathCondition::cdr() const { return tail; }

void PathCondition::includeInInterpolant(AllocationGraph *g) {
  // We mark all values to which this constraint depends
  dependency->markAllValues(g, condition);

  // We mark this constraint itself as in the interpolant
  inInterpolant = true;
}

bool PathCondition::carInInterpolant() const { return inInterpolant; }

ref<Expr>
PathCondition::packInterpolant(std::vector<const Array *> &replacements) {
  ref<Expr> res;
  for (PathCondition *it = this; it != 0; it = it->tail) {
    if (it->inInterpolant) {
      if (!it->shadowed) {
        it->shadowConstraint =
            ShadowArray::getShadowExpression(it->constraint, replacements);
        it->shadowed = true;
      }
      if (res.get()) {
        res = AndExpr::alloc(res, it->shadowConstraint);
      } else {
        res = it->shadowConstraint;
      }
    }
  }
  return res;
}

void PathCondition::dump() {
  this->print(llvm::errs());
  llvm::errs() << "\n";
}

void PathCondition::print(llvm::raw_ostream &stream) {
  stream << "[";
  for (PathCondition *it = this; it != 0; it = it->tail) {
    it->constraint->print(stream);
    stream << ": " << (it->inInterpolant ? "interpolant constraint"
                                         : "non-interpolant constraint");
    if (it->tail != 0)
      stream << ",";
  }
  stream << "]";
}

/**/

SubsumptionTableEntry::SubsumptionTableEntry(ITreeNode *node)
    : nodeId(node->getNodeId()) {
  std::vector<const Array *> replacements;

  interpolant = node->getInterpolant(replacements);

  singletonStore = node->getLatestInterpolantCoreExpressions(replacements);
  for (std::map<llvm::Value *, ref<Expr> >::iterator
           it = singletonStore.begin(),
           itEnd = singletonStore.end();
       it != itEnd; ++it) {
    singletonStoreKeys.push_back(it->first);
  }

  compositeStore = node->getCompositeInterpolantCoreExpressions(replacements);
  for (std::map<llvm::Value *, std::vector<ref<Expr> > >::iterator
           it = compositeStore.begin(),
           itEnd = compositeStore.end();
       it != itEnd; ++it) {
    compositeStoreKeys.push_back(it->first);
  }

  existentials = replacements;
}

SubsumptionTableEntry::~SubsumptionTableEntry() {}

bool
SubsumptionTableEntry::hasExistentials(std::vector<const Array *> &existentials,
                                       ref<Expr> expr) {
  for (int i = 0, numKids = expr->getNumKids(); i < numKids; ++i) {
    if (llvm::isa<ReadExpr>(expr)) {
      ReadExpr *readExpr = llvm::dyn_cast<ReadExpr>(expr.get());
      const Array *array = (readExpr->updates).root;
      for (std::vector<const Array *>::iterator it = existentials.begin(),
                                                itEnd = existentials.end();
           it != itEnd; ++it) {
        if ((*it) == array)
          return true;
      }
    } else if (hasExistentials(existentials, expr->getKid(i)))
      return true;
  }
  return false;
}

ref<Expr> SubsumptionTableEntry::simplifyArithmeticBody(ref<Expr> existsExpr) {
  assert(llvm::isa<ExistsExpr>(existsExpr));

  std::vector<ref<Expr> > interpolantPack;
  std::vector<ref<Expr> > equalityPack;

  ExistsExpr *expr = static_cast<ExistsExpr *>(existsExpr.get());

  std::vector<const Array *> boundVariables = expr->variables;
  // We assume that the body is always a conjunction of interpolant in terms of
  // shadow (existentially-quantified) variables and state equality constraints,
  // which may contain both normal and shadow variables.
  ref<Expr> body = expr->body;

  // We only simplify a conjunction of interpolant and equalities
  if (!llvm::isa<AndExpr>(body))
    return existsExpr;

  // If the post-simplified body was a constant, simply return the body;
  if (llvm::isa<ConstantExpr>(body))
    return body;

  // The equality constraint is only a single disjunctive clause
  // of a CNF formula. In this case we simplify nothing.
  if (llvm::isa<OrExpr>(body->getKid(1)))
    return existsExpr;

  // Here we process equality constraints of shadow and normal variables.
  // The following procedure returns simplified version of the expression
  // by reducing any equality expression into constant (TRUE/FALSE).
  // if body is A and (Eq 2 4), body can be simplified into false.
  // if body is A and (Eq 2 2), body can be simplified into A.
  //
  // Along the way, It also collects the remaining equalities in equalityPack.
  // The equality constraints (body->getKid(1)) is a CNF of the form
  // c1 /\ ... /\ cn. This procedure collects into equalityPack all ci for
  // 1<=i<=n which are atomic equalities, to be used in simplifying the
  // interpolant.
  // ref<Expr> equalityConstraint =
  ref<Expr> fullEqualityConstraint =
      simplifyEqualityExpr(equalityPack, body->getKid(1));

  // Try to simplify the interpolant. If the resulting simplification
  // was a constant (true), then the equality constraints would contain
  // equality with constants only and no equality with shadow (existential)
  // variables, hence it should be safe to simply return the equality
  // constraint.
  interpolantPack.clear();
  ref<Expr> simplifiedInterpolant =
      simplifyInterpolantExpr(interpolantPack, body->getKid(0));
  if (llvm::isa<ConstantExpr>(simplifiedInterpolant))
    return fullEqualityConstraint;

  ref<Expr> newInterpolant;

  for (std::vector<ref<Expr> >::iterator it = interpolantPack.begin(),
                                         itEnd = interpolantPack.end();
       it != itEnd; ++it) {

    ref<Expr> interpolantAtom = (*it); // For example C cmp D

    for (std::vector<ref<Expr> >::iterator itEq = equalityPack.begin(),
                                           itEqEnd = equalityPack.end();
         itEq != itEqEnd; ++itEq) {

      ref<Expr> equalityConstraint =
          *itEq; // For example, say this constraint is A == B
      if (equalityConstraint->isFalse()) {
        return ConstantExpr::alloc(0, Expr::Bool);
      } else if (equalityConstraint->isTrue()) {
        return ConstantExpr::alloc(1, Expr::Bool);
      }
      // Left-hand side of the equality formula (A in our example) that contains
      // the shadow expression (we assume that the existentially-quantified
      // shadow variable is always on the left side).
      ref<Expr> equalityConstraintLeft = equalityConstraint->getKid(0);

      // Right-hand side of the equality formula (B in our example) that does
      // not contain existentially-quantified shadow variables.
      ref<Expr> equalityConstraintRight = equalityConstraint->getKid(1);

      ref<Expr> newIntpLeft;
      ref<Expr> newIntpRight;

      // When the if condition holds, we perform substitution
      if (containShadowExpr(equalityConstraintLeft,
                            interpolantAtom->getKid(0))) {

        // Here we perform substitution, where given
        // an interpolant atom and an equality constraint,
        // we try to find a subexpression in the lhs of
        // the equality constraint that matches the lhs expression of the
        // interpolant atom.

        // Here we assume that the equality constraint is A == B and the
        // interpolant atom is C cmp D.

        // newIntpLeft == B
        newIntpLeft = equalityConstraintRight;

        // newIntpRight == D, originally, the rhs of the modified interpolant is
        // just assumed to be the rhs of the original interpolant atom.
        newIntpRight = interpolantAtom->getKid(1);

        ref<Expr> temp = equalityConstraintLeft; // temp == A

        // We try to find the position for substitution within subformula of A.
        // Loop while A == A1 op A2 and A != C.
        while (temp->getNumKids() == 2 &&
               temp.operator!=(interpolantAtom->getKid(0))) {
          // Check if A1 == C, if so, apply op A2 to newIntpRight, the rhs of
          // the modified interpolant, resulting in newIntpRight := newInptRight
          // op A2.
          // For example, as initially newIntpRight == D, the first time this is
          // executed results in newIntpRight := D op A2
          if (temp->getKid(0).operator==(interpolantAtom->getKid(0))) {
            newIntpRight =
                createBinaryOfSameKind(temp, newIntpRight, temp->getKid(1));
            break;
          }

          // Here A1 != C, we assume that A1 does not contain expression for
          // matching and we recursively try to find that expression in A2. So
          // here, newIntpRight := A1 op newIntpRight.
          newIntpRight =
              createBinaryOfSameKind(temp, temp->getKid(0), newIntpRight);

          // A := A2
          temp = temp->getKid(1);
        }

        interpolantAtom =
            createBinaryOfSameKind(interpolantAtom, newIntpLeft, newIntpRight);
      }
    }

    // We add the modified interpolant conjunct into a conjunction of
    // new interpolants.
    if (newInterpolant.get()) {
      newInterpolant = AndExpr::alloc(newInterpolant, interpolantAtom);
    } else {
      newInterpolant = interpolantAtom;
    }
  }

  ref<Expr> newBody;

  if (newInterpolant.get()) {
    if (!hasExistentials(expr->variables, newInterpolant))
      return newInterpolant;

    newBody = AndExpr::alloc(newInterpolant, fullEqualityConstraint);
  } else {
    newBody = AndExpr::alloc(simplifiedInterpolant, fullEqualityConstraint);
  }

  return existsExpr->rebuild(&newBody);
}

bool SubsumptionTableEntry::containShadowExpr(ref<Expr> expr,
                                              ref<Expr> shadowExpr) {
  if (expr.operator==(shadowExpr))
    return true;
  if (expr->getNumKids() < 2 && expr.operator!=(shadowExpr))
    return false;

  return containShadowExpr(expr->getKid(0), shadowExpr) ||
         containShadowExpr(expr->getKid(1), shadowExpr);
}

ref<Expr> SubsumptionTableEntry::createBinaryOfSameKind(ref<Expr> originalExpr,
                                                        ref<Expr> newLhs,
                                                        ref<Expr> newRhs) {
  std::vector<Expr::CreateArg> exprs;
  Expr::CreateArg arg1(newLhs);
  Expr::CreateArg arg2(newRhs);
  exprs.push_back(arg1);
  exprs.push_back(arg2);
  return Expr::createFromKind(originalExpr->getKind(), exprs);
}

ref<Expr> SubsumptionTableEntry::simplifyInterpolantExpr(
    std::vector<ref<Expr> > &interpolantPack, ref<Expr> expr) {
  if (expr->getNumKids() < 2)
    return expr;

  if (llvm::isa<EqExpr>(expr) && llvm::isa<ConstantExpr>(expr->getKid(0)) &&
      llvm::isa<ConstantExpr>(expr->getKid(1))) {
    return (expr->getKid(0).operator==(expr->getKid(1)))
               ? ConstantExpr::alloc(1, Expr::Bool)
               : ConstantExpr::alloc(0, Expr::Bool);
  } else if (llvm::isa<NeExpr>(expr) &&
             llvm::isa<ConstantExpr>(expr->getKid(0)) &&
             llvm::isa<ConstantExpr>(expr->getKid(1))) {
    return (expr->getKid(0).operator!=(expr->getKid(1)))
               ? ConstantExpr::alloc(1, Expr::Bool)
               : ConstantExpr::alloc(0, Expr::Bool);
  }

  ref<Expr> lhs = expr->getKid(0);
  ref<Expr> rhs = expr->getKid(1);

  if (!llvm::isa<AndExpr>(expr)) {

    // If the current expression has a form like (Eq false P), where P is some
    // comparison, we change it into the negation of P.
    if (llvm::isa<EqExpr>(expr) && expr->getKid(0)->getWidth() == Expr::Bool &&
        expr->getKid(0)->isFalse()) {
      if (llvm::isa<SltExpr>(rhs)) {
        expr = SgeExpr::create(rhs->getKid(0), rhs->getKid(1));
      } else if (llvm::isa<SgeExpr>(rhs)) {
        expr = SltExpr::create(rhs->getKid(0), rhs->getKid(1));
      } else if (llvm::isa<SleExpr>(rhs)) {
        expr = SgtExpr::create(rhs->getKid(0), rhs->getKid(1));
      } else if (llvm::isa<SgtExpr>(rhs)) {
        expr = SleExpr::create(rhs->getKid(0), rhs->getKid(1));
      }
    }

    // Collect unique interpolant expressions in one vector
    if (std::find(interpolantPack.begin(), interpolantPack.end(), expr) ==
        interpolantPack.end())
      interpolantPack.push_back(expr);

    return expr;
  }

  return AndExpr::alloc(simplifyInterpolantExpr(interpolantPack, lhs),
                        simplifyInterpolantExpr(interpolantPack, rhs));
}

ref<Expr> SubsumptionTableEntry::simplifyEqualityExpr(
    std::vector<ref<Expr> > &equalityPack, ref<Expr> expr) {
  if (expr->getNumKids() < 2)
    return expr;

  if (llvm::isa<EqExpr>(expr)) {
    if (llvm::isa<ConstantExpr>(expr->getKid(0)) &&
        llvm::isa<ConstantExpr>(expr->getKid(1))) {
      return (expr->getKid(0).operator==(expr->getKid(1)))
                 ? ConstantExpr::alloc(1, Expr::Bool)
                 : ConstantExpr::alloc(0, Expr::Bool);
    }

    // Collect unique equality and in-equality expressions in one vector
    if (std::find(equalityPack.begin(), equalityPack.end(), expr) ==
        equalityPack.end())
      equalityPack.push_back(expr);

    return expr;
  }

  if (llvm::isa<AndExpr>(expr)) {
    ref<Expr> lhs = simplifyEqualityExpr(equalityPack, expr->getKid(0));
    if (lhs->isFalse())
      return lhs;

    ref<Expr> rhs = simplifyEqualityExpr(equalityPack, expr->getKid(1));
    if (rhs->isFalse())
      return rhs;

    if (lhs->isTrue())
      return rhs;

    if (rhs->isTrue())
      return lhs;

    return AndExpr::alloc(lhs, rhs);
  } else if (llvm::isa<OrExpr>(expr)) {
    // We provide throw-away dummy equalityPack, as we do not use the atomic
    // equalities within disjunctive clause to simplify the interpolant.
    std::vector<ref<Expr> > dummy;
    ref<Expr> lhs = simplifyEqualityExpr(dummy, expr->getKid(0));
    if (lhs->isTrue())
      return lhs;

    ref<Expr> rhs = simplifyEqualityExpr(dummy, expr->getKid(1));
    if (rhs->isTrue())
      return rhs;

    if (lhs->isFalse())
      return rhs;

    if (rhs->isFalse())
      return lhs;

    return OrExpr::alloc(lhs, rhs);
  }

  assert(!"Invalid expression type.");
}

ref<Expr> SubsumptionTableEntry::simplifyExistsExpr(ref<Expr> existsExpr) {
  assert(llvm::isa<ExistsExpr>(existsExpr));

  ref<Expr> ret = simplifyArithmeticBody(existsExpr);
  if (llvm::isa<ExistsExpr>(ret))
    return ret;

  return ret;
}

bool SubsumptionTableEntry::subsumed(TimingSolver *solver,
                                     ExecutionState &state, double timeout) {
  // Check if we are at the right program point
  if (state.itreeNode == 0 || reinterpret_cast<uintptr_t>(state.pc->inst) !=
                                  state.itreeNode->getNodeId() ||
      state.itreeNode->getNodeId() != nodeId)
    return false;

  // Quick check for subsumption in case the interpolant is empty
  if (empty())
    return true;

  std::map<llvm::Value *, ref<Expr> > stateSingletonStore =
      state.itreeNode->getLatestCoreExpressions();
  std::map<llvm::Value *, std::vector<ref<Expr> > > stateCompositeStore =
      state.itreeNode->getCompositeCoreExpressions();

  ref<Expr> stateEqualityConstraints;
  for (std::vector<llvm::Value *>::iterator it = singletonStoreKeys.begin(),
                                            itEnd = singletonStoreKeys.end();
       it != itEnd; ++it) {
<<<<<<< HEAD
      const ref<Expr> lhs = singletonStore[*it];
      const ref<Expr> rhs = stateSingletonStore[*it];
      (*it)->dump();
      llvm::errs() << reinterpret_cast<uint64_t>(*it) << "\n";
      llvm::errs() << "LHS ";
      lhs->dump();
      llvm::errs() << "RHS ";
      rhs->dump();
      stateEqualityConstraints =
          (!stateEqualityConstraints.get()
               ? EqExpr::alloc(lhs, rhs)
               : AndExpr::alloc(EqExpr::alloc(lhs, rhs),
                                stateEqualityConstraints));
=======
    const ref<Expr> lhs = singletonStore[*it];
    const ref<Expr> rhs = stateSingletonStore[*it];
    stateEqualityConstraints =
        (it == itBegin ? EqExpr::alloc(lhs, rhs)
                       : AndExpr::alloc(EqExpr::alloc(lhs, rhs),
                                        stateEqualityConstraints));
>>>>>>> dc5b25b3
  }

  for (std::vector<llvm::Value *>::iterator it = compositeStoreKeys.begin(),
                                            itEnd = compositeStoreKeys.end();
       it != itEnd; ++it) {
    std::vector<ref<Expr> > lhsList = compositeStore[*it];
    std::vector<ref<Expr> > rhsList = stateCompositeStore[*it];

    ref<Expr> auxDisjuncts;
    bool auxDisjunctsEmpty = true;

    for (std::vector<ref<Expr> >::iterator lhsIter = lhsList.begin(),
                                           lhsIterEnd = lhsList.end();
         lhsIter != lhsIterEnd; ++lhsIter) {
      for (std::vector<ref<Expr> >::iterator rhsIter = rhsList.begin(),
                                             rhsIterEnd = rhsList.end();
           rhsIter != rhsIterEnd; ++rhsIter) {
        const ref<Expr> lhs = *lhsIter;
        const ref<Expr> rhs = *rhsIter;

        if (auxDisjunctsEmpty) {
          auxDisjuncts = EqExpr::alloc(lhs, rhs);
          auxDisjunctsEmpty = false;
        } else {
          auxDisjuncts = OrExpr::alloc(EqExpr::alloc(lhs, rhs), auxDisjuncts);
        }
      }
    }

    if (!auxDisjunctsEmpty) {
      stateEqualityConstraints =
          stateEqualityConstraints.get()
              ? AndExpr::alloc(auxDisjuncts, stateEqualityConstraints)
              : auxDisjuncts;
    }
  }

  // We create path condition needed constraints marking structure
  std::map<ref<Expr>, PathConditionMarker *> markerMap =
      state.itreeNode->makeMarkerMap();

  Solver::Validity result;
  ref<Expr> query;

  // Here we build the query, after which it is always a conjunction of
  // the interpolant and the state equality constraints.
  if (interpolant.get()) {
    query =
        stateEqualityConstraints.get()
            ? AndExpr::alloc(interpolant, stateEqualityConstraints)
            : AndExpr::alloc(interpolant, ConstantExpr::create(1, Expr::Bool));
  } else if (stateEqualityConstraints.get()) {
    query = AndExpr::alloc(ConstantExpr::create(1, Expr::Bool),
                           stateEqualityConstraints);
  } else {
    // Here both the interpolant constraints and state equality
    // constraints are empty, therefore everything gets subsumed
    return true;
  }

  if (!existentials.empty()) {
    ref<Expr> existsExpr = ExistsExpr::create(existentials, query);
    llvm::errs() << "Before simplification:\n";
    ExprPPrinter::printQuery(llvm::errs(), state.constraints, existsExpr);
    query = simplifyExistsExpr(existsExpr);
  }

  bool success = false;

  Z3Solver *z3solver = 0;

  // We call the solver only when the simplified query is
  // not a constant.
  if (!llvm::isa<ConstantExpr>(query)) {
    llvm::errs() << "Querying for subsumption check:\n";
    ExprPPrinter::printQuery(llvm::errs(), state.constraints, query);

    if (!existentials.empty() && llvm::isa<ExistsExpr>(query)) {
      // llvm::errs() << "Existentials not empty\n";

      // Instantiate a new Z3 solver to make sure we use Z3
      // without pre-solving optimizations. It would be nice
      // in the future to just run solver->evaluate so that
      // the optimizations can be used, but this requires
      // handling of quantified expressions by KLEE's pre-solving
      // procedure, which does not exist currently.
      z3solver = new Z3Solver();

      z3solver->setCoreSolverTimeout(timeout);

      success = z3solver->directComputeValidity(Query(state.constraints, query),
                                                result);
      z3solver->setCoreSolverTimeout(0);
    } else {
      // llvm::errs() << "No existential\n";

      // We call the solver in the standard way if the
      // formula is unquantified.
      solver->setTimeout(timeout);
      success = solver->evaluate(state, query, result);
      solver->setTimeout(0);
    }
  } else {
    if (query->isTrue())
      return true;
    return false;
  }

  if (success && result == Solver::True) {
    // llvm::errs() << "Solver decided validity\n";
    std::vector<ref<Expr> > unsatCore;
    if (z3solver) {
      unsatCore = z3solver->getUnsatCore();
      delete z3solver;
    } else {
      unsatCore = solver->getUnsatCore();
    }

    for (std::vector<ref<Expr> >::iterator it1 = unsatCore.begin();
         it1 != unsatCore.end(); it1++) {
      markerMap[*it1]->mayIncludeInInterpolant();
    }

  } else {
    if (result != Solver::False)
      llvm::errs() << "Solver could not decide (in-)validity\n";

    if (z3solver)
      delete z3solver;

    return false;
  }

  // State subsumed, we mark needed constraints on the
  // path condition.
  AllocationGraph *g = new AllocationGraph();
  for (std::map<ref<Expr>, PathConditionMarker *>::iterator
           it = markerMap.begin(),
           itEnd = markerMap.end();
       it != itEnd; it++) {
    it->second->includeInInterpolant(g);
  }
  ITreeNode::deleteMarkerMap(markerMap);

  // llvm::errs() << "AllocationGraph\n";
  // g->dump();

  // We mark memory allocations needed for the unsatisfiabilty core
  state.itreeNode->computeInterpolantAllocations(g);

  delete g; // Delete the AllocationGraph object
  return true;
}

void SubsumptionTableEntry::dump() const {
  this->print(llvm::errs());
  llvm::errs() << "\n";
}

void SubsumptionTableEntry::print(llvm::raw_ostream &stream) const {
  stream << "------------ Subsumption Table Entry ------------\n";
  stream << "Program point = " << nodeId << "\n";
  stream << "interpolant = ";
  if (interpolant.get())
    interpolant->print(stream);
  else
    stream << "(empty)";
  stream << "\n";

  if (!singletonStore.empty()) {
    stream << "singleton allocations = [";
    for (std::map<llvm::Value *, ref<Expr> >::const_iterator
             itBegin = singletonStore.begin(),
             itEnd = singletonStore.end(), it = itBegin;
         it != itEnd; ++it) {
      if (it != itBegin)
        stream << ",";
      stream << "(";
      it->first->print(stream);
      stream << ",";
      it->second->print(stream);
      stream << ")";
    }
    stream << "]\n";
  }

  if (!compositeStore.empty()) {
    stream << "composite allocations = [";
    for (std::map<llvm::Value *, std::vector<ref<Expr> > >::const_iterator
             it0Begin = compositeStore.begin(),
             it0End = compositeStore.end(), it0 = it0Begin;
         it0 != it0End; ++it0) {
      if (it0 != it0Begin)
        stream << ",";
      stream << "(";
      it0->first->print(stream);
      stream << ",[";
      for (std::vector<ref<Expr> >::const_iterator
               it1Begin = it0->second.begin(),
               it1End = it0->second.end(), it1 = it1Begin;
           it1 != it1End; ++it1) {
        if (it1 != it1Begin)
          stream << ",";
        (*it1)->print(stream);
      }
      stream << "])";
    }
    stream << "]\n";
  }

  if (!existentials.empty()) {
    stream << "existentials = [";
    for (std::vector<const Array *>::const_iterator
             itBegin = existentials.begin(),
             itEnd = existentials.end(), it = itBegin;
         it != itEnd; ++it) {
      if (it != itBegin)
        stream << ", ";
      stream << (*it)->name;
    }
    stream << "]\n";
  }
}

/**/

ITree::ITree(ExecutionState *_root) {
  currentINode = 0;
  if (!_root->itreeNode) {
    currentINode = new ITreeNode(0);
  }
  root = currentINode;
}

ITree::~ITree() {}

bool ITree::checkCurrentStateSubsumption(TimingSolver *solver,
                                         ExecutionState &state,
                                         double timeout) {
  assert(state.itreeNode == currentINode);

  for (std::vector<SubsumptionTableEntry>::iterator it =
           subsumptionTable.begin();
       it != subsumptionTable.end(); it++) {

    if (it->subsumed(solver, state, timeout)) {

      // We mark as subsumed such that the node will not be
      // stored into table (the table already contains a more
      // general entry).
      currentINode->isSubsumed = true;

      return true;
    }
  }
  return false;
}

std::vector<SubsumptionTableEntry> ITree::getStore() {
  return subsumptionTable;
}

void ITree::store(SubsumptionTableEntry subItem) {
  subsumptionTable.push_back(subItem);
}

void ITree::setCurrentINode(ITreeNode *node) { currentINode = node; }

void ITree::remove(ITreeNode *node) {
  assert(!node->left && !node->right);
  do {
    ITreeNode *p = node->parent;

    // As the node is about to be deleted, it must have been completely
    // traversed, hence the correct time to table the interpolant.
    if (!node->isSubsumed) {
      SubsumptionTableEntry entry(node);
      store(entry);
    }

    delete node;
    if (p) {
      if (node == p->left) {
        p->left = 0;
      } else {
        assert(node == p->right);
        p->right = 0;
      }
    }
    node = p;
  } while (node && !node->left && !node->right);
}

std::pair<ITreeNode *, ITreeNode *>
ITree::split(ITreeNode *parent, ExecutionState *left, ExecutionState *right) {
  parent->split(left, right);
  return std::pair<ITreeNode *, ITreeNode *>(parent->left, parent->right);
}

void ITree::markPathCondition(ExecutionState &state, TimingSolver *solver) {
  std::vector<ref<Expr> > unsatCore = solver->getUnsatCore();

  AllocationGraph *g = new AllocationGraph();

  llvm::BranchInst *binst =
      llvm::dyn_cast<llvm::BranchInst>(state.prevPC->inst);
  if (binst) {
    currentINode->dependency->markAllValues(g, binst->getCondition());
  }

  PathCondition *pc = currentINode->pathCondition;

  if (pc != 0) {
    for (std::vector<ref<Expr> >::reverse_iterator it = unsatCore.rbegin();
         it != unsatCore.rend(); it++) {
      while (pc != 0) {
        if (pc->car().compare(it->get()) == 0) {
          pc->includeInInterpolant(g);
          pc = pc->cdr();
          break;
        }
        pc = pc->cdr();
      }
      if (pc == 0)
        break;
    }
  }

  // llvm::errs() << "AllocationGraph\n";
  // g->dump();

  // Compute memory allocations needed by the unsatisfiability core
  currentINode->computeInterpolantAllocations(g);

  delete g; // Delete the AllocationGraph object
}

void ITree::executeAbstractBinaryDependency(llvm::Instruction *instr,
                                            ref<Expr> valueExpr,
                                            ref<Expr> tExpr, ref<Expr> fExpr) {
  currentINode->executeBinaryDependency(instr, valueExpr, tExpr, fExpr);
}

void ITree::executeAbstractMemoryDependency(llvm::Instruction *instr,
                                            ref<Expr> value,
                                            ref<Expr> address) {
  currentINode->executeAbstractMemoryDependency(instr, value, address);
}

void ITree::executeAbstractDependency(llvm::Instruction *instr,
                                      ref<Expr> value) {
  currentINode->executeAbstractDependency(instr, value);
}

void ITree::printNode(llvm::raw_ostream &stream, ITreeNode *n,
                      std::string edges) {
  if (n->left != 0) {
    stream << "\n";
    stream << edges << "+-- L:" << n->left->nodeId;
    if (this->currentINode == n->left) {
      stream << " (active)";
    }
    if (n->right != 0) {
      printNode(stream, n->left, edges + "|   ");
    } else {
      printNode(stream, n->left, edges + "    ");
    }
  }
  if (n->right != 0) {
    stream << "\n";
    stream << edges << "+-- R:" << n->right->nodeId;
    if (this->currentINode == n->right) {
      stream << " (active)";
    }
    printNode(stream, n->right, edges + "    ");
  }
}

void ITree::print(llvm::raw_ostream &stream) {
  stream << "------------------------- ITree Structure "
            "---------------------------\n";
  stream << this->root->nodeId;
  if (this->root == this->currentINode) {
    stream << " (active)";
  }
  this->printNode(stream, this->root, "");
  stream << "\n------------------------- Subsumption Table "
            "-------------------------\n";
  for (std::vector<SubsumptionTableEntry>::iterator
           it = subsumptionTable.begin(),
           itEnd = subsumptionTable.end();
       it != itEnd; ++it) {
    (*it).print(stream);
  }
}

void ITree::dump() { this->print(llvm::errs()); }

/**/

ITreeNode::ITreeNode(ITreeNode *_parent)
    : parent(_parent), left(0), right(0), nodeId(0), isSubsumed(false) {

  pathCondition = (_parent != 0) ? _parent->pathCondition : 0;

  // Inherit the abstract dependency or NULL
  dependency = new Dependency(_parent ? _parent->dependency : 0);
}

ITreeNode::~ITreeNode() {
  // Only delete the path condition if it's not
  // also the parent's path condition
  PathCondition *itEnd = parent ? parent->pathCondition : 0;

  PathCondition *it = pathCondition;
  while (it != itEnd) {
    PathCondition *tmp = it;
    it = it->cdr();
    delete tmp;
  }

  if (dependency)
    delete dependency;
}

uintptr_t ITreeNode::getNodeId() { return nodeId; }

ref<Expr>
ITreeNode::getInterpolant(std::vector<const Array *> &replacements) const {
  return this->pathCondition->packInterpolant(replacements);
}

void ITreeNode::setNodeLocation(uintptr_t programPoint) {
  if (!nodeId)
    nodeId = programPoint;
}

void ITreeNode::addConstraint(ref<Expr> &constraint, llvm::Value *condition) {
  pathCondition =
      new PathCondition(constraint, dependency, condition, pathCondition);
}

void ITreeNode::split(ExecutionState *leftData, ExecutionState *rightData) {
  assert(left == 0 && right == 0);
  leftData->itreeNode = left = new ITreeNode(this);
  rightData->itreeNode = right = new ITreeNode(this);
}

std::map<ref<Expr>, PathConditionMarker *> ITreeNode::makeMarkerMap() const {
  std::map<ref<Expr>, PathConditionMarker *> result;
  for (PathCondition *it = pathCondition; it != 0; it = it->cdr()) {
    result.insert(std::pair<ref<Expr>, PathConditionMarker *>(
        it->car(), new PathConditionMarker(it)));
  }
  return result;
}

void ITreeNode::deleteMarkerMap(
    std::map<ref<Expr>, PathConditionMarker *> &markerMap) {
  for (std::map<ref<Expr>, PathConditionMarker *>::iterator
           it = markerMap.begin(),
           itEnd = markerMap.end();
       it != itEnd; ++it) {
    delete it->second;
  }
  markerMap.clear();
}

void ITreeNode::executeBinaryDependency(llvm::Instruction *i,
                                        ref<Expr> valueExpr, ref<Expr> tExpr,
                                        ref<Expr> fExpr) {
  dependency->executeBinary(i, valueExpr, tExpr, fExpr);
}

void ITreeNode::executeAbstractMemoryDependency(llvm::Instruction *instr,
                                                ref<Expr> value,
                                                ref<Expr> address) {
  dependency->executeMemoryOperation(instr, value, address);
}

void ITreeNode::executeAbstractDependency(llvm::Instruction *instr,
                                          ref<Expr> value) {
  dependency->execute(instr, value);
}

void ITreeNode::bindCallArguments(llvm::Instruction *site,
                                  std::vector<ref<Expr> > &arguments) {
  dependency->bindCallArguments(site, arguments);
}

void ITreeNode::popAbstractDependencyFrame(llvm::CallInst *site,
                                           llvm::Instruction *inst,
                                           ref<Expr> returnValue) {
  // TODO: This is probably where we should simplify
  // the dependency graph by removing callee values.

  dependency->bindReturnValue(site, inst, returnValue);
}

std::map<llvm::Value *, ref<Expr> >
ITreeNode::getLatestCoreExpressions() const {
  std::map<llvm::Value *, ref<Expr> > ret;
  std::vector<const Array *> dummyReplacements;

  // Since a program point index is a first statement in a basic block,
  // the allocations to be stored in subsumption table should be obtained
  // from the parent node.
  if (parent)
    ret =
        parent->dependency->getLatestCoreExpressions(dummyReplacements, false);
  return ret;
}

std::map<llvm::Value *, std::vector<ref<Expr> > >
ITreeNode::getCompositeCoreExpressions() const {
  std::map<llvm::Value *, std::vector<ref<Expr> > > ret;
  std::vector<const Array *> dummyReplacements;

  // Since a program point index is a first statement in a basic block,
  // the allocations to be stored in subsumption table should be obtained
  // from the parent node.
  if (parent)
    ret = parent->dependency->getCompositeCoreExpressions(dummyReplacements,
                                                          false);
  return ret;
}

std::map<llvm::Value *, ref<Expr> >
ITreeNode::getLatestInterpolantCoreExpressions(
    std::vector<const Array *> &replacements) const {
  std::map<llvm::Value *, ref<Expr> > ret;

  // Since a program point index is a first statement in a basic block,
  // the allocations to be stored in subsumption table should be obtained
  // from the parent node.
  if (parent)
    ret = parent->dependency->getLatestCoreExpressions(replacements, true);
  return ret;
}

std::map<llvm::Value *, std::vector<ref<Expr> > >
ITreeNode::getCompositeInterpolantCoreExpressions(
    std::vector<const Array *> &replacements) const {
  std::map<llvm::Value *, std::vector<ref<Expr> > > ret;

  // Since a program point index is a first statement in a basic block,
  // the allocations to be stored in subsumption table should be obtained
  // from the parent node.
  if (parent)
    ret = parent->dependency->getCompositeCoreExpressions(replacements, true);
  return ret;
}

void ITreeNode::computeInterpolantAllocations(AllocationGraph *g) {
  dependency->computeInterpolantAllocations(g);
}

void ITreeNode::dump() const {
  llvm::errs() << "------------------------- ITree Node "
                  "--------------------------------\n";
  this->print(llvm::errs());
  llvm::errs() << "\n";
}

void ITreeNode::print(llvm::raw_ostream &stream) const {
  this->print(stream, 0);
}

void ITreeNode::print(llvm::raw_ostream &stream, const unsigned tabNum) const {
  std::string tabs = makeTabs(tabNum);
  std::string tabs_next = appendTab(tabs);

  stream << tabs << "ITreeNode\n";
  stream << tabs_next << "node Id = " << nodeId << "\n";
  stream << tabs_next << "pathCondition = ";
  if (pathCondition == 0) {
    stream << "NULL";
  } else {
    pathCondition->print(stream);
  }
  stream << "\n";
  stream << tabs_next << "Left:\n";
  if (!left) {
    stream << tabs_next << "NULL\n";
  } else {
    left->print(stream, tabNum + 1);
    stream << "\n";
  }
  stream << tabs_next << "Right:\n";
  if (!right) {
    stream << tabs_next << "NULL\n";
  } else {
    right->print(stream, tabNum + 1);
    stream << "\n";
  }
  if (dependency) {
    stream << tabs_next << "------- Abstract Dependencies ----------\n";
    dependency->print(stream, tabNum + 1);
  }
}<|MERGE_RESOLUTION|>--- conflicted
+++ resolved
@@ -470,7 +470,6 @@
   for (std::vector<llvm::Value *>::iterator it = singletonStoreKeys.begin(),
                                             itEnd = singletonStoreKeys.end();
        it != itEnd; ++it) {
-<<<<<<< HEAD
       const ref<Expr> lhs = singletonStore[*it];
       const ref<Expr> rhs = stateSingletonStore[*it];
       (*it)->dump();
@@ -484,14 +483,6 @@
                ? EqExpr::alloc(lhs, rhs)
                : AndExpr::alloc(EqExpr::alloc(lhs, rhs),
                                 stateEqualityConstraints));
-=======
-    const ref<Expr> lhs = singletonStore[*it];
-    const ref<Expr> rhs = stateSingletonStore[*it];
-    stateEqualityConstraints =
-        (it == itBegin ? EqExpr::alloc(lhs, rhs)
-                       : AndExpr::alloc(EqExpr::alloc(lhs, rhs),
-                                        stateEqualityConstraints));
->>>>>>> dc5b25b3
   }
 
   for (std::vector<llvm::Value *>::iterator it = compositeStoreKeys.begin(),
