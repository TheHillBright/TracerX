/*
 * ITree.cpp
 *
 *  Created on: Oct 15, 2015
 *      Author: felicia
 */

#include "ITree.h"
#include "TimingSolver.h"
#include "Dependency.h"

#include <klee/Expr.h>
#include <klee/Solver.h>
#include <klee/util/ExprPPrinter.h>
#include <vector>

using namespace klee;

// Interpolation is enabled by default
bool InterpolationOption::interpolation = true;
std::vector<ref<Expr> > interpolantPack;
std::vector<ref<Expr> > equalityPack;

/**/

PathConditionMarker::PathConditionMarker(PathCondition *pathCondition) :
  mayBeInInterpolant(false), pathCondition(pathCondition) {}

PathConditionMarker::~PathConditionMarker() {}

void PathConditionMarker::mayIncludeInInterpolant() {
  mayBeInInterpolant = true;
}

void PathConditionMarker::includeInInterpolant(AllocationGraph *g) {
  if (mayBeInInterpolant) {
    pathCondition->includeInInterpolant(g);
  }
}

/**/

PathCondition::PathCondition(ref<Expr> &constraint, Dependency *dependency,
                             llvm::Value *condition, PathCondition *prev)
    : constraint(constraint), shadowConstraint(constraint), shadowed(false),
      dependency(dependency),
      condition(dependency ? dependency->getLatestValue(condition, constraint)
                           : 0),
      inInterpolant(false), tail(prev) {}

PathCondition::~PathCondition() {}

ref<Expr> PathCondition::car() const {
  return constraint;
}

PathCondition *PathCondition::cdr() const {
  return tail;
}

void PathCondition::includeInInterpolant(AllocationGraph *g) {
  // We mark all values to which this constraint depends
  dependency->markAllValues(g, condition);

  // We mark this constraint itself as in the interpolant
  inInterpolant = true;
}

bool PathCondition::carInInterpolant() const {
  return inInterpolant;
}

ref<Expr>
PathCondition::packInterpolant(std::vector<const Array *> &replacements) {
  ref<Expr> res;
  for (PathCondition *it = this; it != 0; it = it->tail) {
      if (it->inInterpolant) {
	  if (!it->shadowed) {
            it->shadowConstraint =
                ShadowArray::getShadowExpression(it->constraint, replacements);
            it->shadowed = true;
          }
          if (res.get()) {
            res = AndExpr::alloc(res, it->shadowConstraint);
          } else {
            res = it->shadowConstraint;
          }
      }
  }
  return res;
}

void PathCondition::dump() {
  this->print(llvm::errs());
  llvm::errs() << "\n";
}

void PathCondition::print(llvm::raw_ostream& stream) {
  stream << "[";
  for (PathCondition *it = this; it != 0; it = it->tail) {
      it->constraint->print(stream);
      stream << ": " << (it->inInterpolant ? "interpolant constraint" : "non-interpolant constraint");
      if (it->tail != 0) stream << ",";
  }
  stream << "]";
}

/**/

SubsumptionTableEntry::SubsumptionTableEntry(ITreeNode *node)
    : nodeId(node->getNodeId()) {
  std::vector<const Array *> replacements;

  interpolant = node->getInterpolant(replacements);

  singletonStore = node->getLatestInterpolantCoreExpressions(replacements);
  for (std::map<llvm::Value *, ref<Expr> >::iterator
           it = singletonStore.begin(),
           itEnd = singletonStore.end();
       it != itEnd; ++it) {
    singletonStoreKeys.push_back(it->first);
  }

  compositeStore = node->getCompositeInterpolantCoreExpressions(replacements);
  for (std::map<llvm::Value *, std::vector<ref<Expr> > >::iterator
           it = compositeStore.begin(),
           itEnd = compositeStore.end();
       it != itEnd; ++it) {
    compositeStoreKeys.push_back(it->first);
  }

  existentials = replacements;
}

SubsumptionTableEntry::~SubsumptionTableEntry() {}

bool
SubsumptionTableEntry::hasExistentials(std::vector<const Array *> &existentials,
                                       ref<Expr> expr) {
  for (int i = 0, numKids = expr->getNumKids(); i < numKids; ++i) {
    if (llvm::isa<ReadExpr>(expr)) {
      ReadExpr *readExpr = llvm::dyn_cast<ReadExpr>(expr.get());
      const Array *array = (readExpr->updates).root;
      for (std::vector<const Array *>::iterator it = existentials.begin(),
                                                itEnd = existentials.end();
           it != itEnd; ++it) {
        if ((*it) == array)
          return true;
      }
    } else if (hasExistentials(existentials, expr->getKid(i)))
      return true;
  }
  return false;
}

ref<Expr> SubsumptionTableEntry::simplifyArithmeticBody(ref<Expr> existsExpr) {
<<<<<<< HEAD
  assert(llvm::isa<ExistsExpr>(existsExpr));

  std::vector<ref<Expr> > interpolantPack;
  std::vector<ref<Expr> > equalityPack;

=======
  assert(ExistsExpr::classof(existsExpr.get()));
  interpolantPack.clear(); // interpolantPack is a global variable, therefore we need to clear it before use
  equalityPack.clear(); // equalityPack is a global variable, therefore we need to clear it before use
>>>>>>> c3f6e85f
  ExistsExpr *expr = static_cast<ExistsExpr *>(existsExpr.get());

  std::vector<const Array *> boundVariables = expr->variables;
  // We assume that the body is always a conjunction of interpolant in terms of
  // shadow (existentially-quantified) variables and state equality constraints,
  // which may contain both normal and shadow variables.
  ref<Expr> body = expr->body;

  // We only simplify a conjunction of
  if (!llvm::isa<AndExpr>(body))
    return existsExpr;

<<<<<<< HEAD
  // If the post-simplified body was a constant, simply return the body;
  if (llvm::isa<ConstantExpr>(body))
    return body;

  // Here we process equality constraints of shadow and normal variables.
  // The following procedure returns simplified version of the expression
  // by reducing any equality expression into constant (TRUE/FALSE).
  // if body is A and (Eq 2 4), body can be simplified into false.
  // if body is A and (Eq 2 2), body can be simplified into A.
  // Along the way, It also collects the remaining equalities in equalityPack.
  ref<Expr> equalityConstraint =
      simplifyEqualityExpr(equalityPack, body->getKid(1));
  if (equalityConstraint->isFalse()) {
    return ConstantExpr::alloc(0, Expr::Bool);
  } else if (equalityConstraint->isTrue()) {
    return ConstantExpr::alloc(1, Expr::Bool);
  }
=======
  // It returns simplified version of the expression
  // by reducing any equality expression into constant (TRUE/FALSE).
  // if body is A and (Eq 2 4), body can be simplified into false.
  // if body is A and (Eq 2 2), body can be simplified into A.
  // Along the way, It also collects suitable expression in the interpolantPack and equalityPack.
  body = simplifyEqualityExpr(body);

  // If the post-simplified body was a constant, simply return the body;
  if (llvm::isa<ConstantExpr>(body)){
	  return body;
  }

  ref<Expr> interpolant = body->getKid(0);        // Formula that contains shadow expression (interpolant)
  ref<Expr> equalityConstraint = body->getKid(1); // Equality formula of shadow and normal variables
>>>>>>> c3f6e85f

  // FIXME: We only perform substution using a single equality and
  // one or many interpolants. We should instead use all equalities.
  if (equalityPack.size() > 1) {
    return existsExpr;
  }

  // Try to simplify the interpolant. If the resulting simplification
  // was a constant (true), then the equality constraints would contain
  // equality with constants only and no equality with shadow (existential)
  // variables, hence it should be safe to simply return the equality
  // constraint.
  ref<Expr> simplifiedInterpolant =
      simplifyInterpolantExpr(interpolantPack, body->getKid(0));
  if (llvm::isa<ConstantExpr>(simplifiedInterpolant))
    return equalityConstraint;

<<<<<<< HEAD
  // Left-hand side of the equality formula that contains the shadow expression
  // (we assume that shadow_y is always on the left side).
  ref<Expr> equalityConstraintLeft = equalityConstraint->getKid(0);

  // Right-hand side of the equality formula that contains non-shadow
  // expression.
  ref<Expr> equalityConstraintRight = equalityConstraint->getKid(1);

  ref<Expr> conjunction;

  // Do iteration for each atomic interpolant
  for (std::vector<ref<Expr> >::iterator it = interpolantPack.begin(),
                                         itEnd = interpolantPack.end();
       it != itEnd; ++it) {

    ref<Expr> interpolantAtom = *it;
    ref<Expr> newIntpLeft;
    ref<Expr> newIntpRight;

    if (equalityConstraintLeft.operator==(interpolantAtom->getKid(0))) {
      newIntpLeft = equalityConstraintRight;
      newIntpRight = interpolantAtom->getKid(1);
    } else if (equalityConstraintLeft.operator==(interpolantAtom->getKid(1))) {
      newIntpLeft = interpolantAtom->getKid(0);
      newIntpRight = equalityConstraintRight;
    } else if (equalityConstraintLeft->getKid(1).get() &&
               equalityConstraintLeft->getKid(1)
                   .operator==(interpolantAtom->getKid(0))) {
      newIntpLeft = equalityConstraintRight;
      std::vector<Expr::CreateArg> exprs;
      Expr::CreateArg arg1(interpolantAtom->getKid(1));
      Expr::CreateArg arg2(equalityConstraintLeft->getKid(0));
      exprs.push_back(arg1);
      exprs.push_back(arg2);
      newIntpRight =
          Expr::createFromKind(equalityConstraintLeft->getKind(), exprs);
    }

    if (newIntpLeft.get() && newIntpRight.get()) {
      std::vector<Expr::CreateArg> newBodyConstraintPack;
      Expr::CreateArg left(newIntpLeft);
      Expr::CreateArg right(newIntpRight);
      newBodyConstraintPack.push_back(left);
      newBodyConstraintPack.push_back(right);

      if (!conjunction.get())
        conjunction = Expr::createFromKind(interpolantAtom->getKind(),
                                           newBodyConstraintPack);
      else
        conjunction = AndExpr::create(
            conjunction, Expr::createFromKind(interpolantAtom->getKind(),
                                              newBodyConstraintPack));
    }
  }

  ref<Expr> newBody;

  if (conjunction.get()) {
    if (!hasExistentials(expr->variables, conjunction))
      return conjunction;

    newBody = AndExpr::alloc(conjunction, equalityConstraint);
  } else {
    newBody = AndExpr::alloc(simplifiedInterpolant, equalityConstraint);
  }
=======
  // We only handle single equality and one or many interpolants
  if (equalityPack.size() > 1)
     return existsExpr;
>>>>>>> c3f6e85f

  return existsExpr->rebuild(&newBody);
}

ref<Expr> SubsumptionTableEntry::simplifyInterpolantExpr(
    std::vector<ref<Expr> > &interpolantPack, ref<Expr> expr) {
  if (expr->getNumKids() < 2)
    return expr;

  if (llvm::isa<EqExpr>(expr) && llvm::isa<ConstantExpr>(expr->getKid(0)) &&
      llvm::isa<ConstantExpr>(expr->getKid(1))) {
    return (expr->getKid(0).operator==(expr->getKid(1)))
               ? ConstantExpr::alloc(1, Expr::Bool)
               : ConstantExpr::alloc(0, Expr::Bool);
  } else if (llvm::isa<NeExpr>(expr) &&
             llvm::isa<ConstantExpr>(expr->getKid(0)) &&
             llvm::isa<ConstantExpr>(expr->getKid(1))) {
    return (expr->getKid(0).operator!=(expr->getKid(1)))
               ? ConstantExpr::alloc(1, Expr::Bool)
               : ConstantExpr::alloc(0, Expr::Bool);
  }

  ref<Expr> lhs = expr->getKid(0);
  ref<Expr> rhs = expr->getKid(1);

  if (!llvm::isa<AndExpr>(expr)) {

    // If the current expression has a form like (Eq false P), where P is some
    // comparison, we change it into the negation of P.
    if (llvm::isa<EqExpr>(expr) && expr->getKid(0)->isFalse()) {
      if (llvm::isa<SltExpr>(rhs)) {
        expr = SgeExpr::create(rhs->getKid(0), rhs->getKid(1));
      } else if (llvm::isa<SgeExpr>(rhs)) {
        expr = SltExpr::create(rhs->getKid(0), rhs->getKid(1));
      } else if (llvm::isa<SleExpr>(rhs)) {
        expr = SgtExpr::create(rhs->getKid(0), rhs->getKid(1));
      } else if (llvm::isa<SgtExpr>(rhs)) {
        expr = SleExpr::create(rhs->getKid(0), rhs->getKid(1));
      }
    }

<<<<<<< HEAD
    // Collect unique interpolant expressions in one vector
    if (std::find(interpolantPack.begin(), interpolantPack.end(), expr) ==
        interpolantPack.end())
      interpolantPack.push_back(expr);

    return expr;
  }

  return AndExpr::alloc(simplifyInterpolantExpr(interpolantPack, lhs),
                        simplifyInterpolantExpr(interpolantPack, rhs));
}

ref<Expr> SubsumptionTableEntry::simplifyEqualityExpr(
    std::vector<ref<Expr> > &equalityPack, ref<Expr> expr) {
  if (expr->getNumKids() < 2)
    return expr;

  if (llvm::isa<EqExpr>(expr)) {
    if (llvm::isa<ConstantExpr>(expr->getKid(0)) &&
        llvm::isa<ConstantExpr>(expr->getKid(1))) {
      return (expr->getKid(0).operator==(expr->getKid(1)))
                 ? ConstantExpr::alloc(1, Expr::Bool)
                 : ConstantExpr::alloc(0, Expr::Bool);
    }

    // Collect unique equality and in-equality expressions in one vector
    if (std::find(equalityPack.begin(), equalityPack.end(), expr) ==
        equalityPack.end())
      equalityPack.push_back(expr);

    return expr;
  }

  assert(llvm::isa<AndExpr>(expr));

  ref<Expr> lhs = simplifyEqualityExpr(equalityPack, expr->getKid(0));
  if (lhs->isFalse())
    return lhs;

  ref<Expr> rhs = simplifyEqualityExpr(equalityPack, expr->getKid(1));
  if (lhs->isTrue())
    return rhs;

  return AndExpr::alloc(lhs, rhs);
=======
  ref<Expr> conjunction = NULL;

  // Do iteration for each interpolant
  for (std::vector<ref<Expr> >::iterator it = interpolantPack.begin(),
                                            itEnd = interpolantPack.end();
       it != itEnd; ++it) {

	  interpolant = *it;

	  ref<Expr> newIntpLeft = NULL;
	  ref<Expr> newIntpRight = NULL;

	  if(equalityConstraintLeft.operator ==(interpolant->getKid(0))){
		newIntpLeft = equalityConstraintRight;
		newIntpRight = interpolant->getKid(1);
	  }
	  else if(equalityConstraintLeft.operator ==(interpolant->getKid(1))){
		newIntpLeft = interpolant->getKid(0);
		newIntpRight = equalityConstraintRight;
	  }
	  else if (equalityConstraintLeft->getKid(1).operator ==(interpolant->getKid(0))) {
		newIntpLeft = equalityConstraintRight;
	  	std::vector<Expr::CreateArg > exprs;
	  	Expr::CreateArg arg1(interpolant->getKid(1));
	  	Expr::CreateArg arg2(equalityConstraintLeft->getKid(0));
	  	exprs.push_back(arg1);
	  	exprs.push_back(arg2);
	  	newIntpRight = Expr::createFromKind(equalityConstraintLeft->getKind(), exprs);
	  }

	  if(!newIntpLeft.isNull() && !newIntpRight.isNull()){
	    std::vector<Expr::CreateArg > newBodyConstraintPack;
	  	Expr::CreateArg left(newIntpLeft);
	  	Expr::CreateArg right(newIntpRight);
	  	newBodyConstraintPack.push_back(left);
	  	newBodyConstraintPack.push_back(right);

	  	if(conjunction.isNull())
	  	  conjunction = Expr::createFromKind(interpolant->getKind(), newBodyConstraintPack);
	  	else
	      conjunction = AndExpr::create(conjunction, Expr::createFromKind(interpolant->getKind(), newBodyConstraintPack));
	  }
  }

  if(!conjunction.isNull()){
    return conjunction;
  }

  return existsExpr;
}

ref<Expr> SubsumptionTableEntry::simplifyEqualityExpr(ref<Expr> expr){
  if (expr->getNumKids() < 2)
    return expr;

  if (llvm::isa<EqExpr>(expr) && llvm::isa<ConstantExpr>(expr->getKid(0)) && llvm::isa<ConstantExpr>(expr->getKid(1))){
    return (expr->getKid(0).operator == (expr->getKid(1))) ?  ConstantExpr::alloc(1, Expr::Bool) : ConstantExpr::alloc(0, Expr::Bool);
  }
  else if (llvm::isa<NeExpr>(expr) && llvm::isa<ConstantExpr>(expr->getKid(0)) && llvm::isa<ConstantExpr>(expr->getKid(1))){
    return (expr->getKid(0).operator != (expr->getKid(1))) ?  ConstantExpr::alloc(1, Expr::Bool) : ConstantExpr::alloc(0, Expr::Bool);
  }

  if (!llvm::isa<AndExpr>(expr)){

	// if current expression has a form like (Eq false P), where P is any comparison expression
	// then, we need to change it into (Negation of P)
	if (llvm::isa<EqExpr>(expr)
	      		&& expr->getKid(0).operator ==(ConstantExpr::alloc(0, Expr::Bool))) {

	  if (llvm::isa<SltExpr>(expr->getKid(1)))
	    expr = SgeExpr::create(expr->getKid(1)->getKid(0),expr->getKid(1)->getKid(1));
	  if (llvm::isa<SgeExpr>(expr->getKid(1)))
	    expr = SltExpr::create(expr->getKid(1)->getKid(0),expr->getKid(1)->getKid(1));
	  if (llvm::isa<SleExpr>(expr->getKid(1)))
	  	expr = SgtExpr::create(expr->getKid(1)->getKid(0),expr->getKid(1)->getKid(1));
	  if (llvm::isa<SgtExpr>(expr->getKid(1)))
	    expr = SleExpr::create(expr->getKid(1)->getKid(0),expr->getKid(1)->getKid(1));
	}

    if (llvm::isa<EqExpr>(expr) || llvm::isa<NeExpr>(expr)) {
      // collect unique equality and in-equality expressions in one vector
	  if(std::find(equalityPack.begin(), equalityPack.end(), expr) == equalityPack.end())
	    equalityPack.push_back(expr);
    }
    else {
      // collect unique interpolant expressions in one vector
      if(std::find(interpolantPack.begin(), interpolantPack.end(), expr) == interpolantPack.end())
        interpolantPack.push_back(expr);
    }
	return expr;
  }

  return AndExpr::create(simplifyEqualityExpr(expr->getKid(0)), simplifyEqualityExpr(expr->getKid(1)));
>>>>>>> c3f6e85f
}

ref<Expr> SubsumptionTableEntry::simplifyExistsExpr(ref<Expr> existsExpr) {
  assert(llvm::isa<ExistsExpr>(existsExpr));

  ref<Expr> ret = simplifyArithmeticBody(existsExpr);
  if (llvm::isa<ExistsExpr>(ret))
    return ret;

  return ret;
}

bool SubsumptionTableEntry::subsumed(TimingSolver *solver,
                                     ExecutionState& state,
                                     double timeout) {
  // Check if we are at the right program point
  if (state.itreeNode == 0 || reinterpret_cast<uintptr_t>(state.pc->inst) !=
                                  state.itreeNode->getNodeId() ||
      state.itreeNode->getNodeId() != nodeId)
    return false;

  // Quick check for subsumption in case the interpolant is empty
  if (empty()) return true;

  std::map<llvm::Value *, ref<Expr> > stateSingletonStore =
      state.itreeNode->getLatestCoreExpressions();
  std::map<llvm::Value *, std::vector<ref<Expr> > > stateCompositeStore =
      state.itreeNode->getCompositeCoreExpressions();

  ref<Expr> stateEqualityConstraints;
  for (std::vector<llvm::Value *>::iterator
           itBegin = singletonStoreKeys.begin(),
           itEnd = singletonStoreKeys.end(), it = itBegin;
       it != itEnd; ++it) {
      const ref<Expr> lhs = singletonStore[*it];
      const ref<Expr> rhs = stateSingletonStore[*it];
      stateEqualityConstraints =
          (it == itBegin ? EqExpr::alloc(lhs, rhs)
                         : AndExpr::alloc(EqExpr::alloc(lhs, rhs),
                                          stateEqualityConstraints));
  }

  for (std::vector<llvm::Value *>::iterator it = compositeStoreKeys.begin(),
                                            itEnd = compositeStoreKeys.end();
       it != itEnd; ++it) {
      std::vector<ref<Expr> > lhsList = compositeStore[*it];
      std::vector<ref<Expr> > rhsList = stateCompositeStore[*it];

      ref<Expr> auxDisjuncts;
      bool auxDisjunctsEmpty = true;

      for (std::vector<ref<Expr> >::iterator lhsIter = lhsList.begin(),
                                             lhsIterEnd = lhsList.end();
           lhsIter != lhsIterEnd; ++lhsIter) {
        for (std::vector<ref<Expr> >::iterator rhsIter = rhsList.begin(),
                                               rhsIterEnd = rhsList.end();
             rhsIter != rhsIterEnd; ++rhsIter) {
          const ref<Expr> lhs = *lhsIter;
          const ref<Expr> rhs = *rhsIter;

          if (auxDisjunctsEmpty) {
            auxDisjuncts = EqExpr::alloc(lhs, rhs);
            auxDisjunctsEmpty = false;
          } else {
            auxDisjuncts = OrExpr::alloc(EqExpr::alloc(lhs, rhs), auxDisjuncts);
          }
        }
      }

      if (!auxDisjunctsEmpty) {
	  stateEqualityConstraints =
	      stateEqualityConstraints.get() ?
		  AndExpr::alloc(auxDisjuncts, stateEqualityConstraints) :
		  auxDisjuncts;
      }
  }

  // We create path condition needed constraints marking structure
  std::map<ref<Expr>, PathConditionMarker *> markerMap =
      state.itreeNode->makeMarkerMap();

  Solver::Validity result;
  ref<Expr> query;

  // Here we build the query, after which it is always a conjunction of
  // the interpolant and the state equality constraints.
  if (interpolant.get()) {
    query = stateEqualityConstraints.get()
                ? AndExpr::alloc(interpolant, stateEqualityConstraints)
                : AndExpr::alloc(interpolant, ConstantExpr::create(1, Expr::Bool));
  } else if (stateEqualityConstraints.get()) {
    query = AndExpr::alloc(ConstantExpr::create(1, Expr::Bool), stateEqualityConstraints);
  } else {
    // Here both the interpolant constraints and state equality
    // constraints are empty, therefore everything gets subsumed
    return true;
  }


  if (!existentials.empty()) {
    // llvm::errs() << "Before simplification:\n";
    // ExprPPrinter::printQuery(llvm::errs(), state.constraints, query);

    query = simplifyExistsExpr(ExistsExpr::create(existentials, query));
  }

<<<<<<< HEAD
=======
   llvm::errs() << "Querying for subsumption check:\n";
   ExprPPrinter::printQuery(llvm::errs(), state.constraints, query);

>>>>>>> c3f6e85f
  bool success = false;

  Z3Solver *z3solver = 0;

<<<<<<< HEAD
  // We call the solver only when the simplified query is
  // not a constant.
  if (!llvm::isa<ConstantExpr>(query)) {
    // llvm::errs() << "Querying for subsumption check:\n";
    // ExprPPrinter::printQuery(llvm::errs(), state.constraints, query);

    if (!existentials.empty() && llvm::isa<ExistsExpr>(query)) {
      // llvm::errs() << "Existentials not empty\n";

=======
  if (!existentials.empty()) {
	  llvm::errs() << "existentials not empty())\n";
>>>>>>> c3f6e85f
      // Instantiate a new Z3 solver to make sure we use Z3
      // without pre-solving optimizations. It would be nice
      // in the future to just run solver->evaluate so that
      // the optimizations can be used, but this requires
      // handling of quantified expressions by KLEE's pre-solving
      // procedure, which does not exist currently.
      z3solver = new Z3Solver();

      z3solver->setCoreSolverTimeout(timeout);

      success = z3solver->directComputeValidity(Query(state.constraints, query),
                                                result);
      z3solver->setCoreSolverTimeout(0);
<<<<<<< HEAD
    } else {
      // llvm::errs() << "No existential\n";
=======
  } else {
	  llvm::errs() << "no existential\n";
>>>>>>> c3f6e85f

      // We call the solver in the standard way if the
      // formula is unquantified.
      solver->setTimeout(timeout);
      success = solver->evaluate(state, query, result);
      solver->setTimeout(0);
<<<<<<< HEAD
    }
  } else {
    if (query->isTrue())
      return true;
    return false;
  }

  if (success && result == Solver::True) {
    // llvm::errs() << "Solver decided validity\n";
=======
      llvm::errs() << "formula is unquantified.\n";

  }

  if (success && result == Solver::True) {
	   llvm::errs() << "Querying for subsumption check:\n";
	   ExprPPrinter::printQuery(llvm::errs(), state.constraints, query);
       llvm::errs() << "Solver decided validity\n";
>>>>>>> c3f6e85f
      std::vector<ref<Expr> > unsatCore;
      if (z3solver) {
        unsatCore = z3solver->getUnsatCore();
        delete z3solver;
      } else {
        unsatCore = solver->getUnsatCore();
      }

      for (std::vector<ref<Expr> >::iterator it1 = unsatCore.begin();
           it1 != unsatCore.end(); it1++) {
        markerMap[*it1]->mayIncludeInInterpolant();
      }

  } else {
<<<<<<< HEAD
    // if (result != Solver::False)
    // llvm::errs() << "Solver could not decide (in-)validity\n";

    if (z3solver)
      delete z3solver;

    return false;
=======
	   llvm::errs() << "Querying for subsumption check:\n";
	   ExprPPrinter::printQuery(llvm::errs(), state.constraints, query);
	   if (result != Solver::False)
	     llvm::errs() << "Solver cannot decided (in-)validity\n";

      if (z3solver)
        delete z3solver;
      return false;
>>>>>>> c3f6e85f
  }

  // State subsumed, we mark needed constraints on the
  // path condition.
  AllocationGraph *g = new AllocationGraph();
  for (std::map<ref<Expr>, PathConditionMarker *>::iterator
           it = markerMap.begin(),
           itEnd = markerMap.end();
       it != itEnd; it++) {
    it->second->includeInInterpolant(g);
  }
  ITreeNode::deleteMarkerMap(markerMap);

  // llvm::errs() << "AllocationGraph\n";
  // g->dump();

  // We mark memory allocations needed for the unsatisfiabilty core
  state.itreeNode->computeInterpolantAllocations(g);

  delete g; // Delete the AllocationGraph object
  return true;
}

void SubsumptionTableEntry::dump() const {
  this->print(llvm::errs());
  llvm::errs() << "\n";
}

void SubsumptionTableEntry::print(llvm::raw_ostream &stream) const {
  stream << "------------ Subsumption Table Entry ------------\n";
  stream << "Program point = " << nodeId << "\n";
  stream << "interpolant = ";
  if (interpolant.get())
    interpolant->print(stream);
  else
    stream << "(empty)";
  stream << "\n";

  if (!singletonStore.empty()) {
    stream << "singleton allocations = [";
    for (std::map<llvm::Value *, ref<Expr> >::const_iterator
             itBegin = singletonStore.begin(),
             itEnd = singletonStore.end(), it = itBegin;
         it != itEnd; ++it) {
      if (it != itBegin)
        stream << ",";
      stream << "(";
      it->first->print(stream);
      stream << ",";
      it->second->print(stream);
      stream << ")";
    }
    stream << "]\n";
  }

  if (!compositeStore.empty()) {
    stream << "composite allocations = [";
    for (std::map<llvm::Value *, std::vector<ref<Expr> > >::const_iterator
             it0Begin = compositeStore.begin(),
             it0End = compositeStore.end(), it0 = it0Begin;
         it0 != it0End; ++it0) {
      if (it0 != it0Begin)
        stream << ",";
      stream << "(";
      it0->first->print(stream);
      stream << ",[";
      for (std::vector<ref<Expr> >::const_iterator
               it1Begin = it0->second.begin(),
               it1End = it0->second.end(), it1 = it1Begin;
           it1 != it1End; ++it1) {
        if (it1 != it1Begin)
          stream << ",";
        (*it1)->print(stream);
      }
      stream << "])";
    }
    stream << "]\n";
  }

  if (!existentials.empty()) {
    stream << "existentials = [";
    for (std::vector<const Array *>::const_iterator
             itBegin = existentials.begin(),
             itEnd = existentials.end(), it = itBegin;
         it != itEnd; ++it) {
      if (it != itBegin)
        stream << ", ";
      stream << (*it)->name;
    }
    stream << "]\n";
  }
}

/**/

ITree::ITree(ExecutionState *_root) {
  currentINode = 0;
  if (!_root->itreeNode) {
    currentINode = new ITreeNode(0);
  }
  root = currentINode;
}

ITree::~ITree() {}

bool ITree::checkCurrentStateSubsumption(TimingSolver *solver,
                                         ExecutionState& state,
                                         double timeout) {
  assert(state.itreeNode == currentINode);

  for (std::vector<SubsumptionTableEntry>::iterator it = subsumptionTable.begin();
      it != subsumptionTable.end(); it++) {

      if (it->subsumed(solver, state, timeout)) {

        // We mark as subsumed such that the node will not be
        // stored into table (the table already contains a more
        // general entry).
        currentINode->isSubsumed = true;

        return true;
      }
  }
  return false;
}

std::vector<SubsumptionTableEntry> ITree::getStore() {
  return subsumptionTable;
}

void ITree::store(SubsumptionTableEntry subItem) {
  subsumptionTable.push_back(subItem);
}

void ITree::setCurrentINode(ITreeNode *node) {
  currentINode = node;
}

void ITree::remove(ITreeNode *node) {
  assert(!node->left && !node->right);
  do {
    ITreeNode *p = node->parent;

    // As the node is about to be deleted, it must have been completely
    // traversed, hence the correct time to table the interpolant.
    if (!node->isSubsumed) {
      SubsumptionTableEntry entry(node);
      store(entry);
    }

    delete node;
    if (p) {
      if (node == p->left) {
        p->left = 0;
      } else {
        assert(node == p->right);
        p->right = 0;
      }
    }
    node = p;
  } while (node && !node->left && !node->right);
}

std::pair<ITreeNode *, ITreeNode *> ITree::split(ITreeNode *parent, ExecutionState *left, ExecutionState *right) {
  parent->split(left, right);
  return std::pair<ITreeNode *, ITreeNode *> (parent->left, parent->right);
}

void ITree::markPathCondition(ExecutionState &state, TimingSolver *solver) {
  std::vector<ref<Expr> > unsatCore = solver->getUnsatCore();

  AllocationGraph *g = new AllocationGraph();

  llvm::BranchInst *binst =
      llvm::dyn_cast<llvm::BranchInst>(state.prevPC->inst);
  if (binst) {
    currentINode->dependency->markAllValues(g, binst->getCondition());
  }

  PathCondition *pc = currentINode->pathCondition;

  if (pc != 0) {
    for (std::vector<ref<Expr> >::reverse_iterator it = unsatCore.rbegin();
         it != unsatCore.rend(); it++) {
      while (pc != 0) {
        if (pc->car().compare(it->get()) == 0) {
          pc->includeInInterpolant(g);
          pc = pc->cdr();
          break;
        }
        pc = pc->cdr();
      }
      if (pc == 0)
        break;
      }
  }

  // llvm::errs() << "AllocationGraph\n";
  // g->dump();

  // Compute memory allocations needed by the unsatisfiability core
  currentINode->computeInterpolantAllocations(g);

  delete g; // Delete the AllocationGraph object
}

void ITree::executeAbstractBinaryDependency(llvm::Instruction *instr,
                                            ref<Expr> valueExpr,
                                            ref<Expr> tExpr, ref<Expr> fExpr) {
  currentINode->executeBinaryDependency(instr, valueExpr, tExpr, fExpr);
}

void ITree::executeAbstractMemoryDependency(llvm::Instruction *instr,
                                            ref<Expr> value,
                                            ref<Expr> address) {
  currentINode->executeAbstractMemoryDependency(instr, value, address);
}

void ITree::executeAbstractDependency(llvm::Instruction *instr,
                                      ref<Expr> value) {
  currentINode->executeAbstractDependency(instr, value);
}

void ITree::printNode(llvm::raw_ostream& stream, ITreeNode *n, std::string edges) {
  if (n->left != 0) {
    stream << "\n";
      stream << edges << "+-- L:" << n->left->nodeId;
      if (this->currentINode == n->left) {
	  stream << " (active)";
      }
      if (n->right != 0) {
	  printNode(stream, n->left, edges + "|   ");
      } else {
	  printNode(stream, n->left, edges + "    ");
      }
  }
  if (n->right != 0) {
    stream << "\n";
      stream << edges << "+-- R:" << n->right->nodeId;
      if (this->currentINode == n->right) {
	  stream << " (active)";
      }
      printNode(stream, n->right, edges + "    ");
  }
}

void ITree::print(llvm::raw_ostream& stream) {
  stream << "------------------------- ITree Structure "
            "---------------------------\n";
  stream << this->root->nodeId;
  if (this->root == this->currentINode) {
      stream << " (active)";
  }
  this->printNode(stream, this->root, "");
  stream << "\n------------------------- Subsumption Table "
            "-------------------------\n";
  for (std::vector<SubsumptionTableEntry>::iterator
           it = subsumptionTable.begin(),
           itEnd = subsumptionTable.end();
       it != itEnd; ++it) {
    (*it).print(stream);
  }
}

void ITree::dump() {
  this->print(llvm::errs());
}

/**/

ITreeNode::ITreeNode(ITreeNode *_parent)
    : parent(_parent), left(0), right(0), nodeId(0), isSubsumed(false) {

  pathCondition = (_parent != 0) ? _parent->pathCondition : 0;

  // Inherit the abstract dependency or NULL
  dependency = new Dependency(_parent ? _parent->dependency : 0);
}

ITreeNode::~ITreeNode() {
  // Only delete the path condition if it's not
  // also the parent's path condition
  PathCondition *itEnd = parent ? parent->pathCondition : 0;

  PathCondition *it = pathCondition;
  while (it != itEnd) {
    PathCondition *tmp = it;
    it = it->cdr();
    delete tmp;
  }

  if (dependency)
    delete dependency;
}

uintptr_t ITreeNode::getNodeId() { return nodeId; }

ref<Expr>
ITreeNode::getInterpolant(std::vector<const Array *> &replacements) const {
  return this->pathCondition->packInterpolant(replacements);
}

void ITreeNode::setNodeLocation(uintptr_t programPoint) {
  if (!nodeId)
    nodeId = programPoint;
}

void ITreeNode::addConstraint(ref<Expr> &constraint, llvm::Value *condition) {
  pathCondition =
      new PathCondition(constraint, dependency, condition, pathCondition);
}

void ITreeNode::split(ExecutionState *leftData, ExecutionState *rightData) {
  assert (left == 0 && right == 0);
  leftData->itreeNode = left = new ITreeNode(this);
  rightData->itreeNode = right = new ITreeNode(this);
}

std::map< ref<Expr>, PathConditionMarker *> ITreeNode::makeMarkerMap() const {
  std::map< ref<Expr>, PathConditionMarker *> result;
  for (PathCondition *it = pathCondition; it != 0; it = it->cdr()) {
      result.insert( std::pair< ref<Expr>, PathConditionMarker *>
	(it->car(), new PathConditionMarker(it)) );
  }
  return result;
}

void ITreeNode::deleteMarkerMap(std::map<ref<Expr>, PathConditionMarker *>& markerMap) {
  for (std::map<ref<Expr>, PathConditionMarker *>::iterator it = markerMap.begin(),
      itEnd = markerMap.end(); it != itEnd; ++it) {
      delete it->second;
  }
  markerMap.clear();
}

void ITreeNode::executeBinaryDependency(llvm::Instruction *i,
                                        ref<Expr> valueExpr, ref<Expr> tExpr,
                                        ref<Expr> fExpr) {
  dependency->executeBinary(i, valueExpr, tExpr, fExpr);
}

void ITreeNode::executeAbstractMemoryDependency(llvm::Instruction *instr,
                                                ref<Expr> value,
                                                ref<Expr> address) {
  dependency->executeMemoryOperation(instr, value, address);
}

void ITreeNode::executeAbstractDependency(llvm::Instruction *instr,
                                          ref<Expr> value) {
  dependency->execute(instr, value);
}

void ITreeNode::bindCallArguments(llvm::Instruction *site,
                                  std::vector<ref<Expr> > &arguments) {
  dependency->bindCallArguments(site, arguments);
}

void ITreeNode::popAbstractDependencyFrame(llvm::CallInst *site,
                                           llvm::Instruction *inst,
                                           ref<Expr> returnValue) {
  // TODO: This is probably where we should simplify
  // the dependency graph by removing callee values.

  dependency->bindReturnValue(site, inst, returnValue);
}

std::map<llvm::Value *, ref<Expr> >
ITreeNode::getLatestCoreExpressions() const {
  std::map<llvm::Value *, ref<Expr> > ret;
  std::vector<const Array *> dummyReplacements;

  // Since a program point index is a first statement in a basic block,
  // the allocations to be stored in subsumption table should be obtained
  // from the parent node.
  if (parent)
    ret =
        parent->dependency->getLatestCoreExpressions(dummyReplacements, false);
  return ret;
}

std::map<llvm::Value *, std::vector<ref<Expr> > >
ITreeNode::getCompositeCoreExpressions() const {
  std::map<llvm::Value *, std::vector<ref<Expr> > > ret;
  std::vector<const Array *> dummyReplacements;

  // Since a program point index is a first statement in a basic block,
  // the allocations to be stored in subsumption table should be obtained
  // from the parent node.
  if (parent)
    ret = parent->dependency->getCompositeCoreExpressions(dummyReplacements,
                                                          false);
  return ret;
}

std::map<llvm::Value *, ref<Expr> >
ITreeNode::getLatestInterpolantCoreExpressions(
    std::vector<const Array *> &replacements) const {
  std::map<llvm::Value *, ref<Expr> > ret;

  // Since a program point index is a first statement in a basic block,
  // the allocations to be stored in subsumption table should be obtained
  // from the parent node.
  if (parent)
    ret = parent->dependency->getLatestCoreExpressions(replacements, true);
  return ret;
}

std::map<llvm::Value *, std::vector<ref<Expr> > >
ITreeNode::getCompositeInterpolantCoreExpressions(
    std::vector<const Array *> &replacements) const {
  std::map<llvm::Value *, std::vector<ref<Expr> > > ret;

  // Since a program point index is a first statement in a basic block,
  // the allocations to be stored in subsumption table should be obtained
  // from the parent node.
  if (parent)
    ret = parent->dependency->getCompositeCoreExpressions(replacements, true);
  return ret;
}

void ITreeNode::computeInterpolantAllocations(AllocationGraph *g) {
  dependency->computeInterpolantAllocations(g);
}

void ITreeNode::dump() const {
  llvm::errs() << "------------------------- ITree Node "
                  "--------------------------------\n";
  this->print(llvm::errs());
  llvm::errs() << "\n";
}

void ITreeNode::print(llvm::raw_ostream &stream) const {
  this->print(stream, 0);
}

void ITreeNode::print(llvm::raw_ostream &stream, const unsigned tabNum) const {
  std::string tabs = makeTabs(tabNum);
  std::string tabs_next = appendTab(tabs);

  stream << tabs << "ITreeNode\n";
  stream << tabs_next << "node Id = " << nodeId << "\n";
  stream << tabs_next << "pathCondition = ";
  if (pathCondition == 0) {
      stream << "NULL";
  } else {
      pathCondition->print(stream);
  }
  stream << "\n";
  stream << tabs_next << "Left:\n";
  if (!left) {
      stream << tabs_next << "NULL\n";
  } else {
    left->print(stream, tabNum + 1);
      stream << "\n";
  }
  stream << tabs_next << "Right:\n";
  if (!right) {
      stream << tabs_next << "NULL\n";
  } else {
    right->print(stream, tabNum + 1);
      stream << "\n";
  }
  if (dependency) {
    stream << tabs_next << "------- Abstract Dependencies ----------\n";
    dependency->print(stream, tabNum + 1);
  }
}<|MERGE_RESOLUTION|>--- conflicted
+++ resolved
@@ -18,8 +18,6 @@
 
 // Interpolation is enabled by default
 bool InterpolationOption::interpolation = true;
-std::vector<ref<Expr> > interpolantPack;
-std::vector<ref<Expr> > equalityPack;
 
 /**/
 
@@ -154,17 +152,11 @@
 }
 
 ref<Expr> SubsumptionTableEntry::simplifyArithmeticBody(ref<Expr> existsExpr) {
-<<<<<<< HEAD
   assert(llvm::isa<ExistsExpr>(existsExpr));
 
   std::vector<ref<Expr> > interpolantPack;
   std::vector<ref<Expr> > equalityPack;
 
-=======
-  assert(ExistsExpr::classof(existsExpr.get()));
-  interpolantPack.clear(); // interpolantPack is a global variable, therefore we need to clear it before use
-  equalityPack.clear(); // equalityPack is a global variable, therefore we need to clear it before use
->>>>>>> c3f6e85f
   ExistsExpr *expr = static_cast<ExistsExpr *>(existsExpr.get());
 
   std::vector<const Array *> boundVariables = expr->variables;
@@ -173,11 +165,10 @@
   // which may contain both normal and shadow variables.
   ref<Expr> body = expr->body;
 
-  // We only simplify a conjunction of
+  // We only simplify a conjunction of interpolant and equalities
   if (!llvm::isa<AndExpr>(body))
     return existsExpr;
 
-<<<<<<< HEAD
   // If the post-simplified body was a constant, simply return the body;
   if (llvm::isa<ConstantExpr>(body))
     return body;
@@ -195,22 +186,6 @@
   } else if (equalityConstraint->isTrue()) {
     return ConstantExpr::alloc(1, Expr::Bool);
   }
-=======
-  // It returns simplified version of the expression
-  // by reducing any equality expression into constant (TRUE/FALSE).
-  // if body is A and (Eq 2 4), body can be simplified into false.
-  // if body is A and (Eq 2 2), body can be simplified into A.
-  // Along the way, It also collects suitable expression in the interpolantPack and equalityPack.
-  body = simplifyEqualityExpr(body);
-
-  // If the post-simplified body was a constant, simply return the body;
-  if (llvm::isa<ConstantExpr>(body)){
-	  return body;
-  }
-
-  ref<Expr> interpolant = body->getKid(0);        // Formula that contains shadow expression (interpolant)
-  ref<Expr> equalityConstraint = body->getKid(1); // Equality formula of shadow and normal variables
->>>>>>> c3f6e85f
 
   // FIXME: We only perform substution using a single equality and
   // one or many interpolants. We should instead use all equalities.
@@ -228,7 +203,6 @@
   if (llvm::isa<ConstantExpr>(simplifiedInterpolant))
     return equalityConstraint;
 
-<<<<<<< HEAD
   // Left-hand side of the equality formula that contains the shadow expression
   // (we assume that shadow_y is always on the left side).
   ref<Expr> equalityConstraintLeft = equalityConstraint->getKid(0);
@@ -294,11 +268,6 @@
   } else {
     newBody = AndExpr::alloc(simplifiedInterpolant, equalityConstraint);
   }
-=======
-  // We only handle single equality and one or many interpolants
-  if (equalityPack.size() > 1)
-     return existsExpr;
->>>>>>> c3f6e85f
 
   return existsExpr->rebuild(&newBody);
 }
@@ -340,7 +309,6 @@
       }
     }
 
-<<<<<<< HEAD
     // Collect unique interpolant expressions in one vector
     if (std::find(interpolantPack.begin(), interpolantPack.end(), expr) ==
         interpolantPack.end())
@@ -385,101 +353,6 @@
     return rhs;
 
   return AndExpr::alloc(lhs, rhs);
-=======
-  ref<Expr> conjunction = NULL;
-
-  // Do iteration for each interpolant
-  for (std::vector<ref<Expr> >::iterator it = interpolantPack.begin(),
-                                            itEnd = interpolantPack.end();
-       it != itEnd; ++it) {
-
-	  interpolant = *it;
-
-	  ref<Expr> newIntpLeft = NULL;
-	  ref<Expr> newIntpRight = NULL;
-
-	  if(equalityConstraintLeft.operator ==(interpolant->getKid(0))){
-		newIntpLeft = equalityConstraintRight;
-		newIntpRight = interpolant->getKid(1);
-	  }
-	  else if(equalityConstraintLeft.operator ==(interpolant->getKid(1))){
-		newIntpLeft = interpolant->getKid(0);
-		newIntpRight = equalityConstraintRight;
-	  }
-	  else if (equalityConstraintLeft->getKid(1).operator ==(interpolant->getKid(0))) {
-		newIntpLeft = equalityConstraintRight;
-	  	std::vector<Expr::CreateArg > exprs;
-	  	Expr::CreateArg arg1(interpolant->getKid(1));
-	  	Expr::CreateArg arg2(equalityConstraintLeft->getKid(0));
-	  	exprs.push_back(arg1);
-	  	exprs.push_back(arg2);
-	  	newIntpRight = Expr::createFromKind(equalityConstraintLeft->getKind(), exprs);
-	  }
-
-	  if(!newIntpLeft.isNull() && !newIntpRight.isNull()){
-	    std::vector<Expr::CreateArg > newBodyConstraintPack;
-	  	Expr::CreateArg left(newIntpLeft);
-	  	Expr::CreateArg right(newIntpRight);
-	  	newBodyConstraintPack.push_back(left);
-	  	newBodyConstraintPack.push_back(right);
-
-	  	if(conjunction.isNull())
-	  	  conjunction = Expr::createFromKind(interpolant->getKind(), newBodyConstraintPack);
-	  	else
-	      conjunction = AndExpr::create(conjunction, Expr::createFromKind(interpolant->getKind(), newBodyConstraintPack));
-	  }
-  }
-
-  if(!conjunction.isNull()){
-    return conjunction;
-  }
-
-  return existsExpr;
-}
-
-ref<Expr> SubsumptionTableEntry::simplifyEqualityExpr(ref<Expr> expr){
-  if (expr->getNumKids() < 2)
-    return expr;
-
-  if (llvm::isa<EqExpr>(expr) && llvm::isa<ConstantExpr>(expr->getKid(0)) && llvm::isa<ConstantExpr>(expr->getKid(1))){
-    return (expr->getKid(0).operator == (expr->getKid(1))) ?  ConstantExpr::alloc(1, Expr::Bool) : ConstantExpr::alloc(0, Expr::Bool);
-  }
-  else if (llvm::isa<NeExpr>(expr) && llvm::isa<ConstantExpr>(expr->getKid(0)) && llvm::isa<ConstantExpr>(expr->getKid(1))){
-    return (expr->getKid(0).operator != (expr->getKid(1))) ?  ConstantExpr::alloc(1, Expr::Bool) : ConstantExpr::alloc(0, Expr::Bool);
-  }
-
-  if (!llvm::isa<AndExpr>(expr)){
-
-	// if current expression has a form like (Eq false P), where P is any comparison expression
-	// then, we need to change it into (Negation of P)
-	if (llvm::isa<EqExpr>(expr)
-	      		&& expr->getKid(0).operator ==(ConstantExpr::alloc(0, Expr::Bool))) {
-
-	  if (llvm::isa<SltExpr>(expr->getKid(1)))
-	    expr = SgeExpr::create(expr->getKid(1)->getKid(0),expr->getKid(1)->getKid(1));
-	  if (llvm::isa<SgeExpr>(expr->getKid(1)))
-	    expr = SltExpr::create(expr->getKid(1)->getKid(0),expr->getKid(1)->getKid(1));
-	  if (llvm::isa<SleExpr>(expr->getKid(1)))
-	  	expr = SgtExpr::create(expr->getKid(1)->getKid(0),expr->getKid(1)->getKid(1));
-	  if (llvm::isa<SgtExpr>(expr->getKid(1)))
-	    expr = SleExpr::create(expr->getKid(1)->getKid(0),expr->getKid(1)->getKid(1));
-	}
-
-    if (llvm::isa<EqExpr>(expr) || llvm::isa<NeExpr>(expr)) {
-      // collect unique equality and in-equality expressions in one vector
-	  if(std::find(equalityPack.begin(), equalityPack.end(), expr) == equalityPack.end())
-	    equalityPack.push_back(expr);
-    }
-    else {
-      // collect unique interpolant expressions in one vector
-      if(std::find(interpolantPack.begin(), interpolantPack.end(), expr) == interpolantPack.end())
-        interpolantPack.push_back(expr);
-    }
-	return expr;
-  }
-
-  return AndExpr::create(simplifyEqualityExpr(expr->getKid(0)), simplifyEqualityExpr(expr->getKid(1)));
->>>>>>> c3f6e85f
 }
 
 ref<Expr> SubsumptionTableEntry::simplifyExistsExpr(ref<Expr> existsExpr) {
@@ -586,17 +459,10 @@
     query = simplifyExistsExpr(ExistsExpr::create(existentials, query));
   }
 
-<<<<<<< HEAD
-=======
-   llvm::errs() << "Querying for subsumption check:\n";
-   ExprPPrinter::printQuery(llvm::errs(), state.constraints, query);
-
->>>>>>> c3f6e85f
   bool success = false;
 
   Z3Solver *z3solver = 0;
 
-<<<<<<< HEAD
   // We call the solver only when the simplified query is
   // not a constant.
   if (!llvm::isa<ConstantExpr>(query)) {
@@ -606,10 +472,6 @@
     if (!existentials.empty() && llvm::isa<ExistsExpr>(query)) {
       // llvm::errs() << "Existentials not empty\n";
 
-=======
-  if (!existentials.empty()) {
-	  llvm::errs() << "existentials not empty())\n";
->>>>>>> c3f6e85f
       // Instantiate a new Z3 solver to make sure we use Z3
       // without pre-solving optimizations. It would be nice
       // in the future to just run solver->evaluate so that
@@ -623,20 +485,14 @@
       success = z3solver->directComputeValidity(Query(state.constraints, query),
                                                 result);
       z3solver->setCoreSolverTimeout(0);
-<<<<<<< HEAD
     } else {
       // llvm::errs() << "No existential\n";
-=======
-  } else {
-	  llvm::errs() << "no existential\n";
->>>>>>> c3f6e85f
 
       // We call the solver in the standard way if the
       // formula is unquantified.
       solver->setTimeout(timeout);
       success = solver->evaluate(state, query, result);
       solver->setTimeout(0);
-<<<<<<< HEAD
     }
   } else {
     if (query->isTrue())
@@ -646,16 +502,6 @@
 
   if (success && result == Solver::True) {
     // llvm::errs() << "Solver decided validity\n";
-=======
-      llvm::errs() << "formula is unquantified.\n";
-
-  }
-
-  if (success && result == Solver::True) {
-	   llvm::errs() << "Querying for subsumption check:\n";
-	   ExprPPrinter::printQuery(llvm::errs(), state.constraints, query);
-       llvm::errs() << "Solver decided validity\n";
->>>>>>> c3f6e85f
       std::vector<ref<Expr> > unsatCore;
       if (z3solver) {
         unsatCore = z3solver->getUnsatCore();
@@ -670,7 +516,6 @@
       }
 
   } else {
-<<<<<<< HEAD
     // if (result != Solver::False)
     // llvm::errs() << "Solver could not decide (in-)validity\n";
 
@@ -678,16 +523,6 @@
       delete z3solver;
 
     return false;
-=======
-	   llvm::errs() << "Querying for subsumption check:\n";
-	   ExprPPrinter::printQuery(llvm::errs(), state.constraints, query);
-	   if (result != Solver::False)
-	     llvm::errs() << "Solver cannot decided (in-)validity\n";
-
-      if (z3solver)
-        delete z3solver;
-      return false;
->>>>>>> c3f6e85f
   }
 
   // State subsumed, we mark needed constraints on the
