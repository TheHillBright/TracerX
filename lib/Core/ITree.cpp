//===-- ITree.cpp - Interpolation tree --------------------------*- C++ -*-===//
//
//               The Tracer-X KLEE Symbolic Virtual Machine
//
// This file is distributed under the University of Illinois Open Source
// License. See LICENSE.TXT for details.
//
//===----------------------------------------------------------------------===//
///
/// \file
/// This file contains the implementations of the classes for
/// interpolation and subsumption checks for search-space reduction.
///
//===----------------------------------------------------------------------===//

#include "ITree.h"
#include "Dependency.h"
#include "TimingSolver.h"

#include <klee/CommandLine.h>
#include <klee/Expr.h>
#include <klee/Solver.h>
#include <klee/SolverStats.h>
#include <klee/TimerStatIncrementer.h>
#include <klee/util/ExprPPrinter.h>
#include <fstream>
#include <vector>

#include <llvm/DebugInfo.h>

using namespace klee;

/**/

std::string SearchTree::PrettyExpressionBuilder::bvConst32(uint32_t value) {
  std::ostringstream stream;
  stream << value;
  return stream.str();
}
std::string SearchTree::PrettyExpressionBuilder::bvConst64(uint64_t value) {
  std::ostringstream stream;
  stream << value;
  return stream.str();
}
std::string SearchTree::PrettyExpressionBuilder::bvZExtConst(uint64_t value) {
  return bvConst64(value);
}
std::string SearchTree::PrettyExpressionBuilder::bvSExtConst(uint64_t value) {
  return bvConst64(value);
}
std::string SearchTree::PrettyExpressionBuilder::bvBoolExtract(std::string expr,
                                                               int bit) {
  std::ostringstream stream;
  stream << expr << "[" << bit << "]";
  return stream.str();
}
std::string SearchTree::PrettyExpressionBuilder::bvExtract(std::string expr,
                                                           unsigned top,
                                                           unsigned bottom) {
  std::ostringstream stream;
  stream << expr << "[" << top << "," << bottom << "]";
  return stream.str();
}
std::string SearchTree::PrettyExpressionBuilder::eqExpr(std::string a,
                                                        std::string b) {
  if (a == "false")
    return "!" + b;
  return "(" + a + " = " + b + ")";
}

// logical left and right shift (not arithmetic)
std::string SearchTree::PrettyExpressionBuilder::bvLeftShift(std::string expr,
                                                             unsigned shift) {
  std::ostringstream stream;
  stream << "(" << expr << " \\<\\< " << shift << ")";
  return stream.str();
}
std::string SearchTree::PrettyExpressionBuilder::bvRightShift(std::string expr,
                                                              unsigned shift) {
  std::ostringstream stream;
  stream << "(" << expr << " \\>\\> " << shift << ")";
  return stream.str();
}
std::string
SearchTree::PrettyExpressionBuilder::bvVarLeftShift(std::string expr,
                                                    std::string shift) {
  return "(" + expr + " \\<\\< " + shift + ")";
}
std::string
SearchTree::PrettyExpressionBuilder::bvVarRightShift(std::string expr,
                                                     std::string shift) {
  return "(" + expr + " \\>\\> " + shift + ")";
}
std::string
SearchTree::PrettyExpressionBuilder::bvVarArithRightShift(std::string expr,
                                                          std::string shift) {
  return bvVarRightShift(expr, shift);
}

// Some STP-style bitvector arithmetic
std::string
SearchTree::PrettyExpressionBuilder::bvMinusExpr(std::string minuend,
                                                 std::string subtrahend) {
  return "(" + minuend + " - " + subtrahend + ")";
}
std::string
SearchTree::PrettyExpressionBuilder::bvPlusExpr(std::string augend,
                                                std::string addend) {
  return "(" + augend + " + " + addend + ")";
}
std::string
SearchTree::PrettyExpressionBuilder::bvMultExpr(std::string multiplacand,
                                                std::string multiplier) {
  return "(" + multiplacand + " * " + multiplier + ")";
}
std::string
SearchTree::PrettyExpressionBuilder::bvDivExpr(std::string dividend,
                                               std::string divisor) {
  return "(" + dividend + " / " + divisor + ")";
}
std::string
SearchTree::PrettyExpressionBuilder::sbvDivExpr(std::string dividend,
                                                std::string divisor) {
  return "(" + dividend + " / " + divisor + ")";
}
std::string
SearchTree::PrettyExpressionBuilder::bvModExpr(std::string dividend,
                                               std::string divisor) {
  return "(" + dividend + " % " + divisor + ")";
}
std::string
SearchTree::PrettyExpressionBuilder::sbvModExpr(std::string dividend,
                                                std::string divisor) {
  return "(" + dividend + " % " + divisor + ")";
}
std::string SearchTree::PrettyExpressionBuilder::notExpr(std::string expr) {
  return "!(" + expr + ")";
}
std::string SearchTree::PrettyExpressionBuilder::bvAndExpr(std::string lhs,
                                                           std::string rhs) {
  return "(" + lhs + " & " + rhs + ")";
}
std::string SearchTree::PrettyExpressionBuilder::bvOrExpr(std::string lhs,
                                                          std::string rhs) {
  return "(" + lhs + " | " + rhs + ")";
}
std::string SearchTree::PrettyExpressionBuilder::iffExpr(std::string lhs,
                                                         std::string rhs) {
  return "(" + lhs + " \\<=\\> " + rhs + ")";
}
std::string SearchTree::PrettyExpressionBuilder::bvXorExpr(std::string lhs,
                                                           std::string rhs) {
  return "(" + lhs + " xor " + rhs + ")";
}
std::string SearchTree::PrettyExpressionBuilder::bvSignExtend(std::string src) {
  return src;
}

// Some STP-style array domain interface
std::string SearchTree::PrettyExpressionBuilder::writeExpr(std::string array,
                                                           std::string index,
                                                           std::string value) {
  return "update(" + array + "," + index + "," + value + ")";
}
std::string SearchTree::PrettyExpressionBuilder::readExpr(std::string array,
                                                          std::string index) {
  return array + "[" + index + "]";
}

// ITE-expression constructor
std::string SearchTree::PrettyExpressionBuilder::iteExpr(
    std::string condition, std::string whenTrue, std::string whenFalse) {
  return "ite(" + condition + "," + whenTrue + "," + whenFalse + ")";
}

// Bitvector comparison
std::string SearchTree::PrettyExpressionBuilder::bvLtExpr(std::string lhs,
                                                          std::string rhs) {
  return "(" + lhs + " \\< " + rhs + ")";
}
std::string SearchTree::PrettyExpressionBuilder::bvLeExpr(std::string lhs,
                                                          std::string rhs) {
  return "(" + lhs + " \\<= " + rhs + ")";
}
std::string SearchTree::PrettyExpressionBuilder::sbvLtExpr(std::string lhs,
                                                           std::string rhs) {
  return "(" + lhs + " \\< " + rhs + ")";
}
std::string SearchTree::PrettyExpressionBuilder::sbvLeExpr(std::string lhs,
                                                           std::string rhs) {
  return "(" + lhs + " \\<= " + rhs + ")";
}

std::string SearchTree::PrettyExpressionBuilder::constructAShrByConstant(
    std::string expr, unsigned shift, std::string isSigned) {
  return bvRightShift(expr, shift);
}
std::string
SearchTree::PrettyExpressionBuilder::constructMulByConstant(std::string expr,
                                                            uint64_t x) {
  std::ostringstream stream;
  stream << "(" << expr << " * " << x << ")";
  return stream.str();
}
std::string
SearchTree::PrettyExpressionBuilder::constructUDivByConstant(std::string expr,
                                                             uint64_t d) {
  std::ostringstream stream;
  stream << "(" << expr << " / " << d << ")";
  return stream.str();
}
std::string
SearchTree::PrettyExpressionBuilder::constructSDivByConstant(std::string expr,
                                                             uint64_t d) {
  std::ostringstream stream;
  stream << "(" << expr << " / " << d << ")";
  return stream.str();
}

std::string
SearchTree::PrettyExpressionBuilder::getInitialArray(const Array *root) {
  std::string arrayExpr =
      buildArray(root->name.c_str(), root->getDomain(), root->getRange());

  if (root->isConstantArray()) {
    for (unsigned i = 0, e = root->size; i != e; ++i) {
      std::string prev = arrayExpr;
      arrayExpr = writeExpr(
          prev, constructActual(ConstantExpr::create(i, root->getDomain())),
          constructActual(root->constantValues[i]));
    }
  }
  return arrayExpr;
}
std::string
SearchTree::PrettyExpressionBuilder::getArrayForUpdate(const Array *root,
                                                       const UpdateNode *un) {
  if (!un) {
    return (getInitialArray(root));
  }
  return writeExpr(getArrayForUpdate(root, un->next),
                   constructActual(un->index), constructActual(un->value));
}

std::string SearchTree::PrettyExpressionBuilder::constructActual(ref<Expr> e) {
  switch (e->getKind()) {
  case Expr::Constant: {
    ConstantExpr *CE = cast<ConstantExpr>(e);
    int width = CE->getWidth();

    // Coerce to bool if necessary.
    if (width == 1)
      return CE->isTrue() ? getTrue() : getFalse();

    // Fast path.
    if (width <= 32)
      return bvConst32(CE->getZExtValue(32));
    if (width <= 64)
      return bvConst64(CE->getZExtValue());

    ref<ConstantExpr> Tmp = CE;
    return bvConst64(Tmp->Extract(0, 64)->getZExtValue());
  }

  // Special
  case Expr::NotOptimized: {
    NotOptimizedExpr *noe = cast<NotOptimizedExpr>(e);
    return constructActual(noe->src);
  }

  case Expr::Read: {
    ReadExpr *re = cast<ReadExpr>(e);
    assert(re && re->updates.root);
    return readExpr(getArrayForUpdate(re->updates.root, re->updates.head),
                    constructActual(re->index));
  }

  case Expr::Select: {
    SelectExpr *se = cast<SelectExpr>(e);
    std::string cond = constructActual(se->cond);
    std::string tExpr = constructActual(se->trueExpr);
    std::string fExpr = constructActual(se->falseExpr);
    return iteExpr(cond, tExpr, fExpr);
  }

  case Expr::Concat: {
    ConcatExpr *ce = cast<ConcatExpr>(e);
    unsigned numKids = ce->getNumKids();
    std::string res = constructActual(ce->getKid(numKids - 1));
    for (int i = numKids - 2; i >= 0; i--) {
      res = constructActual(ce->getKid(i)) + "." + res;
    }
    return res;
  }

  case Expr::Extract: {
    ExtractExpr *ee = cast<ExtractExpr>(e);
    std::string src = constructActual(ee->expr);
    int width = ee->getWidth();
    if (width == 1) {
      return bvBoolExtract(src, ee->offset);
    } else {
      return bvExtract(src, ee->offset + width - 1, ee->offset);
    }
  }

  // Casting
  case Expr::ZExt: {
    CastExpr *ce = cast<CastExpr>(e);
    std::string src = constructActual(ce->src);
    int width = ce->getWidth();
    if (width == 1) {
      return iteExpr(src, bvOne(), bvZero());
    } else {
      return src;
    }
  }

  case Expr::SExt: {
    CastExpr *ce = cast<CastExpr>(e);
    std::string src = constructActual(ce->src);
    return bvSignExtend(src);
  }

  // Arithmetic
  case Expr::Add: {
    AddExpr *ae = cast<AddExpr>(e);
    std::string left = constructActual(ae->left);
    std::string right = constructActual(ae->right);
    return bvPlusExpr(left, right);
  }

  case Expr::Sub: {
    SubExpr *se = cast<SubExpr>(e);
    std::string left = constructActual(se->left);
    std::string right = constructActual(se->right);
    return bvMinusExpr(left, right);
  }

  case Expr::Mul: {
    MulExpr *me = cast<MulExpr>(e);
    std::string right = constructActual(me->right);
    if (ConstantExpr *CE = dyn_cast<ConstantExpr>(me->left))
      if (CE->getWidth() <= 64)
        return constructMulByConstant(right, CE->getZExtValue());

    std::string left = constructActual(me->left);
    return bvMultExpr(left, right);
  }

  case Expr::UDiv: {
    UDivExpr *de = cast<UDivExpr>(e);
    std::string left = constructActual(de->left);

    if (ConstantExpr *CE = dyn_cast<ConstantExpr>(de->right)) {
      if (CE->getWidth() <= 64) {
        uint64_t divisor = CE->getZExtValue();

        if (bits64::isPowerOfTwo(divisor)) {
          return bvRightShift(left, bits64::indexOfSingleBit(divisor));
        }
      }
    }

    std::string right = constructActual(de->right);
    return bvDivExpr(left, right);
  }

  case Expr::SDiv: {
    SDivExpr *de = cast<SDivExpr>(e);
    std::string left = constructActual(de->left);
    std::string right = constructActual(de->right);
    return sbvDivExpr(left, right);
  }

  case Expr::URem: {
    URemExpr *de = cast<URemExpr>(e);
    std::string left = constructActual(de->left);

    if (ConstantExpr *CE = dyn_cast<ConstantExpr>(de->right)) {
      if (CE->getWidth() <= 64) {
        uint64_t divisor = CE->getZExtValue();

        if (bits64::isPowerOfTwo(divisor)) {
          unsigned bits = bits64::indexOfSingleBit(divisor);

          // special case for modding by 1 or else we bvExtract -1:0
          if (bits == 0) {
            return bvZero();
          } else {
            return bvExtract(left, bits - 1, 0);
          }
        }
      }
    }

    std::string right = constructActual(de->right);
    return bvModExpr(left, right);
  }

  case Expr::SRem: {
    SRemExpr *de = cast<SRemExpr>(e);
    std::string left = constructActual(de->left);
    std::string right = constructActual(de->right);
    return sbvModExpr(left, right);
  }

  // Bitwise
  case Expr::Not: {
    NotExpr *ne = cast<NotExpr>(e);
    std::string expr = constructActual(ne->expr);
    return notExpr(expr);
  }

  case Expr::And: {
    AndExpr *ae = cast<AndExpr>(e);
    std::string left = constructActual(ae->left);
    std::string right = constructActual(ae->right);
    return bvAndExpr(left, right);
  }

  case Expr::Or: {
    OrExpr *oe = cast<OrExpr>(e);
    std::string left = constructActual(oe->left);
    std::string right = constructActual(oe->right);
    return bvOrExpr(left, right);
  }

  case Expr::Xor: {
    XorExpr *xe = cast<XorExpr>(e);
    std::string left = constructActual(xe->left);
    std::string right = constructActual(xe->right);
    return bvXorExpr(left, right);
  }

  case Expr::Shl: {
    ShlExpr *se = cast<ShlExpr>(e);
    std::string left = constructActual(se->left);
    if (ConstantExpr *CE = dyn_cast<ConstantExpr>(se->right)) {
      return bvLeftShift(left, (unsigned)CE->getLimitedValue());
    } else {
      std::string amount = constructActual(se->right);
      return bvVarLeftShift(left, amount);
    }
  }

  case Expr::LShr: {
    LShrExpr *lse = cast<LShrExpr>(e);
    std::string left = constructActual(lse->left);
    if (ConstantExpr *CE = dyn_cast<ConstantExpr>(lse->right)) {
      return bvRightShift(left, (unsigned)CE->getLimitedValue());
    } else {
      std::string amount = constructActual(lse->right);
      return bvVarRightShift(left, amount);
    }
  }

  case Expr::AShr: {
    AShrExpr *ase = cast<AShrExpr>(e);
    std::string left = constructActual(ase->left);
    std::string amount = constructActual(ase->right);
    return bvVarArithRightShift(left, amount);
  }

  // Comparison
  case Expr::Eq: {
    EqExpr *ee = cast<EqExpr>(e);
    std::string left = constructActual(ee->left);
    std::string right = constructActual(ee->right);
    return eqExpr(left, right);
  }

  case Expr::Ult: {
    UltExpr *ue = cast<UltExpr>(e);
    std::string left = constructActual(ue->left);
    std::string right = constructActual(ue->right);
    return bvLtExpr(left, right);
  }

  case Expr::Ule: {
    UleExpr *ue = cast<UleExpr>(e);
    std::string left = constructActual(ue->left);
    std::string right = constructActual(ue->right);
    return bvLeExpr(left, right);
  }

  case Expr::Slt: {
    SltExpr *se = cast<SltExpr>(e);
    std::string left = constructActual(se->left);
    std::string right = constructActual(se->right);
    return sbvLtExpr(left, right);
  }

  case Expr::Sle: {
    SleExpr *se = cast<SleExpr>(e);
    std::string left = constructActual(se->left);
    std::string right = constructActual(se->right);
    return sbvLeExpr(left, right);
  }

  case Expr::Exists: {
    ExistsExpr *xe = cast<ExistsExpr>(e);
    std::string existentials;

    for (std::set<const Array *>::iterator it = xe->variables.begin(),
                                           ie = xe->variables.end();
         it != ie; ++it) {
      existentials += (*it)->name;
      if (it != ie)
        existentials += ",";
    }

    return "(exists (" + existentials + ") " + constructActual(xe->body) + ")";
  }

  default:
    assert(0 && "unhandled Expr type");
    return getTrue();
  }
}
std::string SearchTree::PrettyExpressionBuilder::construct(ref<Expr> e) {
  PrettyExpressionBuilder *instance = new PrettyExpressionBuilder();
  std::string ret = instance->constructActual(e);
  delete instance;
  return ret;
}

std::string SearchTree::PrettyExpressionBuilder::buildArray(
    const char *name, unsigned indexWidth, unsigned valueWidth) {
  return name;
}

std::string SearchTree::PrettyExpressionBuilder::getTrue() { return "true"; }
std::string SearchTree::PrettyExpressionBuilder::getFalse() { return "false"; }
std::string
SearchTree::PrettyExpressionBuilder::getInitialRead(const Array *root,
                                                    unsigned index) {
  return readExpr(getInitialArray(root), bvConst32(index));
}

SearchTree::PrettyExpressionBuilder::PrettyExpressionBuilder() {}

SearchTree::PrettyExpressionBuilder::~PrettyExpressionBuilder() {}

/**/

std::string SearchTree::NumberedEdge::render() const {
  std::ostringstream stream;
  stream << "Node" << source->nodeId << " -> Node" << destination->nodeId
         << " [style=dashed,label=\"" << number << "\"];";
  return stream.str();
}

/**/

unsigned long SearchTree::nextNodeId = 1;

SearchTree *SearchTree::instance = 0;

std::string SearchTree::recurseRender(const SearchTree::Node *node) {
  std::ostringstream stream;

  stream << "Node" << node->nodeId;
  std::string sourceNodeName = stream.str();

  size_t pos = 0;
  std::string replacementName(node->name);
  std::stringstream repStream1;
  while ((pos = replacementName.find("{")) != std::string::npos) {
    if (pos != std::string::npos) {
      repStream1 << replacementName.substr(0, pos) << "\\{";
      replacementName = replacementName.substr(pos + 2);
    }
  }
  repStream1 << replacementName;
  replacementName = repStream1.str();
  std::stringstream repStream2;
  while ((pos = replacementName.find("}")) != std::string::npos) {
    if (pos != std::string::npos) {
      repStream2 << replacementName.substr(0, pos) << "\\}";
      replacementName = replacementName.substr(pos + 2);
    }
  }
  repStream2 << replacementName;
  replacementName = repStream2.str();

  stream << " [shape=record,label=\"{" << node->nodeId << ": "
         << replacementName << "\\l";
  for (std::map<PathCondition *, std::pair<std::string, bool> >::const_iterator
           it = node->pathConditionTable.begin(),
           ie = node->pathConditionTable.end();
       it != ie; ++it) {
    stream << it->second.first;
    if (it->second.second)
      stream << " ITP";
    stream << "\\l";
  }
  if (node->subsumed) {
    stream << "(subsumed)\\l";
  }
  if (node->falseTarget || node->trueTarget)
    stream << "|{<s0>F|<s1>T}";
  stream << "}\"];\n";

  if (node->falseTarget) {
    stream << sourceNodeName << ":s0 -> Node" << node->falseTarget->nodeId
           << ";\n";
  }
  if (node->trueTarget) {
    stream << sourceNodeName + ":s1 -> Node" << node->trueTarget->nodeId
           << ";\n";
  }
  if (node->falseTarget) {
    stream << recurseRender(node->falseTarget);
  }
  if (node->trueTarget) {
    stream << recurseRender(node->trueTarget);
  }
  return stream.str();
}

std::string SearchTree::render() {
  std::string res("");

  // Simply return empty string when root is undefined
  if (!root)
    return res;

  std::ostringstream stream;
  for (std::vector<SearchTree::NumberedEdge *>::iterator
           it = subsumptionEdges.begin(),
           ie = subsumptionEdges.end();
       it != ie; ++it) {
    stream << (*it)->render() << "\n";
  }

  res = "digraph search_tree {\n";
  res += recurseRender(root);
  res += stream.str();
  res += "}\n";
  return res;
}

SearchTree::SearchTree(ITreeNode *_root) : subsumptionEdgeNumber(0) {
  root = SearchTree::Node::createNode(_root->getNodeId());
  itreeNodeMap[_root] = root;
}

SearchTree::~SearchTree() {
  if (root)
    delete root;

  itreeNodeMap.clear();

  for (std::vector<SearchTree::NumberedEdge *>::iterator
           it = subsumptionEdges.begin(),
           ie = subsumptionEdges.end();
       it != ie; ++it) {
    delete *it;
  }
  subsumptionEdges.clear();
}

void SearchTree::addChildren(ITreeNode *parent, ITreeNode *falseChild,
                             ITreeNode *trueChild) {
  if (!OUTPUT_INTERPOLATION_TREE)
    return;

  assert(SearchTree::instance && "Search tree graph not initialized");

  SearchTree::Node *parentNode = instance->itreeNodeMap[parent];
  parentNode->falseTarget =
      SearchTree::Node::createNode(falseChild->getNodeId());
  parentNode->trueTarget = SearchTree::Node::createNode(trueChild->getNodeId());
  instance->itreeNodeMap[falseChild] = parentNode->falseTarget;
  instance->itreeNodeMap[trueChild] = parentNode->trueTarget;
}

void SearchTree::setCurrentNode(ExecutionState &state,
                                const uintptr_t programPoint) {
  if (!OUTPUT_INTERPOLATION_TREE)
    return;

  assert(SearchTree::instance && "Search tree graph not initialized");

  ITreeNode *iTreeNode = state.itreeNode;
  SearchTree::Node *node = instance->itreeNodeMap[iTreeNode];
  if (!node->nodeId) {
    std::string functionName(
        state.pc->inst->getParent()->getParent()->getName().str());
    node->name = functionName + "\\l";
    llvm::raw_string_ostream out(node->name);
    if (llvm::MDNode *n = state.pc->inst->getMetadata("dbg")) {
      // Display the line, char position of this instruction
      llvm::DILocation loc(n);
      unsigned line = loc.getLineNumber();
      unsigned column = loc.getColumnNumber();
      StringRef file = loc.getFilename();
      out << file << ":" << line << ":" << column << "\n";
    } else {
      state.pc->inst->print(out);
    }
    node->name = out.str();

    node->iTreeNodeId = programPoint;
    node->nodeId = nextNodeId++;
  }
}

void SearchTree::markAsSubsumed(ITreeNode *iTreeNode,
                                SubsumptionTableEntry *entry) {
  if (!OUTPUT_INTERPOLATION_TREE)
    return;

  assert(SearchTree::instance && "Search tree graph not initialized");

  SearchTree::Node *node = instance->itreeNodeMap[iTreeNode];
  node->subsumed = true;
  SearchTree::Node *subsuming = instance->tableEntryMap[entry];
  instance->subsumptionEdges.push_back(new SearchTree::NumberedEdge(
      node, subsuming, ++(instance->subsumptionEdgeNumber)));
}

void SearchTree::addPathCondition(ITreeNode *iTreeNode,
                                  PathCondition *pathCondition,
                                  ref<Expr> condition) {
  if (!OUTPUT_INTERPOLATION_TREE)
    return;

  assert(SearchTree::instance && "Search tree graph not initialized");

  SearchTree::Node *node = instance->itreeNodeMap[iTreeNode];

  std::string s = PrettyExpressionBuilder::construct(condition);

  std::pair<std::string, bool> p(s, false);
  node->pathConditionTable[pathCondition] = p;
  instance->pathConditionMap[pathCondition] = node;
}

void SearchTree::addTableEntryMapping(ITreeNode *iTreeNode,
                                      SubsumptionTableEntry *entry) {
  if (!OUTPUT_INTERPOLATION_TREE)
    return;

  assert(SearchTree::instance && "Search tree graph not initialized");

  SearchTree::Node *node = instance->itreeNodeMap[iTreeNode];
  instance->tableEntryMap[entry] = node;
}

void SearchTree::setAsCore(PathCondition *pathCondition) {
  if (!OUTPUT_INTERPOLATION_TREE)
    return;

  assert(SearchTree::instance && "Search tree graph not initialized");

  instance->pathConditionMap[pathCondition]
      ->pathConditionTable[pathCondition]
      .second = true;
}

void SearchTree::save(std::string dotFileName) {
  if (!OUTPUT_INTERPOLATION_TREE)
    return;

  assert(SearchTree::instance && "Search tree graph not initialized");

  std::string g(instance->render());
  std::ofstream out(dotFileName.c_str());
  if (!out.fail()) {
    out << g;
    out.close();
  }
}

/**/

PathCondition::PathCondition(ref<Expr> &constraint, Dependency *dependency,
                             llvm::Value *condition, PathCondition *prev)
    : constraint(constraint), shadowConstraint(constraint), shadowed(false),
      dependency(dependency),
      condition(dependency ? dependency->getLatestValue(condition, constraint)
                           : 0),
      core(false), tail(prev) {}

PathCondition::~PathCondition() {}

ref<Expr> PathCondition::car() const { return constraint; }

PathCondition *PathCondition::cdr() const { return tail; }

void PathCondition::setAsCore() {
  // We mark all values to which this constraint depends
  dependency->markAllValues(condition);

  // We mark this constraint itself as core
  core = true;

  // We mark constraint as core in the search tree graph as well.
  SearchTree::setAsCore(this);
}

bool PathCondition::isCore() const { return core; }

ref<Expr>
PathCondition::packInterpolant(std::set<const Array *> &replacements) {
  ref<Expr> res;
  for (PathCondition *it = this; it != 0; it = it->tail) {
    if (it->core) {
      if (!it->shadowed) {
#ifdef ENABLE_Z3
        it->shadowConstraint =
            (NoExistential ? it->constraint
                           : ShadowArray::getShadowExpression(it->constraint,
                                                              replacements));
#else
	it->shadowConstraint = it->constraint;
#endif
        it->shadowed = true;
        it->boundVariables.insert(replacements.begin(), replacements.end());
      } else {
        // Already shadowed, we add the bound variables
        replacements.insert(it->boundVariables.begin(),
                            it->boundVariables.end());
      }
      if (!res.isNull()) {
        res = AndExpr::create(res, it->shadowConstraint);
      } else {
        res = it->shadowConstraint;
      }
    }
  }
  return res;
}

void PathCondition::dump() const {
  this->print(llvm::errs());
  llvm::errs() << "\n";
}

void PathCondition::print(llvm::raw_ostream &stream) const {
  stream << "[";
  for (const PathCondition *it = this; it != 0; it = it->tail) {
    it->constraint->print(stream);
    stream << ": " << (it->core ? "core" : "non-core");
    if (it->tail != 0)
      stream << ",";
  }
  stream << "]";
}

/**/

SubsumptionTableEntry::SubsumptionTableEntry(ITreeNode *node)
    : nodeId(node->getNodeId()) {
  std::set<const Array *> replacements;

  interpolant = node->getInterpolant(replacements);

  std::pair<Dependency::ConcreteStore, Dependency::SymbolicStore>
  storedExpressions = node->getStoredCoreExpressions(replacements);

  concreteAddressStore = storedExpressions.first;
  for (Dependency::ConcreteStore::iterator it = concreteAddressStore.begin(),
                                           ie = concreteAddressStore.end();
       it != ie; ++it) {
    concreteAddressStoreKeys.push_back(it->first);
  }

  symbolicAddressStore = storedExpressions.second;
  for (Dependency::SymbolicStore::iterator it = symbolicAddressStore.begin(),
                                           ie = symbolicAddressStore.end();
       it != ie; ++it) {
    symbolicAddressStoreKeys.push_back(it->first);
  }

  existentials = replacements;
}

SubsumptionTableEntry::~SubsumptionTableEntry() {}

bool
SubsumptionTableEntry::hasVariableInSet(std::set<const Array *> &existentials,
                                        ref<Expr> expr) {
  for (int i = 0, numKids = expr->getNumKids(); i < numKids; ++i) {
    if (llvm::isa<ReadExpr>(expr)) {
      ReadExpr *readExpr = llvm::dyn_cast<ReadExpr>(expr);
      const Array *array = (readExpr->updates).root;
      for (std::set<const Array *>::iterator it = existentials.begin(),
                                             ie = existentials.end();
           it != ie; ++it) {
        if ((*it) == array)
          return true;
      }
    } else if (hasVariableInSet(existentials, expr->getKid(i)))
      return true;
  }
  return false;
}

bool SubsumptionTableEntry::hasVariableNotInSet(
    std::set<const Array *> &existentials, ref<Expr> expr) {
  for (int i = 0, numKids = expr->getNumKids(); i < numKids; ++i) {
    if (llvm::isa<ReadExpr>(expr)) {
      ReadExpr *readExpr = llvm::dyn_cast<ReadExpr>(expr);
      const Array *array = (readExpr->updates).root;
      for (std::set<const Array *>::iterator it = existentials.begin(),
                                             ie = existentials.end();
           it != ie; ++it) {
        if ((*it) == array)
          return false;
      }
      return true;
    } else if (hasVariableNotInSet(existentials, expr->getKid(i)))
      return true;
  }
  return false;
}

ref<Expr>
SubsumptionTableEntry::simplifyArithmeticBody(ref<Expr> existsExpr,
                                              bool &hasExistentialsOnly) {
  assert(llvm::isa<ExistsExpr>(existsExpr));

  ExistsExpr *expr = llvm::dyn_cast<ExistsExpr>(existsExpr);

  // Assume the we shall return general ExistsExpr that does not contain
  // only existential variables.
  hasExistentialsOnly = false;

  std::set<const Array *> boundVariables = expr->variables;
  // We assume that the body is always a conjunction of interpolant in terms of
  // shadow (existentially-quantified) variables and state equality constraints,
  // which may contain both normal and shadow variables.
  ref<Expr> body = expr->body;

  // We only simplify a conjunction of interpolant and equalities
  if (!llvm::isa<AndExpr>(body))
    return existsExpr;

  // If the post-simplified body was a constant, simply return the body;
  if (llvm::isa<ConstantExpr>(body))
    return body;

  // The equality constraint is only a single disjunctive clause
  // of a CNF formula. In this case we simplify nothing.
  if (llvm::isa<OrExpr>(body->getKid(1)))
    return existsExpr;

  // Here we process equality constraints of shadow and normal variables.
  // The following procedure returns simplified version of the expression
  // by reducing any equality expression into constant (TRUE/FALSE).
  // if body is A and (Eq 2 4), body can be simplified into false.
  // if body is A and (Eq 2 2), body can be simplified into A.
  //
  // Along the way, It also collects the remaining equalities in equalityPack.
  // The equality constraints (body->getKid(1)) is a CNF of the form
  // c1 /\ ... /\ cn. This procedure collects into equalityPack all ci for
  // 1<=i<=n which are atomic equalities, to be used in simplifying the
  // interpolant.
  std::vector<ref<Expr> > equalityPack;

  ref<Expr> fullEqualityConstraint =
      simplifyEqualityExpr(equalityPack, body->getKid(1));

  if (fullEqualityConstraint->isFalse())
    return fullEqualityConstraint;

  // Try to simplify the interpolant. If the resulting simplification
  // was the constant true, then the equality constraints would contain
  // equality with constants only and no equality with shadow (existential)
  // variables, hence it should be safe to simply return the equality
  // constraint.
  std::vector<ref<Expr> > interpolantPack;

  ref<Expr> simplifiedInterpolant =
      simplifyInterpolantExpr(interpolantPack, body->getKid(0));
  if (simplifiedInterpolant->isTrue())
    return fullEqualityConstraint;

  if (fullEqualityConstraint->isTrue()) {
    // This is the case when the result is still an existentially-quantified
    // formula, but one that does not contain free variables.
    hasExistentialsOnly =
        !hasVariableNotInSet(expr->variables, simplifiedInterpolant);
    if (hasExistentialsOnly) {
      return existsExpr->rebuild(&simplifiedInterpolant);
    }
  }

  ref<Expr> newInterpolant;

  for (std::vector<ref<Expr> >::iterator it = interpolantPack.begin(),
                                         ie = interpolantPack.end();
       it != ie; ++it) {

    ref<Expr> interpolantAtom = (*it); // For example C cmp D

    // only process the interpolant that still has existential variables in it.
    if (hasVariableInSet(boundVariables, interpolantAtom)) {
      for (std::vector<ref<Expr> >::iterator it1 = equalityPack.begin(),
                                             ie1 = equalityPack.end();
           it1 != ie1; ++it1) {

        ref<Expr> equalityConstraint =
            *it1; // For example, say this constraint is A == B
        if (equalityConstraint->isFalse()) {
          return ConstantExpr::create(0, Expr::Bool);
        } else if (equalityConstraint->isTrue()) {
          return ConstantExpr::create(1, Expr::Bool);
        }
        // Left-hand side of the equality formula (A in our example) that
        // contains
        // the shadow expression (we assume that the existentially-quantified
        // shadow variable is always on the left side).
        ref<Expr> equalityConstraintLeft = equalityConstraint->getKid(0);

        // Right-hand side of the equality formula (B in our example) that does
        // not contain existentially-quantified shadow variables.
        ref<Expr> equalityConstraintRight = equalityConstraint->getKid(1);

        ref<Expr> newIntpLeft;
        ref<Expr> newIntpRight;

        // When the if condition holds, we perform substitution
        if (hasSubExpression(equalityConstraintLeft,
                             interpolantAtom->getKid(0))) {
          // Here we perform substitution, where given
          // an interpolant atom and an equality constraint,
          // we try to find a subexpression in the equality constraint
          // that matches the lhs expression of the interpolant atom.

          // Here we assume that the equality constraint is A == B and the
          // interpolant atom is C cmp D.

          // newIntpLeft == B
          newIntpLeft = equalityConstraintRight;

          // If equalityConstraintLeft does not have any arithmetic operation
          // we could directly assign newIntpRight = D, otherwise,
          // newIntpRight == A[D/C]
          if (!llvm::isa<BinaryExpr>(equalityConstraintLeft))
            newIntpRight = interpolantAtom->getKid(1);
          else {
            // newIntpRight is A, but with every occurrence of C replaced with D
            // i.e., newIntpRight == A[D/C]
            newIntpRight =
                replaceExpr(equalityConstraintLeft, interpolantAtom->getKid(0),
                            interpolantAtom->getKid(1));
          }

          interpolantAtom = ShadowArray::createBinaryOfSameKind(
              interpolantAtom, newIntpLeft, newIntpRight);
        }
      }
    }

    // We add the modified interpolant conjunct into a conjunction of
    // new interpolants.
    if (!newInterpolant.isNull()) {
      newInterpolant = AndExpr::create(newInterpolant, interpolantAtom);
    } else {
      newInterpolant = interpolantAtom;
    }
  }

  ref<Expr> newBody;

  if (!newInterpolant.isNull()) {
    if (!hasVariableInSet(expr->variables, newInterpolant))
      return newInterpolant;

    newBody = AndExpr::create(newInterpolant, fullEqualityConstraint);
  } else {
    newBody = AndExpr::create(simplifiedInterpolant, fullEqualityConstraint);
  }

  return existsExpr->rebuild(&newBody);
}

ref<Expr> SubsumptionTableEntry::replaceExpr(ref<Expr> originalExpr,
                                             ref<Expr> replacedExpr,
                                             ref<Expr> replacementExpr) {
  // We only handle binary expressions
  if (!llvm::isa<BinaryExpr>(originalExpr) ||
      llvm::isa<ConcatExpr>(originalExpr))
    return originalExpr;

  if (originalExpr->getKid(0) == replacedExpr)
    return ShadowArray::createBinaryOfSameKind(originalExpr, replacementExpr,
                                               originalExpr->getKid(1));

  if (originalExpr->getKid(1) == replacedExpr)
    return ShadowArray::createBinaryOfSameKind(
        originalExpr, originalExpr->getKid(0), replacementExpr);

  return ShadowArray::createBinaryOfSameKind(
      originalExpr,
      replaceExpr(originalExpr->getKid(0), replacedExpr, replacementExpr),
      replaceExpr(originalExpr->getKid(1), replacedExpr, replacementExpr));
}

bool SubsumptionTableEntry::hasSubExpression(ref<Expr> expr,
                                             ref<Expr> subExpr) {
  if (expr == subExpr)
    return true;
  if (expr->getNumKids() < 2 && expr != subExpr)
    return false;

  return hasSubExpression(expr->getKid(0), subExpr) ||
         hasSubExpression(expr->getKid(1), subExpr);
}

ref<Expr> SubsumptionTableEntry::simplifyInterpolantExpr(
    std::vector<ref<Expr> > &interpolantPack, ref<Expr> expr) {
  if (expr->getNumKids() < 2)
    return expr;

  if (llvm::isa<EqExpr>(expr) && llvm::isa<ConstantExpr>(expr->getKid(0)) &&
      llvm::isa<ConstantExpr>(expr->getKid(1))) {
    return (expr->getKid(0) == expr->getKid(1))
               ? ConstantExpr::create(1, Expr::Bool)
               : ConstantExpr::create(0, Expr::Bool);
  } else if (llvm::isa<NeExpr>(expr) &&
             llvm::isa<ConstantExpr>(expr->getKid(0)) &&
             llvm::isa<ConstantExpr>(expr->getKid(1))) {
    return (expr->getKid(0) != expr->getKid(1))
               ? ConstantExpr::create(1, Expr::Bool)
               : ConstantExpr::create(0, Expr::Bool);
  }

  ref<Expr> lhs = expr->getKid(0);
  ref<Expr> rhs = expr->getKid(1);

  if (!llvm::isa<AndExpr>(expr)) {

    // If the current expression has a form like (Eq false P), where P is some
    // comparison, we change it into the negation of P.
    if (llvm::isa<EqExpr>(expr) && expr->getKid(0)->getWidth() == Expr::Bool &&
        expr->getKid(0)->isFalse()) {
      if (llvm::isa<SltExpr>(rhs)) {
        expr = SgeExpr::create(rhs->getKid(0), rhs->getKid(1));
      } else if (llvm::isa<SgeExpr>(rhs)) {
        expr = SltExpr::create(rhs->getKid(0), rhs->getKid(1));
      } else if (llvm::isa<SleExpr>(rhs)) {
        expr = SgtExpr::create(rhs->getKid(0), rhs->getKid(1));
      } else if (llvm::isa<SgtExpr>(rhs)) {
        expr = SleExpr::create(rhs->getKid(0), rhs->getKid(1));
      }
    }

    // Collect unique interpolant expressions in one vector
    if (std::find(interpolantPack.begin(), interpolantPack.end(), expr) ==
        interpolantPack.end())
      interpolantPack.push_back(expr);

    return expr;
  }

  ref<Expr> simplifiedLhs = simplifyInterpolantExpr(interpolantPack, lhs);
  if (simplifiedLhs->isFalse())
    return simplifiedLhs;

  ref<Expr> simplifiedRhs = simplifyInterpolantExpr(interpolantPack, rhs);
  if (simplifiedRhs->isFalse())
    return simplifiedRhs;

  if (simplifiedLhs->isTrue())
    return simplifiedRhs;

  if (simplifiedRhs->isTrue())
    return simplifiedLhs;

  return AndExpr::create(simplifiedLhs, simplifiedRhs);
}

ref<Expr> SubsumptionTableEntry::simplifyEqualityExpr(
    std::vector<ref<Expr> > &equalityPack, ref<Expr> expr) {
  if (expr->getNumKids() < 2)
    return expr;

  if (llvm::isa<EqExpr>(expr)) {
    if (llvm::isa<ConstantExpr>(expr->getKid(0)) &&
        llvm::isa<ConstantExpr>(expr->getKid(1))) {
      return (expr->getKid(0) == expr->getKid(1))
                 ? ConstantExpr::create(1, Expr::Bool)
                 : ConstantExpr::create(0, Expr::Bool);
    }

    // Collect unique equality and in-equality expressions in one vector
    if (std::find(equalityPack.begin(), equalityPack.end(), expr) ==
        equalityPack.end())
      equalityPack.push_back(expr);

    return expr;
  }

  if (llvm::isa<AndExpr>(expr)) {
    ref<Expr> lhs = simplifyEqualityExpr(equalityPack, expr->getKid(0));
    if (lhs->isFalse())
      return lhs;

    ref<Expr> rhs = simplifyEqualityExpr(equalityPack, expr->getKid(1));
    if (rhs->isFalse())
      return rhs;

    if (lhs->isTrue())
      return rhs;

    if (rhs->isTrue())
      return lhs;

    return AndExpr::create(lhs, rhs);
  } else if (llvm::isa<OrExpr>(expr)) {
    // We provide throw-away dummy equalityPack, as we do not use the atomic
    // equalities within disjunctive clause to simplify the interpolant.
    std::vector<ref<Expr> > dummy;
    ref<Expr> lhs = simplifyEqualityExpr(dummy, expr->getKid(0));
    if (lhs->isTrue())
      return lhs;

    ref<Expr> rhs = simplifyEqualityExpr(dummy, expr->getKid(1));
    if (rhs->isTrue())
      return rhs;

    if (lhs->isFalse())
      return rhs;

    if (rhs->isFalse())
      return lhs;

    return OrExpr::create(lhs, rhs);
  }

  assert(!"Invalid expression type.");
}

ref<Expr>
SubsumptionTableEntry::getSubstitution(ref<Expr> equalities,
                                       std::map<ref<Expr>, ref<Expr> > &map) {
  // It is assumed the lhs is an expression on the existentially-quantified
  // variable whereas the rhs is an expression on the free variables.
  if (llvm::isa<EqExpr>(equalities)) {
    ref<Expr> lhs = equalities->getKid(0);
    if (isVariable(lhs)) {
      map[lhs] = equalities->getKid(1);
      return ConstantExpr::create(1, Expr::Bool);
    }
    return equalities;
  }

  if (llvm::isa<AndExpr>(equalities)) {
    ref<Expr> lhs = getSubstitution(equalities->getKid(0), map);
    ref<Expr> rhs = getSubstitution(equalities->getKid(1), map);
    if (lhs->isTrue()) {
      if (rhs->isTrue()) {
        return ConstantExpr::create(1, Expr::Bool);
      }
      return rhs;
    } else {
      if (rhs->isTrue()) {
        return lhs;
      }
      return AndExpr::create(lhs, rhs);
    }
  }
  return equalities;
}

bool SubsumptionTableEntry::detectConflictPrimitives(ExecutionState &state,
                                                     ref<Expr> query) {
  if (llvm::isa<ExistsExpr>(query))
    return true;

  std::vector<ref<Expr> > conjunction;
  if (!fetchQueryEqualityConjuncts(conjunction, query)) {
    return false;
  }

  for (std::vector<ref<Expr> >::const_iterator it1 = state.constraints.begin(),
                                               ie1 = state.constraints.end();
       it1 != ie1; ++it1) {

    if ((*it1)->getKind() != Expr::Eq)
      continue;

    for (std::vector<ref<Expr> >::const_iterator it2 = conjunction.begin(),
                                                 ie2 = conjunction.end();
         it2 != ie2; ++it2) {

      ref<Expr> stateConstraintExpr = it1->get();
      ref<Expr> queryExpr = it2->get();

      if (stateConstraintExpr != queryExpr &&
          (llvm::isa<EqExpr>(stateConstraintExpr) ||
           llvm::isa<EqExpr>(queryExpr))) {

        if (stateConstraintExpr ==
                EqExpr::create(ConstantExpr::create(0, Expr::Bool),
                               queryExpr) ||
            EqExpr::create(ConstantExpr::create(0, Expr::Bool),
                           stateConstraintExpr) == queryExpr) {
          return false;
        }
      }
    }
  }

  return true;
}

bool SubsumptionTableEntry::fetchQueryEqualityConjuncts(
    std::vector<ref<Expr> > &conjunction, ref<Expr> query) {

  if (!llvm::isa<AndExpr>(query)) {
    if (query->getKind() == Expr::Eq) {

      EqExpr *equality = llvm::dyn_cast<EqExpr>(query);

      if (llvm::isa<ConstantExpr>(equality->getKid(0)) &&
          llvm::isa<ConstantExpr>(equality->getKid(1)) &&
          equality->getKid(0) != equality->getKid(1)) {
        return false;
      } else {
        conjunction.push_back(query);
      }

    }
    return true;
  }

  return fetchQueryEqualityConjuncts(conjunction, query->getKid(0)) &&
         fetchQueryEqualityConjuncts(conjunction, query->getKid(1));
}

ref<Expr> SubsumptionTableEntry::simplifyExistsExpr(ref<Expr> existsExpr,
                                                    bool &hasExistentialsOnly) {
  assert(llvm::isa<ExistsExpr>(existsExpr));

  ref<Expr> body = llvm::dyn_cast<ExistsExpr>(existsExpr)->body;
  assert(llvm::isa<AndExpr>(body));

  std::map<ref<Expr>, ref<Expr> > substitution;
  ref<Expr> equalities = getSubstitution(body->getKid(1), substitution);
  ref<Expr> interpolant =
      ApplySubstitutionVisitor(substitution).visit(body->getKid(0));

  ExistsExpr *expr = llvm::dyn_cast<ExistsExpr>(existsExpr);
  if (hasVariableInSet(expr->variables, equalities)) {
    // we could also replace the occurrence of some variables with its
    // corresponding substitution mapping.
    equalities = ApplySubstitutionVisitor(substitution).visit(equalities);
  }

  ref<Expr> newBody = AndExpr::create(interpolant, equalities);

  // FIXME: Need to test the performance of the following.
  if (!hasVariableInSet(expr->variables, newBody))
    return newBody;

  ref<Expr> ret = simplifyArithmeticBody(existsExpr->rebuild(&newBody),
                                         hasExistentialsOnly);
  return ret;
}

bool SubsumptionTableEntry::subsumed(
    TimingSolver *solver, ExecutionState &state, double timeout,
    const std::pair<Dependency::ConcreteStore, Dependency::SymbolicStore>
        storedExpressions) {
#ifdef ENABLE_Z3
  // Tell the solver implementation that we are checking for subsumption for
  // collecting statistics of solver calls.
  SubsumptionCheckMarker subsumptionCheckMarker;
#endif

  // Quick check for subsumption in case the interpolant is empty
  if (empty())
    return true;

  Dependency::ConcreteStore stateConcreteAddressStore = storedExpressions.first;

  Dependency::SymbolicStore stateSymbolicAddressStore =
      storedExpressions.second;

  ref<Expr> stateEqualityConstraints;

  // Build constraints from concrete-address interpolant store
  for (std::vector<llvm::Value *>::iterator
           it1 = concreteAddressStoreKeys.begin(),
           ie1 = concreteAddressStoreKeys.end();
       it1 != ie1; ++it1) {
    const Dependency::ConcreteStoreMap tabledConcreteMap =
        concreteAddressStore[*it1];
    const Dependency::ConcreteStoreMap stateConcreteMap =
        stateConcreteAddressStore[*it1];
    const Dependency::SymbolicStoreMap stateSymbolicMap =
        stateSymbolicAddressStore[*it1];

    // If the current state does not constrain the same base, subsumption fails.
    if (stateConcreteMap.empty() && stateSymbolicMap.empty())
      return false;

    for (Dependency::ConcreteStoreMap::const_iterator
             it2 = tabledConcreteMap.begin(),
             ie2 = tabledConcreteMap.end();
         it2 != ie2; ++it2) {

      // The address is not constrained by the current state, therefore
      // the current state is incomparable to the stored interpolant,
      // and we therefore fail the subsumption.
      if (!stateConcreteMap.count(it2->first))
        return false;

      const Dependency::AddressValuePair stateConcrete =
          stateConcreteMap.at(it2->first);

      ref<StoredValue> tabledValue = it2->second.second;
      ref<StoredValue> stateValue = stateConcrete.second;
      ref<Expr> res;

<<<<<<< HEAD
      if (!stateValue.isNull()) {
        if (tabledValue->isPointer() && stateValue->isPointer()) {
          ref<Expr> boundsCheck = tabledValue->getBoundsCheck(stateValue);
          if (boundsCheck->isFalse())
            return false;
          if (!boundsCheck->isTrue())
            res = boundsCheck;
        } else {
          res = EqExpr::create(tabledValue->getExpression(),
                               stateValue->getExpression());
=======
      if (!rhsConcrete.second.isNull()) {
        // There is the corresponding concrete allocation
        if (lhsValue->getWidth() != rhsConcrete.second->getWidth()) {
          // We conservatively fail the subsumption in case the sizes do not
          // match.
          return false;
        } else {
          res = EqExpr::create(lhsValue, rhsConcrete.second);
>>>>>>> 4401998d
        }
      }

      if (!stateSymbolicMap.empty()) {
        const ref<Expr> tabledConcreteAddress = it2->second.first;
        ref<Expr> conjunction;

        for (Dependency::SymbolicStoreMap::const_iterator
<<<<<<< HEAD
                 it3 = stateSymbolicMap.begin(),
                 ie3 = stateSymbolicMap.end();
             it3 != ie3; ++it3) {
          ref<Expr> stateSymbolicAddress = it3->first;
          ref<StoredValue> stateSymbolicValue = it3->second;
          ref<Expr> newTerm;

          if (tabledValue->isPointer() && stateSymbolicValue->isPointer()) {
            ref<Expr> boundsCheck =
                tabledValue->getBoundsCheck(stateSymbolicValue);

            if (!boundsCheck->isTrue()) {
              newTerm = EqExpr::create(
                  ConstantExpr::create(0, Expr::Bool),
                  EqExpr::create(tabledConcreteAddress, stateSymbolicAddress));

              if (!boundsCheck->isFalse()) {
                // Implication: if tabledConcreteAddress == stateSymbolicAddress
                // then bounds check must hold
                newTerm = OrExpr::create(newTerm, boundsCheck);
              }
            }
=======
                 it3 = rhsSymbolicMap.begin(),
                 it3End = rhsSymbolicMap.end();
             it3 != it3End; ++it3) {

          ref<Expr> newTerm;
          if (lhsValue->getWidth() != it3->second->getWidth()) {
            // We conservatively require that the addresses should not be equal
            // whenever their values are of different width
            newTerm =
                EqExpr::create(ConstantExpr::create(0, Expr::Bool),
                               EqExpr::create(lhsConcreteAddress, it3->first));
          } else {
            // Implication: if lhsConcreteAddress == it3->first, then lhsValue
            // == it3->second
            newTerm = OrExpr::create(
                EqExpr::create(ConstantExpr::create(0, Expr::Bool),
                               EqExpr::create(lhsConcreteAddress, it3->first)),
                EqExpr::create(lhsValue, it3->second));
          }
          if (!conjunction.isNull()) {
            conjunction = AndExpr::create(newTerm, conjunction);
>>>>>>> 4401998d
          } else {
            // Implication: if tabledConcreteAddress == stateSymbolicAddress,
            // then tabledValue == stateSymbolicValue
            newTerm = OrExpr::create(
                EqExpr::create(ConstantExpr::create(0, Expr::Bool),
                               EqExpr::create(tabledConcreteAddress,
                                              stateSymbolicAddress)),
                EqExpr::create(tabledValue->getExpression(),
                               stateSymbolicValue->getExpression()));
          }

          if (!newTerm.isNull()) {
            if (!conjunction.isNull()) {
              conjunction = AndExpr::create(newTerm, conjunction);
            } else {
              conjunction = newTerm;
            }
          }
        }
        // If there were corresponding concrete as well as symbolic allocations
        // in the current state, conjunct them
        res = (!res.isNull() ? AndExpr::create(res, conjunction) : conjunction);
      }

      if (!res.isNull()) {
        stateEqualityConstraints =
            (stateEqualityConstraints.isNull()
                 ? res
                 : AndExpr::create(res, stateEqualityConstraints));
      }
    }
  }

  // Build constraints from symbolic-address interpolant store
  for (std::vector<llvm::Value *>::iterator
           it1 = symbolicAddressStoreKeys.begin(),
           ie1 = symbolicAddressStoreKeys.end();
       it1 != ie1; ++it1) {
    const Dependency::SymbolicStoreMap tabledSymbolicMap =
        symbolicAddressStore[*it1];
    const Dependency::ConcreteStoreMap stateConcreteMap =
        stateConcreteAddressStore[*it1];
    const Dependency::SymbolicStoreMap stateSymbolicMap =
        stateSymbolicAddressStore[*it1];

    ref<Expr> conjunction;

    for (Dependency::SymbolicStoreMap::const_iterator
             it2 = tabledSymbolicMap.begin(),
             ie2 = tabledSymbolicMap.end();
         it2 != ie2; ++it2) {
      ref<Expr> tabledSymbolicAddress = it2->first;
      ref<StoredValue> tabledValue = it2->second;

      for (Dependency::ConcreteStoreMap::const_iterator
<<<<<<< HEAD
               it3 = stateConcreteMap.begin(),
               ie3 = stateConcreteMap.end();
           it3 != ie3; ++it3) {
        ref<Expr> stateConcreteAddress = it3->second.first;
        ref<StoredValue> stateValue = it3->second.second;
        ref<Expr> newTerm;

        if (tabledValue->isPointer() && stateValue->isPointer()) {
          ref<Expr> boundsCheck = tabledValue->getBoundsCheck(stateValue);

          if (!boundsCheck->isTrue()) {
            newTerm = EqExpr::create(
                ConstantExpr::create(0, Expr::Bool),
                EqExpr::create(tabledSymbolicAddress, stateConcreteAddress));

            if (!boundsCheck->isFalse()) {
              // Implication: if tabledConcreteAddress == stateSymbolicAddress
              // then bounds check must hold
              newTerm = OrExpr::create(newTerm, boundsCheck);
            }
          }

=======
               it3 = rhsConcreteMap.begin(),
               it3End = rhsConcreteMap.end();
           it3 != it3End; ++it3) {
        ref<Expr> rhsConcreteAddress = it3->second.first;
        ref<Expr> rhsValue = it3->second.second;

        ref<Expr> newTerm;
        if (lhsValue->getWidth() != rhsValue->getWidth()) {
          // We conservatively require that the addresses should not be equal
          // whenever their values are of different width
          newTerm = EqExpr::create(
              ConstantExpr::create(0, Expr::Bool),
              EqExpr::create(lhsSymbolicAddress, rhsConcreteAddress));
        } else {
          // Implication: if lhsSymbolicAddress == rhsConcreteAddress, then
          // lhsValue == rhsValue
          newTerm =
              OrExpr::create(EqExpr::create(ConstantExpr::create(0, Expr::Bool),
                                            EqExpr::create(lhsSymbolicAddress,
                                                           rhsConcreteAddress)),
                             EqExpr::create(lhsValue, rhsValue));
        }
        if (!conjunction.isNull()) {
          conjunction = AndExpr::create(newTerm, conjunction);
>>>>>>> 4401998d
        } else {
          // Implication: if tabledSymbolicAddress == stateConcreteAddress, then
          // tabledValue == stateValue
          newTerm = OrExpr::create(
              EqExpr::create(
                  ConstantExpr::create(0, Expr::Bool),
                  EqExpr::create(tabledSymbolicAddress, stateConcreteAddress)),
              EqExpr::create(tabledValue->getExpression(),
                             stateValue->getExpression()));
        }

        if (!newTerm.isNull()) {
          if (!conjunction.isNull()) {
            conjunction = AndExpr::create(newTerm, conjunction);
          } else {
            conjunction = newTerm;
          }
        }
      }

      for (Dependency::SymbolicStoreMap::const_iterator
<<<<<<< HEAD
               it3 = stateSymbolicMap.begin(),
               ie3 = stateSymbolicMap.end();
           it3 != ie3; ++it3) {
        ref<Expr> stateSymbolicAddress = it3->first;
        ref<StoredValue> stateValue = it3->second;
        ref<Expr> newTerm;

        if (tabledValue->isPointer() && stateValue->isPointer()) {
          ref<Expr> boundsCheck = tabledValue->getBoundsCheck(stateValue);

          if (!boundsCheck->isTrue()) {
            newTerm = EqExpr::create(
                ConstantExpr::create(0, Expr::Bool),
                EqExpr::create(tabledSymbolicAddress, stateSymbolicAddress));

            if (!boundsCheck->isFalse()) {
              // Implication: if tabledConcreteAddress == stateSymbolicAddress
              // then bounds check must hold
              newTerm = OrExpr::create(newTerm, boundsCheck);
            }
          }

=======
               it3 = rhsSymbolicMap.begin(),
               it3End = rhsSymbolicMap.end();
           it3 != it3End; ++it3) {
        ref<Expr> rhsSymbolicAddress = it3->first;
        ref<Expr> rhsValue = it3->second;
        ref<Expr> newTerm;

        if (lhsValue->getWidth() != rhsValue->getWidth()) {
          // We conservatively require that the addresses should not be equal
          // whenever their values are of different width
          newTerm = EqExpr::create(
              ConstantExpr::create(0, Expr::Bool),
              EqExpr::create(lhsSymbolicAddress, rhsSymbolicAddress));
        } else {
          // Implication: if lhsSymbolicAddress == rhsSymbolicAddress then
          // lhsValue == rhsValue
          newTerm =
              OrExpr::create(EqExpr::create(ConstantExpr::create(0, Expr::Bool),
                                            EqExpr::create(lhsSymbolicAddress,
                                                           rhsSymbolicAddress)),
                             EqExpr::create(lhsValue, rhsValue));
        }
        if (!conjunction.isNull()) {
          conjunction = AndExpr::create(newTerm, conjunction);
>>>>>>> 4401998d
        } else {
          // Implication: if tabledSymbolicAddress == stateSymbolicAddress then
          // tabledValue == stateValue
          newTerm = OrExpr::create(
              EqExpr::create(
                  ConstantExpr::create(0, Expr::Bool),
                  EqExpr::create(tabledSymbolicAddress, stateSymbolicAddress)),
              EqExpr::create(tabledValue->getExpression(),
                             stateValue->getExpression()));
        }

        if (!newTerm.isNull()) {
          if (!conjunction.isNull()) {
            conjunction = AndExpr::create(newTerm, conjunction);
          } else {
            conjunction = newTerm;
          }
        }
      }
    }

    if (!conjunction.isNull()) {
      stateEqualityConstraints =
          (stateEqualityConstraints.isNull()
               ? conjunction
               : AndExpr::create(conjunction, stateEqualityConstraints));
    }
  }

  Solver::Validity result;
  ref<Expr> query;

  // Here we build the query, after which it is always a conjunction of
  // the interpolant and the state equality constraints. Here we call
  // AndExpr::alloc instead of AndExpr::create as we need to guarantee that the
  // resulting expression is an AndExpr, otherwise simplifyExistsExpr would not
  // work.
  if (!interpolant.isNull()) {
    query =
        !stateEqualityConstraints.isNull()
            ? AndExpr::alloc(interpolant, stateEqualityConstraints)
            : AndExpr::alloc(interpolant, ConstantExpr::create(1, Expr::Bool));
  } else if (!stateEqualityConstraints.isNull()) {
    query = AndExpr::alloc(ConstantExpr::create(1, Expr::Bool),
                           stateEqualityConstraints);
  } else {
    // Here both the interpolant constraints and state equality
    // constraints are empty, therefore everything gets subsumed
    return true;
  }

  bool queryHasNoFreeVariables = false;

  if (!existentials.empty()) {
    ref<Expr> existsExpr = ExistsExpr::create(existentials, query);
    // llvm::errs() << "Before simplification:\n";
    // ExprPPrinter::printQuery(llvm::errs(), state.constraints, existsExpr);
    query = simplifyExistsExpr(existsExpr, queryHasNoFreeVariables);
  }

  // If query simplification result was false, we quickly fail without calling
  // the solver
  if (query->isFalse())
    return false;

  bool success = false;

  if (!detectConflictPrimitives(state, query))
    return false;

#ifdef ENABLE_Z3
  Z3Solver *z3solver = 0;
#endif /* ENABLE_Z3 */

  // We call the solver only when the simplified query is
  // not a constant and no contradictory unary constraints found from
  // solvingUnaryConstraints method.
  if (!llvm::isa<ConstantExpr>(query)) {

#ifdef ENABLE_Z3
    if (!existentials.empty() && llvm::isa<ExistsExpr>(query)) {
      // llvm::errs() << "Existentials not empty\n";

      // Instantiate a new Z3 solver to make sure we use Z3
      // without pre-solving optimizations. It would be nice
      // in the future to just run solver->evaluate so that
      // the optimizations can be used, but this requires
      // handling of quantified expressions by KLEE's pre-solving
      // procedure, which does not exist currently.
      z3solver = new Z3Solver();

      z3solver->setCoreSolverTimeout(timeout);

      if (queryHasNoFreeVariables) {
        // In case the query has no free variables, we reformulate
        // the solver call as satisfiability check of the body of
        // the query.
        ConstraintManager constraints;
        ref<ConstantExpr> tmpExpr;

        ref<Expr> falseExpr = ConstantExpr::create(0, Expr::Bool);
        constraints.addConstraint(EqExpr::create(falseExpr, query->getKid(0)));

        // llvm::errs() << "Querying for satisfiability check:\n";
        // ExprPPrinter::printQuery(llvm::errs(), constraints,
        // falseExpr);

        success = z3solver->getValue(Query(constraints, falseExpr), tmpExpr);
        result = success ? Solver::True : Solver::Unknown;
      } else {
        // llvm::errs() << "Querying for subsumption check:\n";
        // ExprPPrinter::printQuery(llvm::errs(), state.constraints,
        // query);

        success = z3solver->directComputeValidity(
            Query(state.constraints, query), result);
      }

      z3solver->setCoreSolverTimeout(0);

    } else
#endif /* ENABLE_Z3 */
    {
      // llvm::errs() << "No existential\n";

      // llvm::errs() << "Querying for subsumption check:\n";
      // ExprPPrinter::printQuery(llvm::errs(), state.constraints, query);

      // We call the solver in the standard way if the
      // formula is unquantified.

      solver->setTimeout(timeout);
      success = solver->evaluate(state, query, result);
      solver->setTimeout(0);
    }
  } else {
    // query is a constant expression
    if (query->isTrue())
      return true;
    return false;
  }

  if (success && result == Solver::True) {
    // llvm::errs() << "Solver decided validity\n";
    std::vector<ref<Expr> > unsatCore;
#ifdef ENABLE_Z3
    if (z3solver) {
      unsatCore = z3solver->getUnsatCore();
      delete z3solver;
    } else
#endif /* ENABLE_Z3 */
      unsatCore = solver->getUnsatCore();

    // State subsumed, we mark needed constraints on the
    // path condition.

    // We create path condition marking structure to mark core constraints
    state.itreeNode->unsatCoreMarking(unsatCore);
    return true;
  }

  // Here the solver could not decide that the subsumption is valid.
  // It may have decided invalidity, however,
  // CexCachingSolver::computeValidity,
  // which was eventually called from solver->evaluate
  // is conservative, where it returns Solver::Unknown even in case when
  // invalidity is established by the solver.
  // llvm::errs() << "Solver did not decide validity\n";

#ifdef ENABLE_Z3
  if (z3solver)
    delete z3solver;
#endif /* ENABLE_Z3 */

  return false;
}

ref<Expr> SubsumptionTableEntry::getInterpolant() const { return interpolant; }

void SubsumptionTableEntry::print(llvm::raw_ostream &stream) const {
  stream << "------------ Subsumption Table Entry ------------\n";
  stream << "Program point = " << nodeId << "\n";
  stream << "interpolant = ";
  if (!interpolant.isNull())
    interpolant->print(stream);
  else
    stream << "(empty)";
  stream << "\n";

  if (!concreteAddressStore.empty()) {
    stream << "concrete store = [";
    for (Dependency::ConcreteStore::const_iterator
             is1 = concreteAddressStore.begin(),
             ie1 = concreteAddressStore.end(), it1 = is1;
         it1 != ie1; ++it1) {
      for (Dependency::ConcreteStoreMap::const_iterator
               is2 = it1->second.begin(),
               ie2 = it1->second.end(), it2 = is2;
           it2 != ie2; ++it2) {
        if (it1 != is1 || it2 != is2)
          stream << ",";
        stream << "(";
        it2->second.first->print(stream);
        stream << ",";
        it2->second.second->print(stream);
        stream << ")";
      }
    }
    stream << "]\n";
  }

  if (!symbolicAddressStore.empty()) {
    stream << "symbolic store = [";
    for (Dependency::SymbolicStore::const_iterator
             is1 = symbolicAddressStore.begin(),
             ie1 = symbolicAddressStore.end(), it1 = is1;
         it1 != ie1; ++it1) {
      for (Dependency::SymbolicStoreMap::const_iterator
               is2 = it1->second.begin(),
               ie2 = it1->second.end(), it2 = is2;
           it2 != ie2; ++it2) {
        if (it1 != is1 || it2 != is2)
          stream << ",";
        stream << "(";
        it2->first->print(stream);
        stream << ",";
        it2->second->print(stream);
        stream << ")";
      }
    }
    stream << "]\n";
  }

  if (!existentials.empty()) {
    stream << "existentials = [";
    for (std::set<const Array *>::const_iterator is = existentials.begin(),
                                                 ie = existentials.end(),
                                                 it = is;
         it != ie; ++it) {
      if (it != is)
        stream << ", ";
      stream << (*it)->name;
    }
    stream << "]\n";
  }
}

void SubsumptionTableEntry::printStat(std::stringstream &stream) {
  stream << "KLEE: done:     Time for actual solver calls in subsumption check "
            "(ms) = " << ((double)stats::subsumptionQueryTime.getValue()) / 1000
         << "\n";
  stream << "KLEE: done:     Number of solver calls for subsumption check "
            "(failed) = " << stats::subsumptionQueryCount.getValue() << " ("
         << stats::subsumptionQueryFailureCount.getValue() << ")\n";
}

/**/

Statistic ITree::setCurrentINodeTime("SetCurrentINodeTime",
                                     "SetCurrentINodeTime");
Statistic ITree::removeTime("RemoveTime", "RemoveTime");
Statistic ITree::subsumptionCheckTime("SubsumptionCheckTime",
                                      "SubsubmptionCheckTime");
Statistic ITree::markPathConditionTime("MarkPathConditionTime", "MarkPCTime");
Statistic ITree::splitTime("SplitTime", "SplitTime");
Statistic ITree::executeOnNodeTime("ExecuteOnNodeTime", "ExecuteOnNodeTime");

double ITree::entryNumber;

double ITree::programPointNumber;

bool ITree::symbolicExecutionError = false;

unsigned long ITree::subsumptionCheckCount = 0;

void ITree::printTimeStat(std::stringstream &stream) {
  stream << "KLEE: done:     setCurrentINode = "
         << ((double)setCurrentINodeTime.getValue()) / 1000 << "\n";
  stream << "KLEE: done:     remove = " << ((double)removeTime.getValue()) /
                                               1000 << "\n";
  stream << "KLEE: done:     subsumptionCheck = "
         << ((double)subsumptionCheckTime.getValue()) / 1000 << "\n";
  stream << "KLEE: done:     markPathCondition = "
         << ((double)markPathConditionTime.getValue()) / 1000 << "\n";
  stream << "KLEE: done:     split = " << ((double)splitTime.getValue()) / 1000
         << "\n";
  stream << "KLEE: done:     executeOnNode = "
         << ((double)executeOnNodeTime.getValue()) / 1000 << "\n";
}

void ITree::printTableStat(std::stringstream &stream) {
  SubsumptionTableEntry::printStat(stream);

  stream
      << "KLEE: done:     Average table entries per subsumption checkpoint = "
      << inTwoDecimalPoints(entryNumber / programPointNumber) << "\n";

  stream << "KLEE: done:     Number of subsumption checks = "
         << subsumptionCheckCount << "\n";

  stream << "KLEE: done:     Average solver calls per subsumption check = "
         << inTwoDecimalPoints((double)stats::subsumptionQueryCount /
                               (double)subsumptionCheckCount) << "\n";
}

std::string ITree::inTwoDecimalPoints(const double n) {
  std::ostringstream stream;
  unsigned long x = (unsigned)((n - ((unsigned)n)) * 100);
  unsigned y = (unsigned)n;
  stream << y << ".";
  if (x > 9)
    stream << x;
  else if (x > 0)
    stream << "0" << x;
  else
    stream << "00";
  return stream.str();
}

std::string ITree::getInterpolationStat() {
  std::stringstream stream;
  stream << "\nKLEE: done: Subsumption statistics\n";
  printTableStat(stream);
  stream << "KLEE: done: ITree method execution times (ms):\n";
  printTimeStat(stream);
  stream << "KLEE: done: ITreeNode method execution times (ms):\n";
  ITreeNode::printTimeStat(stream);
  return stream.str();
}

ITree::ITree(ExecutionState *_root, llvm::DataLayout *_targetData)
    : targetData(_targetData) {
  currentINode = 0;
  assert(_targetData && "target data layout not provided");
  if (!_root->itreeNode) {
    currentINode = new ITreeNode(0, _targetData);
  }
  root = currentINode;
}

ITree::~ITree() {
  for (std::map<uintptr_t, std::deque<SubsumptionTableEntry *> >::const_iterator
           it = subsumptionTable.begin(),
           ie = subsumptionTable.end();
       it != ie; ++it) {
    if (!it->second.empty()) {
      entryNumber += it->second.size();
      ++programPointNumber;
    }
  }

  for (std::map<uintptr_t, std::deque<SubsumptionTableEntry *> >::iterator
           it = subsumptionTable.begin(),
           ie = subsumptionTable.end();
       it != ie; ++it) {
    for (std::deque<SubsumptionTableEntry *>::iterator it1 = it->second.begin(),
                                                       ie1 = it->second.end();
         it1 != ie1; ++it1) {
      delete *it1;
    }
    it->second.clear();
  }

  subsumptionTable.clear();
}

bool ITree::subsumptionCheck(TimingSolver *solver, ExecutionState &state,
                             double timeout) {
  assert(state.itreeNode == currentINode);

  // Immediately return if the state's instruction is not the
  // the interpolation node id. The interpolation node id is the
  // first instruction executed of the sequence executed for a state
  // node, typically this the first instruction of a basic block.
  // Subsumption check only matches against this first instruction.
  if (!state.itreeNode || reinterpret_cast<uintptr_t>(state.pc->inst) !=
                              state.itreeNode->getNodeId())
    return false;

  ++subsumptionCheckCount; // For profiling

  TimerStatIncrementer t(subsumptionCheckTime);
  std::deque<SubsumptionTableEntry *> entryList =
      subsumptionTable[state.itreeNode->getNodeId()];

  if (entryList.empty())
    return false;

  std::pair<Dependency::ConcreteStore, Dependency::SymbolicStore>
  storedExpressions = state.itreeNode->getStoredExpressions();

  // Iterate the subsumption table entry with reverse iterator because
  // the successful subsumption mostly happen in the newest entry.
  for (std::deque<SubsumptionTableEntry *>::reverse_iterator
           it = entryList.rbegin(),
           ie = entryList.rend();
       it != ie; ++it) {
    if ((*it)->subsumed(solver, state, timeout, storedExpressions)) {
      // We mark as subsumed such that the node will not be
      // stored into table (the table already contains a more
      // general entry).
      currentINode->isSubsumed = true;

      // Mark the node as subsumed, and create a subsumption edge
      SearchTree::markAsSubsumed(currentINode, (*it));
      return true;
    }
  }
  return false;
}

void ITree::store(SubsumptionTableEntry *subItem) {
    subsumptionTable[subItem->nodeId].push_back(subItem);
#ifdef ENABLE_Z3
    if (MaxFailSubsumption > 0 &&
        (unsigned)MaxFailSubsumption <
            subsumptionTable[subItem->nodeId].size()) {
      subsumptionTable[subItem->nodeId].pop_front();
    }
#endif
}

void ITree::setCurrentINode(ExecutionState &state) {
  TimerStatIncrementer t(setCurrentINodeTime);
  currentINode = state.itreeNode;
  currentINode->setNodeLocation(state.pc->inst);
  SearchTree::setCurrentNode(state, currentINode->getNodeId());
}

void ITree::remove(ITreeNode *node) {
  TimerStatIncrementer t(removeTime);
  assert(!node->left && !node->right);
  do {
    ITreeNode *p = node->parent;

    // As the node is about to be deleted, it must have been completely
    // traversed, hence the correct time to table the interpolant.
    if (!node->isSubsumed && node->storable) {
      SubsumptionTableEntry *entry = new SubsumptionTableEntry(node);
      store(entry);
      SearchTree::addTableEntryMapping(node, entry);
    }

    delete node;
    if (p) {
      if (node == p->left) {
        p->left = 0;
      } else {
        assert(node == p->right);
        p->right = 0;
      }
    }
    node = p;
  } while (node && !node->left && !node->right);
}

std::pair<ITreeNode *, ITreeNode *>
ITree::split(ITreeNode *parent, ExecutionState *left, ExecutionState *right) {
  TimerStatIncrementer t(splitTime);
  parent->split(left, right);
  SearchTree::addChildren(parent, parent->left, parent->right);
  std::pair<ITreeNode *, ITreeNode *> ret(parent->left, parent->right);
  return ret;
}

void ITree::markPathCondition(ExecutionState &state, TimingSolver *solver) {
  TimerStatIncrementer t(markPathConditionTime);
  std::vector<ref<Expr> > unsatCore = solver->getUnsatCore();

  llvm::BranchInst *binst =
      llvm::dyn_cast<llvm::BranchInst>(state.prevPC->inst);
  if (binst) {
    currentINode->dependency->markAllValues(binst->getCondition());
  }

  PathCondition *pc = currentINode->pathCondition;

  if (pc != 0) {
    for (std::vector<ref<Expr> >::iterator it = unsatCore.begin(),
                                           ie = unsatCore.end();
         it != ie; ++it) {
      for (; pc != 0; pc = pc->cdr()) {
        if (pc->car().compare(it->get()) == 0) {
          pc->setAsCore();
          pc = pc->cdr();
          break;
        }
      }
    }
  }
}

void ITree::execute(llvm::Instruction *instr) {
  std::vector<ref<Expr> > dummyArgs;
  executeOnNode(currentINode, instr, dummyArgs);
}

void ITree::execute(llvm::Instruction *instr, ref<Expr> arg1) {
  std::vector<ref<Expr> > args;
  args.push_back(arg1);
  executeOnNode(currentINode, instr, args);
}

void ITree::execute(llvm::Instruction *instr, ref<Expr> arg1, ref<Expr> arg2) {
  std::vector<ref<Expr> > args;
  args.push_back(arg1);
  args.push_back(arg2);
  executeOnNode(currentINode, instr, args);
}

void ITree::execute(llvm::Instruction *instr, ref<Expr> arg1, ref<Expr> arg2,
                    ref<Expr> arg3) {
  std::vector<ref<Expr> > args;
  args.push_back(arg1);
  args.push_back(arg2);
  args.push_back(arg3);
  executeOnNode(currentINode, instr, args);
}

void ITree::execute(llvm::Instruction *instr, std::vector<ref<Expr> > &args) {
  executeOnNode(currentINode, instr, args);
}

void ITree::executePHI(llvm::Instruction *instr, unsigned int incomingBlock,
                       ref<Expr> valueExpr) {
  currentINode->dependency->executePHI(instr, incomingBlock, valueExpr,
                                       symbolicExecutionError);
  symbolicExecutionError = false;
}

void ITree::executeOnNode(ITreeNode *node, llvm::Instruction *instr,
                          std::vector<ref<Expr> > &args) {
  TimerStatIncrementer t(executeOnNodeTime);
  node->execute(instr, args, symbolicExecutionError);
  symbolicExecutionError = false;
}

void ITree::printNode(llvm::raw_ostream &stream, ITreeNode *n,
                      std::string edges) const {
  if (n->left != 0) {
    stream << "\n";
    stream << edges << "+-- L:" << n->left->nodeId;
    if (this->currentINode == n->left) {
      stream << " (active)";
    }
    if (n->right != 0) {
      printNode(stream, n->left, edges + "|   ");
    } else {
      printNode(stream, n->left, edges + "    ");
    }
  }
  if (n->right != 0) {
    stream << "\n";
    stream << edges << "+-- R:" << n->right->nodeId;
    if (this->currentINode == n->right) {
      stream << " (active)";
    }
    printNode(stream, n->right, edges + "    ");
  }
}

void ITree::print(llvm::raw_ostream &stream) const {
  stream << "------------------------- ITree Structure "
            "---------------------------\n";
  stream << this->root->nodeId;
  if (this->root == this->currentINode) {
    stream << " (active)";
  }
  this->printNode(stream, this->root, "");
  stream << "\n------------------------- Subsumption Table "
            "-------------------------\n";
  for (std::map<uintptr_t, std::deque<SubsumptionTableEntry *> >::const_iterator
           it = subsumptionTable.begin(),
           ie = subsumptionTable.end();
       it != ie; ++it) {
    for (std::deque<SubsumptionTableEntry *>::const_iterator
             it1 = it->second.begin(),
             ie1 = it->second.end();
         it1 != ie1; ++it1) {
      (*it1)->print(stream);
    }
  }
}

void ITree::dump() const { this->print(llvm::errs()); }

/**/

// Statistics
Statistic ITreeNode::getInterpolantTime("GetInterpolantTime",
                                        "GetInterpolantTime");
Statistic ITreeNode::addConstraintTime("AddConstraintTime",
                                       "AddConstraintTime");
Statistic ITreeNode::splitTime("SplitTime", "SplitTime");
Statistic ITreeNode::executeTime("ExecuteTime", "ExecuteTime");
Statistic ITreeNode::bindCallArgumentsTime("BindCallArgumentsTime",
                                           "BindCallArgumentsTime");
Statistic ITreeNode::bindReturnValueTime("BindReturnValueTime",
                                         "BindReturnValueTime");
Statistic ITreeNode::getStoredExpressionsTime("GetStoredExpressionsTime",
                                              "GetStoredExpressionsTime");
Statistic
ITreeNode::getStoredCoreExpressionsTime("GetStoredCoreExpressionsTime",
                                        "GetStoredCoreExpressionsTime");

void ITreeNode::printTimeStat(std::stringstream &stream) {
  stream << "KLEE: done:     getInterpolant = "
         << ((double)getInterpolantTime.getValue()) / 1000 << "\n";
  stream << "KLEE: done:     addConstraintTime = "
         << ((double)addConstraintTime.getValue()) / 1000 << "\n";
  stream << "KLEE: done:     splitTime = " << ((double)splitTime.getValue()) /
                                                  1000 << "\n";
  stream << "KLEE: done:     execute = " << ((double)executeTime.getValue()) /
                                                1000 << "\n";
  stream << "KLEE: done:     bindCallArguments = "
         << ((double)bindCallArgumentsTime.getValue()) / 1000 << "\n";
  stream << "KLEE: done:     bindReturnValue = "
         << ((double)bindReturnValueTime.getValue()) / 1000 << "\n";
  stream << "KLEE: done:     getStoredExpressions = "
         << ((double)getStoredExpressionsTime.getValue()) / 1000 << "\n";
  stream << "KLEE: done:     getStoredCoreExpressions = "
         << ((double)getStoredCoreExpressionsTime.getValue()) / 1000 << "\n";
}

ITreeNode::ITreeNode(ITreeNode *_parent, llvm::DataLayout *_targetData)
    : parent(_parent), left(0), right(0), nodeId(0), isSubsumed(false),
      storable(true), graph(_parent ? _parent->graph : 0),
      instructionsDepth(_parent ? _parent->instructionsDepth : 0),
      targetData(_targetData) {

  pathCondition = (_parent != 0) ? _parent->pathCondition : 0;

  // Inherit the abstract dependency or NULL
  dependency = new Dependency(_parent ? _parent->dependency : 0, _targetData);
}

ITreeNode::~ITreeNode() {
  // Only delete the path condition if it's not
  // also the parent's path condition
  PathCondition *ie = parent ? parent->pathCondition : 0;

  PathCondition *it = pathCondition;
  while (it != ie) {
    PathCondition *tmp = it;
    it = it->cdr();
    delete tmp;
  }

  if (dependency)
    delete dependency;
}

uintptr_t ITreeNode::getNodeId() { return nodeId; }

ref<Expr>
ITreeNode::getInterpolant(std::set<const Array *> &replacements) const {
  TimerStatIncrementer t(getInterpolantTime);
  ref<Expr> expr = this->pathCondition->packInterpolant(replacements);
  return expr;
}

void ITreeNode::addConstraint(ref<Expr> &constraint, llvm::Value *condition) {
  TimerStatIncrementer t(addConstraintTime);
  pathCondition =
      new PathCondition(constraint, dependency, condition, pathCondition);
  graph->addPathCondition(this, pathCondition, constraint);
}

void ITreeNode::split(ExecutionState *leftData, ExecutionState *rightData) {
  TimerStatIncrementer t(splitTime);
  assert(left == 0 && right == 0);
  leftData->itreeNode = left = new ITreeNode(this, targetData);
  rightData->itreeNode = right = new ITreeNode(this, targetData);
}

void ITreeNode::execute(llvm::Instruction *instr, std::vector<ref<Expr> > &args,
                        bool symbolicExecutionError) {
  TimerStatIncrementer t(executeTime);
  dependency->execute(instr, args, symbolicExecutionError);
}

void ITreeNode::bindCallArguments(llvm::Instruction *site,
                                  std::vector<ref<Expr> > &arguments) {
  TimerStatIncrementer t(bindCallArgumentsTime);
  dependency->bindCallArguments(site, arguments);
}

void ITreeNode::bindReturnValue(llvm::CallInst *site, llvm::Instruction *inst,
                                ref<Expr> returnValue) {
  // TODO: This is probably where we should simplify
  // the dependency graph by removing callee values.
  TimerStatIncrementer t(bindReturnValueTime);
  dependency->bindReturnValue(site, inst, returnValue);
}

std::pair<Dependency::ConcreteStore, Dependency::SymbolicStore>
ITreeNode::getStoredExpressions() const {
  TimerStatIncrementer t(getStoredExpressionsTime);
  std::pair<Dependency::ConcreteStore, Dependency::SymbolicStore> ret;
  std::set<const Array *> dummyReplacements;

  // Since a program point index is a first statement in a basic block,
  // the allocations to be stored in subsumption table should be obtained
  // from the parent node.
  if (parent)
    ret = parent->dependency->getStoredExpressions(dummyReplacements, false);
  return ret;
}

std::pair<Dependency::ConcreteStore, Dependency::SymbolicStore>
ITreeNode::getStoredCoreExpressions(std::set<const Array *> &replacements)
    const {
  TimerStatIncrementer t(getStoredCoreExpressionsTime);
  std::pair<Dependency::ConcreteStore, Dependency::SymbolicStore> ret;

  // Since a program point index is a first statement in a basic block,
  // the allocations to be stored in subsumption table should be obtained
  // from the parent node.
  if (parent)
    ret = parent->dependency->getStoredExpressions(replacements, true);
  return ret;
}

unsigned ITreeNode::getInstructionsDepth() { return instructionsDepth; }

void ITreeNode::incInstructionsDepth() { ++instructionsDepth; }

void ITreeNode::unsatCoreMarking(std::vector<ref<Expr> > unsatCore) {
  // State subsumed, we mark needed constraints on the path condition. We create
  // path condition marking structure to mark core constraints
  std::map<Expr *, PathCondition *> markerMap;
  for (PathCondition *it = pathCondition; it != 0; it = it->cdr()) {
    if (llvm::isa<OrExpr>(it->car())) {
      // FIXME: Break up disjunction into its components, because each disjunct
      // is solved separately. The or constraint was due to state merge.
      // Hence, the following is just a makeshift for when state merge is
      // properly implemented.
      markerMap[it->car()->getKid(0).get()] = it;
      markerMap[it->car()->getKid(1).get()] = it;
    }
    markerMap[it->car().get()] = it;
  }

  for (std::vector<ref<Expr> >::iterator it1 = unsatCore.begin(),
                                         ie1 = unsatCore.end();
       it1 != ie1; ++it1) {
    // FIXME: Sometimes some constraints are not in the PC. This is
    // because constraints are not properly added at state merge.
    PathCondition *cond = markerMap[it1->get()];
    if (cond)
      cond->setAsCore();
  }
}

void ITreeNode::dump() const {
  llvm::errs() << "------------------------- ITree Node "
                  "--------------------------------\n";
  this->print(llvm::errs());
  llvm::errs() << "\n";
}

void ITreeNode::print(llvm::raw_ostream &stream) const {
  this->print(stream, 0);
}

void ITreeNode::print(llvm::raw_ostream &stream,
                      const unsigned paddingAmount) const {
  std::string tabs = makeTabs(paddingAmount);
  std::string tabsNext = appendTab(tabs);

  stream << tabs << "ITreeNode\n";
  stream << tabsNext << "node Id = " << nodeId << "\n";
  stream << tabsNext << "pathCondition = ";
  if (pathCondition == 0) {
    stream << "NULL";
  } else {
    pathCondition->print(stream);
  }
  stream << "\n";
  stream << tabsNext << "Left:\n";
  if (!left) {
    stream << tabsNext << "NULL\n";
  } else {
    left->print(stream, paddingAmount + 1);
    stream << "\n";
  }
  stream << tabsNext << "Right:\n";
  if (!right) {
    stream << tabsNext << "NULL\n";
  } else {
    right->print(stream, paddingAmount + 1);
    stream << "\n";
  }
  if (dependency) {
    stream << tabsNext << "------- Abstract Dependencies ----------\n";
    dependency->print(stream, paddingAmount + 1);
  }
}<|MERGE_RESOLUTION|>--- conflicted
+++ resolved
@@ -1419,9 +1419,14 @@
       ref<StoredValue> stateValue = stateConcrete.second;
       ref<Expr> res;
 
-<<<<<<< HEAD
       if (!stateValue.isNull()) {
-        if (tabledValue->isPointer() && stateValue->isPointer()) {
+        // There is the corresponding concrete allocation
+        if (tabledValue->getExpression()->getWidth() !=
+            stateValue->getExpression()->getWidth()) {
+          // We conservatively fail the subsumption in case the sizes do not
+          // match.
+          return false;
+        } else if (tabledValue->isPointer() && stateValue->isPointer()) {
           ref<Expr> boundsCheck = tabledValue->getBoundsCheck(stateValue);
           if (boundsCheck->isFalse())
             return false;
@@ -1430,16 +1435,6 @@
         } else {
           res = EqExpr::create(tabledValue->getExpression(),
                                stateValue->getExpression());
-=======
-      if (!rhsConcrete.second.isNull()) {
-        // There is the corresponding concrete allocation
-        if (lhsValue->getWidth() != rhsConcrete.second->getWidth()) {
-          // We conservatively fail the subsumption in case the sizes do not
-          // match.
-          return false;
-        } else {
-          res = EqExpr::create(lhsValue, rhsConcrete.second);
->>>>>>> 4401998d
         }
       }
 
@@ -1448,7 +1443,6 @@
         ref<Expr> conjunction;
 
         for (Dependency::SymbolicStoreMap::const_iterator
-<<<<<<< HEAD
                  it3 = stateSymbolicMap.begin(),
                  ie3 = stateSymbolicMap.end();
              it3 != ie3; ++it3) {
@@ -1456,7 +1450,16 @@
           ref<StoredValue> stateSymbolicValue = it3->second;
           ref<Expr> newTerm;
 
-          if (tabledValue->isPointer() && stateSymbolicValue->isPointer()) {
+          if (tabledValue->getExpression()->getWidth() !=
+              stateSymbolicValue->getExpression()->getWidth()) {
+            // We conservatively require that the addresses should not be equal
+            // whenever their values are of different width
+            newTerm = EqExpr::create(
+                ConstantExpr::create(0, Expr::Bool),
+                EqExpr::create(tabledConcreteAddress, stateSymbolicAddress));
+
+          } else if (tabledValue->isPointer() &&
+                     stateSymbolicValue->isPointer()) {
             ref<Expr> boundsCheck =
                 tabledValue->getBoundsCheck(stateSymbolicValue);
 
@@ -1471,29 +1474,19 @@
                 newTerm = OrExpr::create(newTerm, boundsCheck);
               }
             }
-=======
-                 it3 = rhsSymbolicMap.begin(),
-                 it3End = rhsSymbolicMap.end();
-             it3 != it3End; ++it3) {
-
-          ref<Expr> newTerm;
-          if (lhsValue->getWidth() != it3->second->getWidth()) {
-            // We conservatively require that the addresses should not be equal
-            // whenever their values are of different width
-            newTerm =
-                EqExpr::create(ConstantExpr::create(0, Expr::Bool),
-                               EqExpr::create(lhsConcreteAddress, it3->first));
           } else {
-            // Implication: if lhsConcreteAddress == it3->first, then lhsValue
-            // == it3->second
+            // Implication: if tabledConcreteAddress == stateSymbolicAddress,
+            // then tabledValue->getExpression() ==
+            // stateSymbolicValue->getExpression()
             newTerm = OrExpr::create(
                 EqExpr::create(ConstantExpr::create(0, Expr::Bool),
-                               EqExpr::create(lhsConcreteAddress, it3->first)),
-                EqExpr::create(lhsValue, it3->second));
+                               EqExpr::create(tabledConcreteAddress,
+                                              stateSymbolicAddress)),
+                EqExpr::create(tabledValue->getExpression(),
+                               stateSymbolicValue->getExpression()));
           }
           if (!conjunction.isNull()) {
             conjunction = AndExpr::create(newTerm, conjunction);
->>>>>>> 4401998d
           } else {
             // Implication: if tabledConcreteAddress == stateSymbolicAddress,
             // then tabledValue == stateSymbolicValue
@@ -1549,7 +1542,6 @@
       ref<StoredValue> tabledValue = it2->second;
 
       for (Dependency::ConcreteStoreMap::const_iterator
-<<<<<<< HEAD
                it3 = stateConcreteMap.begin(),
                ie3 = stateConcreteMap.end();
            it3 != ie3; ++it3) {
@@ -1557,7 +1549,14 @@
         ref<StoredValue> stateValue = it3->second.second;
         ref<Expr> newTerm;
 
-        if (tabledValue->isPointer() && stateValue->isPointer()) {
+        if (tabledValue->getExpression()->getWidth() !=
+            stateValue->getExpression()->getWidth()) {
+          // We conservatively require that the addresses should not be equal
+          // whenever their values are of different width
+          newTerm = EqExpr::create(
+              ConstantExpr::create(0, Expr::Bool),
+              EqExpr::create(tabledSymbolicAddress, stateConcreteAddress));
+        } else if (tabledValue->isPointer() && stateValue->isPointer()) {
           ref<Expr> boundsCheck = tabledValue->getBoundsCheck(stateValue);
 
           if (!boundsCheck->isTrue()) {
@@ -1571,33 +1570,6 @@
               newTerm = OrExpr::create(newTerm, boundsCheck);
             }
           }
-
-=======
-               it3 = rhsConcreteMap.begin(),
-               it3End = rhsConcreteMap.end();
-           it3 != it3End; ++it3) {
-        ref<Expr> rhsConcreteAddress = it3->second.first;
-        ref<Expr> rhsValue = it3->second.second;
-
-        ref<Expr> newTerm;
-        if (lhsValue->getWidth() != rhsValue->getWidth()) {
-          // We conservatively require that the addresses should not be equal
-          // whenever their values are of different width
-          newTerm = EqExpr::create(
-              ConstantExpr::create(0, Expr::Bool),
-              EqExpr::create(lhsSymbolicAddress, rhsConcreteAddress));
-        } else {
-          // Implication: if lhsSymbolicAddress == rhsConcreteAddress, then
-          // lhsValue == rhsValue
-          newTerm =
-              OrExpr::create(EqExpr::create(ConstantExpr::create(0, Expr::Bool),
-                                            EqExpr::create(lhsSymbolicAddress,
-                                                           rhsConcreteAddress)),
-                             EqExpr::create(lhsValue, rhsValue));
-        }
-        if (!conjunction.isNull()) {
-          conjunction = AndExpr::create(newTerm, conjunction);
->>>>>>> 4401998d
         } else {
           // Implication: if tabledSymbolicAddress == stateConcreteAddress, then
           // tabledValue == stateValue
@@ -1618,16 +1590,22 @@
         }
       }
 
-      for (Dependency::SymbolicStoreMap::const_iterator
-<<<<<<< HEAD
-               it3 = stateSymbolicMap.begin(),
-               ie3 = stateSymbolicMap.end();
+      for (Dependency::SymbolicStoreMap::const_iterator << << << <
+               HEAD it3 = stateSymbolicMap.begin(),
+                    ie3 = stateSymbolicMap.end();
            it3 != ie3; ++it3) {
         ref<Expr> stateSymbolicAddress = it3->first;
         ref<StoredValue> stateValue = it3->second;
         ref<Expr> newTerm;
 
-        if (tabledValue->isPointer() && stateValue->isPointer()) {
+        if (tabledValue->getExpression()->getWidth() !=
+            rhsValue->getExpression()->getWidth()) {
+          // We conservatively require that the addresses should not be equal
+          // whenever their values are of different width
+          newTerm = EqExpr::create(
+              ConstantExpr::create(0, Expr::Bool),
+              EqExpr::create(tabledSymbolicAddress, stateSymbolicAddress));
+        } else if (tabledValue->isPointer() && stateValue->isPointer()) {
           ref<Expr> boundsCheck = tabledValue->getBoundsCheck(stateValue);
 
           if (!boundsCheck->isTrue()) {
@@ -1641,33 +1619,6 @@
               newTerm = OrExpr::create(newTerm, boundsCheck);
             }
           }
-
-=======
-               it3 = rhsSymbolicMap.begin(),
-               it3End = rhsSymbolicMap.end();
-           it3 != it3End; ++it3) {
-        ref<Expr> rhsSymbolicAddress = it3->first;
-        ref<Expr> rhsValue = it3->second;
-        ref<Expr> newTerm;
-
-        if (lhsValue->getWidth() != rhsValue->getWidth()) {
-          // We conservatively require that the addresses should not be equal
-          // whenever their values are of different width
-          newTerm = EqExpr::create(
-              ConstantExpr::create(0, Expr::Bool),
-              EqExpr::create(lhsSymbolicAddress, rhsSymbolicAddress));
-        } else {
-          // Implication: if lhsSymbolicAddress == rhsSymbolicAddress then
-          // lhsValue == rhsValue
-          newTerm =
-              OrExpr::create(EqExpr::create(ConstantExpr::create(0, Expr::Bool),
-                                            EqExpr::create(lhsSymbolicAddress,
-                                                           rhsSymbolicAddress)),
-                             EqExpr::create(lhsValue, rhsValue));
-        }
-        if (!conjunction.isNull()) {
-          conjunction = AndExpr::create(newTerm, conjunction);
->>>>>>> 4401998d
         } else {
           // Implication: if tabledSymbolicAddress == stateSymbolicAddress then
           // tabledValue == stateValue
