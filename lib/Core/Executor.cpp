//===-- Executor.cpp ------------------------------------------------------===//
//
//                     The KLEE Symbolic Virtual Machine
//
// This file is distributed under the University of Illinois Open Source
// License. See LICENSE.TXT for details.
//
//===----------------------------------------------------------------------===//

#include "Executor.h"
#include "Context.h"
#include "CoreStats.h"
#include "ExternalDispatcher.h"
#include "ImpliedValue.h"
#include "Memory.h"
#include "MemoryManager.h"
#include "PTree.h"
#include "ITree.h"
#include "Searcher.h"
#include "SeedInfo.h"
#include "SpecialFunctionHandler.h"
#include "StatsTracker.h"
#include "TimingSolver.h"
#include "UserSearcher.h"
#include "ExecutorTimerInfo.h"


#include "klee/ExecutionState.h"
#include "klee/Expr.h"
#include "klee/Interpreter.h"
#include "klee/TimerStatIncrementer.h"
#include "klee/CommandLine.h"
#include "klee/Common.h"
#include "klee/util/Assignment.h"
#include "klee/util/ExprPPrinter.h"
#include "klee/util/ExprSMTLIBPrinter.h"
#include "klee/util/ExprUtil.h"
#include "klee/util/GetElementPtrTypeIterator.h"
#include "klee/Config/Version.h"
#include "klee/Internal/ADT/KTest.h"
#include "klee/Internal/ADT/RNG.h"
#include "klee/Internal/Module/Cell.h"
#include "klee/Internal/Module/InstructionInfoTable.h"
#include "klee/Internal/Module/KInstruction.h"
#include "klee/Internal/Module/KModule.h"
#include "klee/Internal/Support/ErrorHandling.h"
#include "klee/Internal/Support/FloatEvaluation.h"
#include "klee/Internal/System/Time.h"
#include "klee/Internal/System/MemoryUsage.h"
#include "klee/SolverStats.h"

#if LLVM_VERSION_CODE >= LLVM_VERSION(3, 3)
#include "llvm/IR/Function.h"
#include "llvm/IR/Attributes.h"
#include "llvm/IR/BasicBlock.h"
#include "llvm/IR/Constants.h"
#include "llvm/IR/Function.h"
#include "llvm/IR/Instructions.h"
#include "llvm/IR/IntrinsicInst.h"
#include "llvm/IR/LLVMContext.h"
#include "llvm/IR/Module.h"
#include "llvm/IR/DataLayout.h"
#include "llvm/IR/TypeBuilder.h"
#else
#include "llvm/Attributes.h"
#include "llvm/BasicBlock.h"
#include "llvm/Constants.h"
#include "llvm/Function.h"
#include "llvm/Instructions.h"
#include "llvm/IntrinsicInst.h"
#include "llvm/LLVMContext.h"
#include "llvm/Module.h"

#if LLVM_VERSION_CODE <= LLVM_VERSION(3, 1)
#include "llvm/Target/TargetData.h"
#else
#include "llvm/DataLayout.h"
#include "llvm/TypeBuilder.h"
#endif
#endif
#include "llvm/ADT/SmallPtrSet.h"
#include "llvm/ADT/StringExtras.h"
#include "llvm/Support/CommandLine.h"
#include "llvm/Support/ErrorHandling.h"
#include "llvm/Support/Process.h"
#include "llvm/Support/raw_ostream.h"
#include "llvm/Analysis/MemoryDependenceAnalysis.h"

#if LLVM_VERSION_CODE < LLVM_VERSION(3, 5)
#include "llvm/Support/CallSite.h"
#else
#include "llvm/IR/CallSite.h"
#endif

#include <cassert>
#include <algorithm>
#include <iomanip>
#include <iosfwd>
#include <fstream>
#include <sstream>
#include <vector>
#include <string>

#include <sys/mman.h>

#include <errno.h>
#include <cxxabi.h>

using namespace llvm;
using namespace klee;


#ifdef SUPPORT_METASMT

#include <metaSMT/frontend/Array.hpp>
#include <metaSMT/backend/Z3_Backend.hpp>
#include <metaSMT/backend/Boolector.hpp>
#include <metaSMT/backend/MiniSAT.hpp>
#include <metaSMT/DirectSolver_Context.hpp>
#include <metaSMT/support/run_algorithm.hpp>
#include <metaSMT/API/Stack.hpp>
#include <metaSMT/API/Group.hpp>

#define Expr VCExpr
#define Type VCType
#define STP STP_Backend
#include <metaSMT/backend/STP.hpp>
#undef Expr
#undef Type
#undef STP

using namespace metaSMT;
using namespace metaSMT::solver;

#endif /* SUPPORT_METASMT */

namespace {
  cl::opt<bool>
  DumpStatesOnHalt("dump-states-on-halt",
                   cl::init(true),
		   cl::desc("Dump test cases for all active states on exit (default=on)"));
 
  cl::opt<bool>
  RandomizeFork("randomize-fork",
                cl::init(false),
		cl::desc("Randomly swap the true and false states on a fork (default=off)"));
 
  cl::opt<bool>
  AllowExternalSymCalls("allow-external-sym-calls",
                        cl::init(false),
			cl::desc("Allow calls with symbolic arguments to external functions.  This concretizes the symbolic arguments.  (default=off)"));

  cl::opt<bool>
  DebugPrintInstructions("debug-print-instructions", 
                         cl::desc("Print instructions during execution."));

  cl::opt<bool>
  DebugCheckForImpliedValues("debug-check-for-implied-values");


  cl::opt<bool>
  SimplifySymIndices("simplify-sym-indices",
                     cl::init(false));

  cl::opt<bool>
  EqualitySubstitution("equality-substitution",
                     cl::init(true),
                     cl::desc("Simplify equality expressions before querying the solver (default=on)."));

  cl::opt<unsigned>
  MaxSymArraySize("max-sym-array-size",
                  cl::init(0));

  cl::opt<bool>
  SuppressExternalWarnings("suppress-external-warnings");

  cl::opt<bool>
  AllExternalWarnings("all-external-warnings");

  cl::opt<bool>
  OnlyOutputStatesCoveringNew("only-output-states-covering-new",
                              cl::init(false),
			      cl::desc("Only output test cases covering new code."));

  cl::opt<bool>
  EmitAllErrors("emit-all-errors",
                cl::init(false),
                cl::desc("Generate tests cases for all errors "
                         "(default=off, i.e. one per (error,instruction) pair)"));
  
  cl::opt<bool>
  NoExternals("no-externals", 
           cl::desc("Do not allow external function calls (default=off)"));

  cl::opt<bool>
  AlwaysOutputSeeds("always-output-seeds",
		    cl::init(true));

  cl::opt<bool>
  OnlyReplaySeeds("only-replay-seeds", 
                  cl::desc("Discard states that do not have a seed."));
 
  cl::opt<bool>
  OnlySeed("only-seed", 
           cl::desc("Stop execution after seeding is done without doing regular search."));
 
  cl::opt<bool>
  AllowSeedExtension("allow-seed-extension", 
                     cl::desc("Allow extra (unbound) values to become symbolic during seeding."));
 
  cl::opt<bool>
  ZeroSeedExtension("zero-seed-extension");
 
  cl::opt<bool>
  AllowSeedTruncation("allow-seed-truncation", 
                      cl::desc("Allow smaller buffers than in seeds."));
 
  cl::opt<bool>
  NamedSeedMatching("named-seed-matching",
                    cl::desc("Use names to match symbolic objects to inputs."));

  cl::opt<bool>
  NoInterpolation("no-interpolation",
                  cl::desc("Disable interpolation for search space reduction"));

  cl::opt<double>
  MaxStaticForkPct("max-static-fork-pct", cl::init(1.));
  cl::opt<double>
  MaxStaticSolvePct("max-static-solve-pct", cl::init(1.));
  cl::opt<double>
  MaxStaticCPForkPct("max-static-cpfork-pct", cl::init(1.));
  cl::opt<double>
  MaxStaticCPSolvePct("max-static-cpsolve-pct", cl::init(1.));

  cl::opt<double>
  MaxInstructionTime("max-instruction-time",
                     cl::desc("Only allow a single instruction to take this much time (default=0s (off)). Enables --use-forked-solver"),
                     cl::init(0));
  
  cl::opt<double>
  SeedTime("seed-time",
           cl::desc("Amount of time to dedicate to seeds, before normal search (default=0 (off))"),
           cl::init(0));
  
  cl::opt<unsigned int>
  StopAfterNInstructions("stop-after-n-instructions",
                         cl::desc("Stop execution after specified number of instructions (default=0 (off))"),
                         cl::init(0));
  
  cl::opt<unsigned>
  MaxForks("max-forks",
           cl::desc("Only fork this many times (default=-1 (off))"),
           cl::init(~0u));
  
  cl::opt<unsigned>
  MaxDepth("max-depth",
           cl::desc("Only allow this many symbolic branches (default=0 (off))"),
           cl::init(0));
  
  cl::opt<unsigned>
  MaxMemory("max-memory",
            cl::desc("Refuse to fork when above this amount of memory (in MB, default=2000)"),
            cl::init(2000));

  cl::opt<bool>
  MaxMemoryInhibit("max-memory-inhibit",
            cl::desc("Inhibit forking at memory cap (vs. random terminate) (default=on)"),
            cl::init(true));
}


namespace klee {
  RNG theRNG;
}

Executor::Executor(const InterpreterOptions &opts,
                   InterpreterHandler *ih) 
  : Interpreter(opts),
    kmodule(0),
    interpreterHandler(ih),
    searcher(0),
    externalDispatcher(new ExternalDispatcher()),
    statsTracker(0),
    pathWriter(0),
    symPathWriter(0),
    specialFunctionHandler(0),
    processTree(0),
    interpTree(0), 
    replayOut(0),
    replayPath(0),    
    usingSeeds(0),
    atMemoryLimit(false),
    inhibitForking(false),
    haltExecution(false),
    ivcEnabled(false),
    coreSolverTimeout(MaxCoreSolverTime != 0 && MaxInstructionTime != 0
      ? std::min(MaxCoreSolverTime,MaxInstructionTime)
      : std::max(MaxCoreSolverTime,MaxInstructionTime)) {
      
  if (coreSolverTimeout) UseForkedCoreSolver = true;
  
  Solver *coreSolver = NULL;
  
#ifdef SUPPORT_METASMT
  if (UseMetaSMT != METASMT_BACKEND_NONE) {
    
    std::string backend;
    
    switch (UseMetaSMT) {
          case METASMT_BACKEND_STP:
              backend = "STP"; 
              coreSolver = new MetaSMTSolver< DirectSolver_Context < STP_Backend > >(UseForkedCoreSolver, CoreSolverOptimizeDivides);
              break;
          case METASMT_BACKEND_Z3:
              backend = "Z3";
              coreSolver = new MetaSMTSolver< DirectSolver_Context < Z3_Backend > >(UseForkedCoreSolver, CoreSolverOptimizeDivides);
              break;
          case METASMT_BACKEND_BOOLECTOR:
              backend = "Boolector";
              coreSolver = new MetaSMTSolver< DirectSolver_Context < Boolector > >(UseForkedCoreSolver, CoreSolverOptimizeDivides);
              break;
          default:
              assert(false);
              break;
    };
    llvm::errs() << "Starting MetaSMTSolver(" << backend << ") ...\n";
  }
  else {
    coreSolver = new STPSolver(UseForkedCoreSolver, CoreSolverOptimizeDivides);
  }
#else
  switch (selectSolver) {
  	  	case SOLVER_STP:
			#ifndef SUPPORT_Z3
  			coreSolver = new STPSolver(UseForkedCoreSolver, CoreSolverOptimizeDivides);
  		    break;
			#endif /* SUPPORT_Z3 */
  		case SOLVER_Z3:
			#ifdef SUPPORT_Z3
  			coreSolver = new Z3Solver();
  			break;
			#endif /* SUPPORT_Z3 */
  		default:
  			assert(false);
  			break;
  	};
#endif /* SUPPORT_METASMT */
  
   
  Solver *solver = 
    constructSolverChain(coreSolver,
                         interpreterHandler->getOutputFilename(ALL_QUERIES_SMT2_FILE_NAME),
                         interpreterHandler->getOutputFilename(SOLVER_QUERIES_SMT2_FILE_NAME),
                         interpreterHandler->getOutputFilename(ALL_QUERIES_PC_FILE_NAME),
                         interpreterHandler->getOutputFilename(SOLVER_QUERIES_PC_FILE_NAME));

#ifdef SUPPORT_Z3
  // In case interpolation is enabled with Z3 solver,
  // we should not simplify the constraints before
  // submitting them to the solver.
  this->solver = new TimingSolver(solver, NoInterpolation? EqualitySubstitution : false);
#else
  this->solver = new TimingSolver(solver, EqualitySubstitution);
#endif

  memory = new MemoryManager(&arrayCache);
}


const Module *Executor::setModule(llvm::Module *module, 
                                  const ModuleOptions &opts) {
  assert(!kmodule && module && "can only register one module"); // XXX gross
  
  kmodule = new KModule(module);

  // Initialize the context.
#if LLVM_VERSION_CODE <= LLVM_VERSION(3, 1)
  TargetData *TD = kmodule->targetData;
#else
  DataLayout *TD = kmodule->targetData;
#endif
  Context::initialize(TD->isLittleEndian(),
                      (Expr::Width) TD->getPointerSizeInBits());

  specialFunctionHandler = new SpecialFunctionHandler(*this);

  specialFunctionHandler->prepare();
  kmodule->prepare(opts, interpreterHandler);
  specialFunctionHandler->bind();

  if (StatsTracker::useStatistics()) {
    statsTracker = 
      new StatsTracker(*this,
                       interpreterHandler->getOutputFilename("assembly.ll"),
                       userSearcherRequiresMD2U());
  }
  
  return module;
}

Executor::~Executor() {
  delete memory;
  delete externalDispatcher;
  if (processTree)
    delete processTree;
  if (specialFunctionHandler)
    delete specialFunctionHandler;
  if (statsTracker)
    delete statsTracker;
  delete solver;
  delete kmodule;
  while(!timers.empty()) {
    delete timers.back();
    timers.pop_back();
  }
}

/***/

void Executor::initializeGlobalObject(ExecutionState &state, ObjectState *os,
                                      const Constant *c, 
                                      unsigned offset) {
#if LLVM_VERSION_CODE <= LLVM_VERSION(3, 1)
  TargetData *targetData = kmodule->targetData;
#else
  DataLayout *targetData = kmodule->targetData;
#endif
  if (const ConstantVector *cp = dyn_cast<ConstantVector>(c)) {
    unsigned elementSize =
      targetData->getTypeStoreSize(cp->getType()->getElementType());
    for (unsigned i=0, e=cp->getNumOperands(); i != e; ++i)
      initializeGlobalObject(state, os, cp->getOperand(i), 
			     offset + i*elementSize);
  } else if (isa<ConstantAggregateZero>(c)) {
    unsigned i, size = targetData->getTypeStoreSize(c->getType());
    for (i=0; i<size; i++)
      os->write8(offset+i, (uint8_t) 0);
  } else if (const ConstantArray *ca = dyn_cast<ConstantArray>(c)) {
    unsigned elementSize =
      targetData->getTypeStoreSize(ca->getType()->getElementType());
    for (unsigned i=0, e=ca->getNumOperands(); i != e; ++i)
      initializeGlobalObject(state, os, ca->getOperand(i), 
			     offset + i*elementSize);
  } else if (const ConstantStruct *cs = dyn_cast<ConstantStruct>(c)) {
    const StructLayout *sl =
      targetData->getStructLayout(cast<StructType>(cs->getType()));
    for (unsigned i=0, e=cs->getNumOperands(); i != e; ++i)
      initializeGlobalObject(state, os, cs->getOperand(i), 
			     offset + sl->getElementOffset(i));
#if LLVM_VERSION_CODE >= LLVM_VERSION(3, 1)
  } else if (const ConstantDataSequential *cds =
               dyn_cast<ConstantDataSequential>(c)) {
    unsigned elementSize =
      targetData->getTypeStoreSize(cds->getElementType());
    for (unsigned i=0, e=cds->getNumElements(); i != e; ++i)
      initializeGlobalObject(state, os, cds->getElementAsConstant(i),
                             offset + i*elementSize);
#endif
  } else if (!isa<UndefValue>(c)) {
    unsigned StoreBits = targetData->getTypeStoreSizeInBits(c->getType());
    ref<ConstantExpr> C = evalConstant(c);

    // Extend the constant if necessary;
    assert(StoreBits >= C->getWidth() && "Invalid store size!");
    if (StoreBits > C->getWidth())
      C = C->ZExt(StoreBits);

    os->write(offset, C);
  }
}

MemoryObject * Executor::addExternalObject(ExecutionState &state, 
                                           void *addr, unsigned size, 
                                           bool isReadOnly) {
  MemoryObject *mo = memory->allocateFixed((uint64_t) (unsigned long) addr, 
                                           size, 0);
  ObjectState *os = bindObjectInState(state, mo, false);
  for(unsigned i = 0; i < size; i++)
    os->write8(i, ((uint8_t*)addr)[i]);
  if(isReadOnly)
    os->setReadOnly(true);  
  return mo;
}


extern void *__dso_handle __attribute__ ((__weak__));

void Executor::initializeGlobals(ExecutionState &state) {
  Module *m = kmodule->module;

  if (m->getModuleInlineAsm() != "")
    klee_warning("executable has module level assembly (ignoring)");
#if LLVM_VERSION_CODE < LLVM_VERSION(3, 3)
  assert(m->lib_begin() == m->lib_end() &&
         "XXX do not support dependent libraries");
#endif
  // represent function globals using the address of the actual llvm function
  // object. given that we use malloc to allocate memory in states this also
  // ensures that we won't conflict. we don't need to allocate a memory object
  // since reading/writing via a function pointer is unsupported anyway.
  for (Module::iterator i = m->begin(), ie = m->end(); i != ie; ++i) {
    Function *f = i;
    ref<ConstantExpr> addr(0);

    // If the symbol has external weak linkage then it is implicitly
    // not defined in this module; if it isn't resolvable then it
    // should be null.
    if (f->hasExternalWeakLinkage() && 
        !externalDispatcher->resolveSymbol(f->getName())) {
      addr = Expr::createPointer(0);
    } else {
      addr = Expr::createPointer((unsigned long) (void*) f);
      legalFunctions.insert((uint64_t) (unsigned long) (void*) f);
    }
    
    globalAddresses.insert(std::make_pair(f, addr));
  }

  // Disabled, we don't want to promote use of live externals.
#ifdef HAVE_CTYPE_EXTERNALS
#ifndef WINDOWS
#ifndef DARWIN
  /* From /usr/include/errno.h: it [errno] is a per-thread variable. */
  int *errno_addr = __errno_location();
  addExternalObject(state, (void *)errno_addr, sizeof *errno_addr, false);

  /* from /usr/include/ctype.h:
       These point into arrays of 384, so they can be indexed by any `unsigned
       char' value [0,255]; by EOF (-1); or by any `signed char' value
       [-128,-1).  ISO C requires that the ctype functions work for `unsigned */
  const uint16_t **addr = __ctype_b_loc();
  addExternalObject(state, const_cast<uint16_t*>(*addr-128),
                    384 * sizeof **addr, true);
  addExternalObject(state, addr, sizeof(*addr), true);
    
  const int32_t **lower_addr = __ctype_tolower_loc();
  addExternalObject(state, const_cast<int32_t*>(*lower_addr-128),
                    384 * sizeof **lower_addr, true);
  addExternalObject(state, lower_addr, sizeof(*lower_addr), true);
  
  const int32_t **upper_addr = __ctype_toupper_loc();
  addExternalObject(state, const_cast<int32_t*>(*upper_addr-128),
                    384 * sizeof **upper_addr, true);
  addExternalObject(state, upper_addr, sizeof(*upper_addr), true);
#endif
#endif
#endif

  // allocate and initialize globals, done in two passes since we may
  // need address of a global in order to initialize some other one.

  // allocate memory objects for all globals
  for (Module::const_global_iterator i = m->global_begin(),
         e = m->global_end();
       i != e; ++i) {
    if (i->isDeclaration()) {
      // FIXME: We have no general way of handling unknown external
      // symbols. If we really cared about making external stuff work
      // better we could support user definition, or use the EXE style
      // hack where we check the object file information.

      LLVM_TYPE_Q Type *ty = i->getType()->getElementType();
      uint64_t size = kmodule->targetData->getTypeStoreSize(ty);

      // XXX - DWD - hardcode some things until we decide how to fix.
#ifndef WINDOWS
      if (i->getName() == "_ZTVN10__cxxabiv117__class_type_infoE") {
        size = 0x2C;
      } else if (i->getName() == "_ZTVN10__cxxabiv120__si_class_type_infoE") {
        size = 0x2C;
      } else if (i->getName() == "_ZTVN10__cxxabiv121__vmi_class_type_infoE") {
        size = 0x2C;
      }
#endif

      if (size == 0) {
        llvm::errs() << "Unable to find size for global variable: " 
                     << i->getName() 
                     << " (use will result in out of bounds access)\n";
      }

      MemoryObject *mo = memory->allocate(size, false, true, i);
      ObjectState *os = bindObjectInState(state, mo, false);
      globalObjects.insert(std::make_pair(i, mo));
      globalAddresses.insert(std::make_pair(i, mo->getBaseExpr()));

      // Program already running = object already initialized.  Read
      // concrete value and write it to our copy.
      if (size) {
        void *addr;
        if (i->getName() == "__dso_handle") {
          addr = &__dso_handle; // wtf ?
        } else {
          addr = externalDispatcher->resolveSymbol(i->getName());
        }
        if (!addr)
          klee_error("unable to load symbol(%s) while initializing globals.", 
                     i->getName().data());

        for (unsigned offset=0; offset<mo->size; offset++)
          os->write8(offset, ((unsigned char*)addr)[offset]);
      }
    } else {
      LLVM_TYPE_Q Type *ty = i->getType()->getElementType();
      uint64_t size = kmodule->targetData->getTypeStoreSize(ty);
      MemoryObject *mo = memory->allocate(size, false, true, &*i);
      if (!mo)
        llvm::report_fatal_error("out of memory");
      ObjectState *os = bindObjectInState(state, mo, false);
      globalObjects.insert(std::make_pair(i, mo));
      globalAddresses.insert(std::make_pair(i, mo->getBaseExpr()));

      if (!i->hasInitializer())
          os->initializeToRandom();
    }
  }
  
  // link aliases to their definitions (if bound)
  for (Module::alias_iterator i = m->alias_begin(), ie = m->alias_end(); 
       i != ie; ++i) {
    // Map the alias to its aliasee's address. This works because we have
    // addresses for everything, even undefined functions. 
    globalAddresses.insert(std::make_pair(i, evalConstant(i->getAliasee())));
  }

  // once all objects are allocated, do the actual initialization
  for (Module::const_global_iterator i = m->global_begin(),
         e = m->global_end();
       i != e; ++i) {
    if (i->hasInitializer()) {
      MemoryObject *mo = globalObjects.find(i)->second;
      const ObjectState *os = state.addressSpace.findObject(mo);
      assert(os);
      ObjectState *wos = state.addressSpace.getWriteable(mo, os);
      
      initializeGlobalObject(state, wos, i->getInitializer(), 0);
      // if(i->isConstant()) os->setReadOnly(true);
    }
  }
}

void Executor::branch(ExecutionState &state, 
                      const std::vector< ref<Expr> > &conditions,
                      std::vector<ExecutionState*> &result) {
  TimerStatIncrementer timer(stats::forkTime);
  unsigned N = conditions.size();
  assert(N);

  if (MaxForks!=~0u && stats::forks >= MaxForks) {
    unsigned next = theRNG.getInt32() % N;
    for (unsigned i=0; i<N; ++i) {
      if (i == next) {
        result.push_back(&state);
      } else {
        result.push_back(NULL);
      }
    }
  } else {
    stats::forks += N-1;

    // XXX do proper balance or keep random?
    result.push_back(&state);
    for (unsigned i=1; i<N; ++i) {
      ExecutionState *es = result[theRNG.getInt32() % i];
      ExecutionState *ns = es->branch();
      addedStates.insert(ns);
      result.push_back(ns);
      es->ptreeNode->data = 0;
      std::pair<PTree::Node*,PTree::Node*> res = 
        processTree->split(es->ptreeNode, ns, es);
      ns->ptreeNode = res.first;
      es->ptreeNode = res.second;

#ifdef SUPPORT_Z3
      if (!NoInterpolation) {
        es->itreeNode->data = 0;
        std::pair<ITreeNode *, ITreeNode *> ires =
	  interpTree->split(es->itreeNode, ns, es);
        ns->itreeNode = ires.first;
        es->itreeNode = ires.second;
      }
#endif
    }
  }

  // If necessary redistribute seeds to match conditions, killing
  // states if necessary due to OnlyReplaySeeds (inefficient but
  // simple).
  
  std::map< ExecutionState*, std::vector<SeedInfo> >::iterator it = 
    seedMap.find(&state);
  if (it != seedMap.end()) {
    std::vector<SeedInfo> seeds = it->second;
    seedMap.erase(it);

    // Assume each seed only satisfies one condition (necessarily true
    // when conditions are mutually exclusive and their conjunction is
    // a tautology).
    for (std::vector<SeedInfo>::iterator siit = seeds.begin(), 
           siie = seeds.end(); siit != siie; ++siit) {
      unsigned i;
      for (i=0; i<N; ++i) {
        ref<ConstantExpr> res;
        bool success = 
          solver->getValue(state, siit->assignment.evaluate(conditions[i]), 
                           res);
        assert(success && "FIXME: Unhandled solver failure");
        (void) success;
        if (res->isTrue())
          break;
      }
      
      // If we didn't find a satisfying condition randomly pick one
      // (the seed will be patched).
      if (i==N)
        i = theRNG.getInt32() % N;

      // Extra check in case we're replaying seeds with a max-fork
      if (result[i])
        seedMap[result[i]].push_back(*siit);
    }

    if (OnlyReplaySeeds) {
      for (unsigned i=0; i<N; ++i) {
        if (result[i] && !seedMap.count(result[i])) {
          terminateState(*result[i]);
          result[i] = NULL;
        }
      } 
    }
  }

  for (unsigned i=0; i<N; ++i)
    if (result[i])
      addConstraint(*result[i], conditions[i]);
}

Executor::StatePair 
Executor::fork(ExecutionState &current, ref<Expr> condition, bool isInternal) {
  Solver::Validity res;
  std::map< ExecutionState*, std::vector<SeedInfo> >::iterator it = 
    seedMap.find(&current);
  bool isSeeding = it != seedMap.end();

  if (!isSeeding && !isa<ConstantExpr>(condition) && 
      (MaxStaticForkPct!=1. || MaxStaticSolvePct != 1. ||
       MaxStaticCPForkPct!=1. || MaxStaticCPSolvePct != 1.) &&
      statsTracker->elapsed() > 60.) {
    StatisticManager &sm = *theStatisticManager;
    CallPathNode *cpn = current.stack.back().callPathNode;
    if ((MaxStaticForkPct<1. &&
         sm.getIndexedValue(stats::forks, sm.getIndex()) > 
         stats::forks*MaxStaticForkPct) ||
        (MaxStaticCPForkPct<1. &&
         cpn && (cpn->statistics.getValue(stats::forks) > 
                 stats::forks*MaxStaticCPForkPct)) ||
        (MaxStaticSolvePct<1 &&
         sm.getIndexedValue(stats::solverTime, sm.getIndex()) > 
         stats::solverTime*MaxStaticSolvePct) ||
        (MaxStaticCPForkPct<1. &&
         cpn && (cpn->statistics.getValue(stats::solverTime) > 
                 stats::solverTime*MaxStaticCPSolvePct))) {
      ref<ConstantExpr> value; 
      bool success = solver->getValue(current, condition, value);
      assert(success && "FIXME: Unhandled solver failure");
      (void) success;
      addConstraint(current, EqExpr::create(value, condition));
      condition = value;
    }
  }

  double timeout = coreSolverTimeout;
  if (isSeeding)
    timeout *= it->second.size();

  // llvm::errs() << "Calling solver->evaluate on query:\n";
  // ExprPPrinter::printQuery(llvm::errs(), current.constraints, condition);

  solver->setTimeout(timeout);
  bool success = solver->evaluate(current, condition, res);
  solver->setTimeout(0);
  if (!success) {
    current.pc = current.prevPC;
    terminateStateEarly(current, "Query timed out (fork).");
    return StatePair(0, 0);
  }

  if (!isSeeding) {
    if (replayPath && !isInternal) {
      assert(replayPosition<replayPath->size() &&
             "ran out of branches in replay path mode");
      bool branch = (*replayPath)[replayPosition++];
      
      if (res==Solver::True) {
        assert(branch && "hit invalid branch in replay path mode");
      } else if (res==Solver::False) {
        assert(!branch && "hit invalid branch in replay path mode");
      } else {
        // add constraints
        if(branch) {
          res = Solver::True;
          addConstraint(current, condition);
        } else  {
          res = Solver::False;
          addConstraint(current, Expr::createIsZero(condition));
        }
      }
    } else if (res==Solver::Unknown) {
      assert(!replayOut && "in replay mode, only one branch can be true.");
      
      if ((MaxMemoryInhibit && atMemoryLimit) || 
          current.forkDisabled ||
          inhibitForking || 
          (MaxForks!=~0u && stats::forks >= MaxForks)) {

	if (MaxMemoryInhibit && atMemoryLimit)
	  klee_warning_once(0, "skipping fork (memory cap exceeded)");
	else if (current.forkDisabled)
	  klee_warning_once(0, "skipping fork (fork disabled on current path)");
	else if (inhibitForking)
	  klee_warning_once(0, "skipping fork (fork disabled globally)");
	else 
	  klee_warning_once(0, "skipping fork (max-forks reached)");

        TimerStatIncrementer timer(stats::forkTime);
        if (theRNG.getBool()) {
          addConstraint(current, condition);
          res = Solver::True;        
        } else {
          addConstraint(current, Expr::createIsZero(condition));
          res = Solver::False;
        }
      }
    }
  }

  // Fix branch in only-replay-seed mode, if we don't have both true
  // and false seeds.
  if (isSeeding && 
      (current.forkDisabled || OnlyReplaySeeds) && 
      res == Solver::Unknown) {
    bool trueSeed=false, falseSeed=false;
    // Is seed extension still ok here?
    for (std::vector<SeedInfo>::iterator siit = it->second.begin(), 
           siie = it->second.end(); siit != siie; ++siit) {
      ref<ConstantExpr> res;
      bool success = 
        solver->getValue(current, siit->assignment.evaluate(condition), res);
      assert(success && "FIXME: Unhandled solver failure");
      (void) success;
      if (res->isTrue()) {
        trueSeed = true;
      } else {
        falseSeed = true;
      }
      if (trueSeed && falseSeed)
        break;
    }
    if (!(trueSeed && falseSeed)) {
      assert(trueSeed || falseSeed);
      
      res = trueSeed ? Solver::True : Solver::False;
      addConstraint(current,
                    trueSeed ? condition : Expr::createIsZero(condition));
    }
  }

  // XXX - even if the constraint is provable one way or the other we
  // can probably benefit by adding this constraint and allowing it to
  // reduce the other constraints. For example, if we do a binary
  // search on a particular value, and then see a comparison against
  // the value it has been fixed at, we should take this as a nice
  // hint to just use the single constraint instead of all the binary
  // search ones. If that makes sense.
  if (res==Solver::True) {

    if (!isInternal) {
      if (pathWriter) {
        current.pathOS << "1";
      }
    }

#ifdef SUPPORT_Z3
    if (!NoInterpolation) {
      // Validity proof succeeded of a query: antecedent -> consequent.
      // We then extract the unsatisfiability core of antecedent and not
      // consequent as the Craig interpolant.
      interpTree->markPathCondition(solver->getUnsatCore());
    }
#endif

    return StatePair(&current, 0);
  } else if (res==Solver::False) {
    if (!isInternal) {
      if (pathWriter) {
        current.pathOS << "0";
      }
    }

#ifdef SUPPORT_Z3
    if (!NoInterpolation) {
      // Falsity proof succeeded of a query: antecedent -> consequent,
      // which means that antecedent -> not(consequent) is valid. In this
      // case also we extract the unsat core of the proof
      interpTree->markPathCondition(solver->getUnsatCore());
    }
#endif

    return StatePair(0, &current);
  } else {
    TimerStatIncrementer timer(stats::forkTime);
    ExecutionState *falseState, *trueState = &current;

    ++stats::forks;

    falseState = trueState->branch();
    addedStates.insert(falseState);

    if (RandomizeFork && theRNG.getBool())
      std::swap(trueState, falseState);

    if (it != seedMap.end()) {
      std::vector<SeedInfo> seeds = it->second;
      it->second.clear();
      std::vector<SeedInfo> &trueSeeds = seedMap[trueState];
      std::vector<SeedInfo> &falseSeeds = seedMap[falseState];
      for (std::vector<SeedInfo>::iterator siit = seeds.begin(), 
             siie = seeds.end(); siit != siie; ++siit) {
        ref<ConstantExpr> res;
        bool success =
          solver->getValue(current, siit->assignment.evaluate(condition), res);
        assert(success && "FIXME: Unhandled solver failure");
        (void) success;
        if (res->isTrue()) {
          trueSeeds.push_back(*siit);
        } else {
          falseSeeds.push_back(*siit);
        }
      }
      
      bool swapInfo = false;
      if (trueSeeds.empty()) {
        if (&current == trueState) swapInfo = true;
        seedMap.erase(trueState);
      }
      if (falseSeeds.empty()) {
        if (&current == falseState) swapInfo = true;
        seedMap.erase(falseState);
      }
      if (swapInfo) {
        std::swap(trueState->coveredNew, falseState->coveredNew);
        std::swap(trueState->coveredLines, falseState->coveredLines);
      }
    }

    current.ptreeNode->data = 0;
    std::pair<PTree::Node*, PTree::Node*> res =
      processTree->split(current.ptreeNode, falseState, trueState);
    falseState->ptreeNode = res.first;
    trueState->ptreeNode = res.second;

    if (!isInternal) {
      if (pathWriter) {
        falseState->pathOS = pathWriter->open(current.pathOS);
        trueState->pathOS << "1";
        falseState->pathOS << "0";
      }      
      if (symPathWriter) {
        falseState->symPathOS = symPathWriter->open(current.symPathOS);
        trueState->symPathOS << "1";
        falseState->symPathOS << "0";
      }
    }

    addConstraint(*trueState, condition);
    addConstraint(*falseState, Expr::createIsZero(condition));

#ifdef SUPPORT_Z3
    if (!NoInterpolation) {
      current.itreeNode->data = 0;
      std::pair<ITreeNode *, ITreeNode *> ires =
	  interpTree->split(current.itreeNode, falseState, trueState);
      falseState->itreeNode = ires.first;
      trueState->itreeNode = ires.second;
    }
#endif

    // Kinda gross, do we even really still want this option?
    if (MaxDepth && MaxDepth<=trueState->depth) {
      terminateStateEarly(*trueState, "max-depth exceeded.");
      terminateStateEarly(*falseState, "max-depth exceeded.");
      return StatePair(0, 0);
    }

    return StatePair(trueState, falseState);
  }
}

void Executor::addConstraint(ExecutionState &state, ref<Expr> condition) {
  if (ConstantExpr *CE = dyn_cast<ConstantExpr>(condition)) {
    if (!CE->isTrue())
      llvm::report_fatal_error("attempt to add invalid constraint");
    return;
  }

  // Check to see if this constraint violates seeds.
  std::map< ExecutionState*, std::vector<SeedInfo> >::iterator it = 
    seedMap.find(&state);
  if (it != seedMap.end()) {
    bool warn = false;
    for (std::vector<SeedInfo>::iterator siit = it->second.begin(), 
           siie = it->second.end(); siit != siie; ++siit) {
      bool res;
      bool success = 
        solver->mustBeFalse(state, siit->assignment.evaluate(condition), res);
      assert(success && "FIXME: Unhandled solver failure");
      (void) success;
      if (res) {
        siit->patchSeed(state, condition, solver);
        warn = true;
      }
    }
    if (warn)
      klee_warning("seeds patched for violating constraint"); 
  }

  state.addConstraint(condition);
  if (ivcEnabled)
    doImpliedValueConcretization(state, condition, 
                                 ConstantExpr::alloc(1, Expr::Bool));
}

ref<klee::ConstantExpr> Executor::evalConstant(const Constant *c) {
  if (const llvm::ConstantExpr *ce = dyn_cast<llvm::ConstantExpr>(c)) {
    return evalConstantExpr(ce);
  } else {
    if (const ConstantInt *ci = dyn_cast<ConstantInt>(c)) {
      return ConstantExpr::alloc(ci->getValue());
    } else if (const ConstantFP *cf = dyn_cast<ConstantFP>(c)) {      
      return ConstantExpr::alloc(cf->getValueAPF().bitcastToAPInt());
    } else if (const GlobalValue *gv = dyn_cast<GlobalValue>(c)) {
      return globalAddresses.find(gv)->second;
    } else if (isa<ConstantPointerNull>(c)) {
      return Expr::createPointer(0);
    } else if (isa<UndefValue>(c) || isa<ConstantAggregateZero>(c)) {
      return ConstantExpr::create(0, getWidthForLLVMType(c->getType()));
#if LLVM_VERSION_CODE >= LLVM_VERSION(3, 1)
    } else if (const ConstantDataSequential *cds =
                 dyn_cast<ConstantDataSequential>(c)) {
      std::vector<ref<Expr> > kids;
      for (unsigned i = 0, e = cds->getNumElements(); i != e; ++i) {
        ref<Expr> kid = evalConstant(cds->getElementAsConstant(i));
        kids.push_back(kid);
      }
      ref<Expr> res = ConcatExpr::createN(kids.size(), kids.data());
      return cast<ConstantExpr>(res);
#endif
    } else if (const ConstantStruct *cs = dyn_cast<ConstantStruct>(c)) {
      const StructLayout *sl = kmodule->targetData->getStructLayout(cs->getType());
      llvm::SmallVector<ref<Expr>, 4> kids;
      for (unsigned i = cs->getNumOperands(); i != 0; --i) {
        unsigned op = i-1;
        ref<Expr> kid = evalConstant(cs->getOperand(op));

        uint64_t thisOffset = sl->getElementOffsetInBits(op),
                 nextOffset = (op == cs->getNumOperands() - 1)
                              ? sl->getSizeInBits()
                              : sl->getElementOffsetInBits(op+1);
        if (nextOffset-thisOffset > kid->getWidth()) {
          uint64_t paddingWidth = nextOffset-thisOffset-kid->getWidth();
          kids.push_back(ConstantExpr::create(0, paddingWidth));
        }

        kids.push_back(kid);
      }
      ref<Expr> res = ConcatExpr::createN(kids.size(), kids.data());
      return cast<ConstantExpr>(res);
    } else if (const ConstantArray *ca = dyn_cast<ConstantArray>(c)){
      llvm::SmallVector<ref<Expr>, 4> kids;
      for (unsigned i = ca->getNumOperands(); i != 0; --i) {
        unsigned op = i-1;
        ref<Expr> kid = evalConstant(ca->getOperand(op));
        kids.push_back(kid);
      }
      ref<Expr> res = ConcatExpr::createN(kids.size(), kids.data());
      return cast<ConstantExpr>(res);
    } else {
      // Constant{Vector}
      llvm::report_fatal_error("invalid argument to evalConstant()");
    }
  }
}

const Cell& Executor::eval(KInstruction *ki, unsigned index, 
                           ExecutionState &state) const {
  assert(index < ki->inst->getNumOperands());
  int vnumber = ki->operands[index];

  assert(vnumber != -1 &&
         "Invalid operand to eval(), not a value or constant!");

  // Determine if this is a constant or not.
  if (vnumber < 0) {
    unsigned index = -vnumber - 2;
    return kmodule->constantTable[index];
  } else {
    unsigned index = vnumber;
    StackFrame &sf = state.stack.back();
    return sf.locals[index];
  }
}

void Executor::bindLocal(KInstruction *target, ExecutionState &state, 
                         ref<Expr> value) {
  getDestCell(state, target).value = value;
}

void Executor::bindArgument(KFunction *kf, unsigned index, 
                            ExecutionState &state, ref<Expr> value) {
  getArgumentCell(state, kf, index).value = value;
}

ref<Expr> Executor::toUnique(const ExecutionState &state, 
                             ref<Expr> &e) {
  ref<Expr> result = e;

  if (!isa<ConstantExpr>(e)) {
    ref<ConstantExpr> value;
    bool isTrue = false;

    solver->setTimeout(coreSolverTimeout);      
    if (solver->getValue(state, e, value) &&
        solver->mustBeTrue(state, EqExpr::create(e, value), isTrue) &&
        isTrue)
      result = value;
    solver->setTimeout(0);
  }
  
  return result;
}


/* Concretize the given expression, and return a possible constant value. 
   'reason' is just a documentation string stating the reason for concretization. */
ref<klee::ConstantExpr> 
Executor::toConstant(ExecutionState &state, 
                     ref<Expr> e,
                     const char *reason) {
  e = state.constraints.simplifyExpr(e);
  if (ConstantExpr *CE = dyn_cast<ConstantExpr>(e))
    return CE;

  ref<ConstantExpr> value;
  bool success = solver->getValue(state, e, value);
  assert(success && "FIXME: Unhandled solver failure");
  (void) success;

  std::string str;
  llvm::raw_string_ostream os(str);
  os << "silently concretizing (reason: " << reason << ") expression " << e
     << " to value " << value << " (" << (*(state.pc)).info->file << ":"
     << (*(state.pc)).info->line << ")";

  if (AllExternalWarnings)
    klee_warning(reason, os.str().c_str());
  else
    klee_warning_once(reason, "%s", os.str().c_str());

  addConstraint(state, EqExpr::create(e, value));

  return value;
}

void Executor::executeGetValue(ExecutionState &state,
                               ref<Expr> e,
                               KInstruction *target) {
  e = state.constraints.simplifyExpr(e);
  std::map< ExecutionState*, std::vector<SeedInfo> >::iterator it = 
    seedMap.find(&state);
  if (it==seedMap.end() || isa<ConstantExpr>(e)) {
    ref<ConstantExpr> value;
    bool success = solver->getValue(state, e, value);
    assert(success && "FIXME: Unhandled solver failure");
    (void) success;
    bindLocal(target, state, value);
  } else {
    std::set< ref<Expr> > values;
    for (std::vector<SeedInfo>::iterator siit = it->second.begin(), 
           siie = it->second.end(); siit != siie; ++siit) {
      ref<ConstantExpr> value;
      bool success = 
        solver->getValue(state, siit->assignment.evaluate(e), value);
      assert(success && "FIXME: Unhandled solver failure");
      (void) success;
      values.insert(value);
    }
    
    std::vector< ref<Expr> > conditions;
    for (std::set< ref<Expr> >::iterator vit = values.begin(), 
           vie = values.end(); vit != vie; ++vit)
      conditions.push_back(EqExpr::create(e, *vit));

    std::vector<ExecutionState*> branches;
    branch(state, conditions, branches);
    
    std::vector<ExecutionState*>::iterator bit = branches.begin();
    for (std::set< ref<Expr> >::iterator vit = values.begin(), 
           vie = values.end(); vit != vie; ++vit) {
      ExecutionState *es = *bit;
      if (es)
        bindLocal(target, *es, *vit);
      ++bit;
    }
  }
}

void Executor::stepInstruction(ExecutionState &state) {
  if (DebugPrintInstructions) {
    printFileLine(state, state.pc);
    llvm::errs().indent(10) << stats::instructions << " ";
    llvm::errs() << *(state.pc->inst) << '\n';
  }

  if (statsTracker)
    statsTracker->stepInstruction(state);

  ++stats::instructions;
  state.prevPC = state.pc;
  ++state.pc;

  if (stats::instructions==StopAfterNInstructions)
    haltExecution = true;
}

void Executor::executeCall(ExecutionState &state, 
                           KInstruction *ki,
                           Function *f,
                           std::vector< ref<Expr> > &arguments) {
  Instruction *i = ki->inst;
  if (f && f->isDeclaration()) {
    switch(f->getIntrinsicID()) {
    case Intrinsic::not_intrinsic:
      // state may be destroyed by this call, cannot touch
      callExternalFunction(state, ki, f, arguments);
      break;
        
      // va_arg is handled by caller and intrinsic lowering, see comment for
      // ExecutionState::varargs
    case Intrinsic::vastart:  {
      StackFrame &sf = state.stack.back();
      assert(sf.varargs && 
             "vastart called in function with no vararg object");

      // FIXME: This is really specific to the architecture, not the pointer
      // size. This happens to work fir x86-32 and x86-64, however.
      Expr::Width WordSize = Context::get().getPointerWidth();
      if (WordSize == Expr::Int32) {
        executeMemoryOperation(state, true, arguments[0], 
                               sf.varargs->getBaseExpr(), 0);
      } else {
        assert(WordSize == Expr::Int64 && "Unknown word size!");

        // X86-64 has quite complicated calling convention. However,
        // instead of implementing it, we can do a simple hack: just
        // make a function believe that all varargs are on stack.
        executeMemoryOperation(state, true, arguments[0],
                               ConstantExpr::create(48, 32), 0); // gp_offset
        executeMemoryOperation(state, true,
                               AddExpr::create(arguments[0], 
                                               ConstantExpr::create(4, 64)),
                               ConstantExpr::create(304, 32), 0); // fp_offset
        executeMemoryOperation(state, true,
                               AddExpr::create(arguments[0], 
                                               ConstantExpr::create(8, 64)),
                               sf.varargs->getBaseExpr(), 0); // overflow_arg_area
        executeMemoryOperation(state, true,
                               AddExpr::create(arguments[0], 
                                               ConstantExpr::create(16, 64)),
                               ConstantExpr::create(0, 64), 0); // reg_save_area
      }
      break;
    }
    case Intrinsic::vaend:
      // va_end is a noop for the interpreter.
      //
      // FIXME: We should validate that the target didn't do something bad
      // with vaeend, however (like call it twice).
      break;
        
    case Intrinsic::vacopy:
      // va_copy should have been lowered.
      //
      // FIXME: It would be nice to check for errors in the usage of this as
      // well.
    default:
      klee_error("unknown intrinsic: %s", f->getName().data());
    }

    if (InvokeInst *ii = dyn_cast<InvokeInst>(i))
      transferToBasicBlock(ii->getNormalDest(), i->getParent(), state);
  } else {
    // FIXME: I'm not really happy about this reliance on prevPC but it is ok, I
    // guess. This just done to avoid having to pass KInstIterator everywhere
    // instead of the actual instruction, since we can't make a KInstIterator
    // from just an instruction (unlike LLVM).
    KFunction *kf = kmodule->functionMap[f];
    state.pushFrame(state.prevPC, kf);
    state.pc = kf->instructions;
        
    if (statsTracker)
      statsTracker->framePushed(state, &state.stack[state.stack.size()-2]);
 
     // TODO: support "byval" parameter attribute
     // TODO: support zeroext, signext, sret attributes
        
    unsigned callingArgs = arguments.size();
    unsigned funcArgs = f->arg_size();
    if (!f->isVarArg()) {
      if (callingArgs > funcArgs) {
        klee_warning_once(f, "calling %s with extra arguments.", 
                          f->getName().data());
      } else if (callingArgs < funcArgs) {
        terminateStateOnError(state, "calling function with too few arguments", 
                              "user.err");
        return;
      }
    } else {
      Expr::Width WordSize = Context::get().getPointerWidth();

      if (callingArgs < funcArgs) {
        terminateStateOnError(state, "calling function with too few arguments", 
                              "user.err");
        return;
      }
            
      StackFrame &sf = state.stack.back();
      unsigned size = 0;
      for (unsigned i = funcArgs; i < callingArgs; i++) {
        // FIXME: This is really specific to the architecture, not the pointer
        // size. This happens to work fir x86-32 and x86-64, however.
        if (WordSize == Expr::Int32) {
          size += Expr::getMinBytesForWidth(arguments[i]->getWidth());
        } else {
          Expr::Width argWidth = arguments[i]->getWidth();
          // AMD64-ABI 3.5.7p5: Step 7. Align l->overflow_arg_area upwards to a 16
          // byte boundary if alignment needed by type exceeds 8 byte boundary.
          //
          // Alignment requirements for scalar types is the same as their size
          if (argWidth > Expr::Int64) {
             size = llvm::RoundUpToAlignment(size, 16);
          }
          size += llvm::RoundUpToAlignment(argWidth, WordSize) / 8;
        }
      }

      MemoryObject *mo = sf.varargs = memory->allocate(size, true, false, 
                                                       state.prevPC->inst);
      if (!mo) {
        terminateStateOnExecError(state, "out of memory (varargs)");
        return;
      }

      if ((WordSize == Expr::Int64) && (mo->address & 15)) {
        // Both 64bit Linux/Glibc and 64bit MacOSX should align to 16 bytes.
        klee_warning_once(0, "While allocating varargs: malloc did not align to 16 bytes.");
      }

      ObjectState *os = bindObjectInState(state, mo, true);
      unsigned offset = 0;
      for (unsigned i = funcArgs; i < callingArgs; i++) {
        // FIXME: This is really specific to the architecture, not the pointer
        // size. This happens to work fir x86-32 and x86-64, however.
        if (WordSize == Expr::Int32) {
          os->write(offset, arguments[i]);
          offset += Expr::getMinBytesForWidth(arguments[i]->getWidth());
        } else {
          assert(WordSize == Expr::Int64 && "Unknown word size!");

          Expr::Width argWidth = arguments[i]->getWidth();
          if (argWidth > Expr::Int64) {
             offset = llvm::RoundUpToAlignment(offset, 16);
          }
          os->write(offset, arguments[i]);
          offset += llvm::RoundUpToAlignment(argWidth, WordSize) / 8;
        }
      }
    }

    unsigned numFormals = f->arg_size();
    for (unsigned i=0; i<numFormals; ++i) 
      bindArgument(kf, i, state, arguments[i]);
  }
}

void Executor::transferToBasicBlock(BasicBlock *dst, BasicBlock *src, 
                                    ExecutionState &state) {
  // Note that in general phi nodes can reuse phi values from the same
  // block but the incoming value is the eval() result *before* the
  // execution of any phi nodes. this is pathological and doesn't
  // really seem to occur, but just in case we run the PhiCleanerPass
  // which makes sure this cannot happen and so it is safe to just
  // eval things in order. The PhiCleanerPass also makes sure that all
  // incoming blocks have the same order for each PHINode so we only
  // have to compute the index once.
  //
  // With that done we simply set an index in the state so that PHI
  // instructions know which argument to eval, set the pc, and continue.
  
  // XXX this lookup has to go ?
  KFunction *kf = state.stack.back().kf;
  unsigned entry = kf->basicBlockEntry[dst];
  state.pc = &kf->instructions[entry];
  if (state.pc->inst->getOpcode() == Instruction::PHI) {
    PHINode *first = static_cast<PHINode*>(state.pc->inst);
    state.incomingBBIndex = first->getBasicBlockIndex(src);
  }
}

void Executor::printFileLine(ExecutionState &state, KInstruction *ki) {
  const InstructionInfo &ii = *ki->info;
  if (ii.file != "")
    llvm::errs() << "     " << ii.file << ":" << ii.line << ":";
  else
    llvm::errs() << "     [no debug info]:";
}

/// Compute the true target of a function call, resolving LLVM and KLEE aliases
/// and bitcasts.
Function* Executor::getTargetFunction(Value *calledVal, ExecutionState &state) {
  SmallPtrSet<const GlobalValue*, 3> Visited;

  Constant *c = dyn_cast<Constant>(calledVal);
  if (!c)
    return 0;

  while (true) {
    if (GlobalValue *gv = dyn_cast<GlobalValue>(c)) {
      if (!Visited.insert(gv))
        return 0;

      std::string alias = state.getFnAlias(gv->getName());
      if (alias != "") {
        llvm::Module* currModule = kmodule->module;
        GlobalValue *old_gv = gv;
        gv = currModule->getNamedValue(alias);
        if (!gv) {
          llvm::errs() << "Function " << alias << "(), alias for " 
                       << old_gv->getName() << " not found!\n";
          assert(0 && "function alias not found");
        }
      }
     
      if (Function *f = dyn_cast<Function>(gv))
        return f;
      else if (GlobalAlias *ga = dyn_cast<GlobalAlias>(gv))
        c = ga->getAliasee();
      else
        return 0;
    } else if (llvm::ConstantExpr *ce = dyn_cast<llvm::ConstantExpr>(c)) {
      if (ce->getOpcode()==Instruction::BitCast)
        c = ce->getOperand(0);
      else
        return 0;
    } else
      return 0;
  }
}

/// TODO remove?
static bool isDebugIntrinsic(const Function *f, KModule *KM) {
  return false;
}

static inline const llvm::fltSemantics * fpWidthToSemantics(unsigned width) {
  switch(width) {
  case Expr::Int32:
    return &llvm::APFloat::IEEEsingle;
  case Expr::Int64:
    return &llvm::APFloat::IEEEdouble;
  case Expr::Fl80:
    return &llvm::APFloat::x87DoubleExtended;
  default:
    return 0;
  }
}

void Executor::executeInstruction(ExecutionState &state, KInstruction *ki) {
  Instruction *i = ki->inst;

  switch (i->getOpcode()) {
    // Control flow
  case Instruction::Ret: {
    ReturnInst *ri = cast<ReturnInst>(i);
    KInstIterator kcaller = state.stack.back().caller;
    Instruction *caller = kcaller ? kcaller->inst : 0;
    bool isVoidReturn = (ri->getNumOperands() == 0);
    ref<Expr> result = ConstantExpr::alloc(0, Expr::Bool);
    
    if (!isVoidReturn) {
      result = eval(ki, 0, state).value;
    }

    if (state.stack.size() <= 1) {
      assert(!caller && "caller set on initial stack frame");
      terminateStateOnExit(state);
    } else {
      state.popFrame(ki);

      if (statsTracker)
        statsTracker->framePopped(state);

      if (InvokeInst *ii = dyn_cast<InvokeInst>(caller)) {
        transferToBasicBlock(ii->getNormalDest(), caller->getParent(), state);
      } else {
        state.pc = kcaller;
        ++state.pc;
      }

      if (!isVoidReturn) {
        LLVM_TYPE_Q Type *t = caller->getType();
        if (t != Type::getVoidTy(getGlobalContext())) {
          // may need to do coercion due to bitcasts
          Expr::Width from = result->getWidth();
          Expr::Width to = getWidthForLLVMType(t);
            
          if (from != to) {
            CallSite cs = (isa<InvokeInst>(caller) ? CallSite(cast<InvokeInst>(caller)) : 
                           CallSite(cast<CallInst>(caller)));

            // XXX need to check other param attrs ?
#if LLVM_VERSION_CODE >= LLVM_VERSION(3, 3)
      bool isSExt = cs.paramHasAttr(0, llvm::Attribute::SExt);
#elif LLVM_VERSION_CODE >= LLVM_VERSION(3, 2)
	    bool isSExt = cs.paramHasAttr(0, llvm::Attributes::SExt);
#else
	    bool isSExt = cs.paramHasAttr(0, llvm::Attribute::SExt);
#endif
            if (isSExt) {
              result = SExtExpr::create(result, to);
            } else {
              result = ZExtExpr::create(result, to);
            }
          }

          bindLocal(kcaller, state, result);
        }
      } else {
        // We check that the return value has no users instead of
        // checking the type, since C defaults to returning int for
        // undeclared functions.
        if (!caller->use_empty()) {
          terminateStateOnExecError(state, "return void when caller expected a result");
        }
      }
    }      
    break;
  }
#if LLVM_VERSION_CODE < LLVM_VERSION(3, 1)
  case Instruction::Unwind: {
    for (;;) {
      KInstruction *kcaller = state.stack.back().caller;
      state.popFrame();

      if (statsTracker)
        statsTracker->framePopped(state);

      if (state.stack.empty()) {
        terminateStateOnExecError(state, "unwind from initial stack frame");
        break;
      } else {
        Instruction *caller = kcaller->programPoint;
        if (InvokeInst *ii = dyn_cast<InvokeInst>(caller)) {
          transferToBasicBlock(ii->getUnwindDest(), caller->getParent(), state);
          break;
        }
      }
    }
    break;
  }
#endif
  case Instruction::Br: {
    BranchInst *bi = cast<BranchInst>(i);
    if (bi->isUnconditional()) {
      transferToBasicBlock(bi->getSuccessor(0), bi->getParent(), state);
    } else {
      // FIXME: Find a way that we don't have this hidden dependency.
      assert(bi->getCondition() == bi->getOperand(0) &&
             "Wrong operand index!");
      ref<Expr> cond = eval(ki, 0, state).value;
      Executor::StatePair branches = fork(state, cond, false);

      // NOTE: There is a hidden dependency here, markBranchVisited
      // requires that we still be in the context of the branch
      // instruction (it reuses its statistic id). Should be cleaned
      // up with convenient instruction specific data.
      if (statsTracker && state.stack.back().kf->trackCoverage)
        statsTracker->markBranchVisited(branches.first, branches.second);

      if (branches.first)
        transferToBasicBlock(bi->getSuccessor(0), bi->getParent(), *branches.first);
      if (branches.second)
        transferToBasicBlock(bi->getSuccessor(1), bi->getParent(), *branches.second);
    }
    break;
  }
  case Instruction::Switch: {
    SwitchInst *si = cast<SwitchInst>(i);
    ref<Expr> cond = eval(ki, 0, state).value;
    BasicBlock *bb = si->getParent();

    cond = toUnique(state, cond);
    if (ConstantExpr *CE = dyn_cast<ConstantExpr>(cond)) {
      // Somewhat gross to create these all the time, but fine till we
      // switch to an internal rep.
      LLVM_TYPE_Q llvm::IntegerType *Ty = 
        cast<IntegerType>(si->getCondition()->getType());
      ConstantInt *ci = ConstantInt::get(Ty, CE->getZExtValue());
#if LLVM_VERSION_CODE >= LLVM_VERSION(3, 1)
      unsigned index = si->findCaseValue(ci).getSuccessorIndex();
#else
      unsigned index = si->findCaseValue(ci);
#endif
      transferToBasicBlock(si->getSuccessor(index), si->getParent(), state);
    } else {
      std::map<BasicBlock*, ref<Expr> > targets;
      ref<Expr> isDefault = ConstantExpr::alloc(1, Expr::Bool);
#if LLVM_VERSION_CODE >= LLVM_VERSION(3, 1)      
      for (SwitchInst::CaseIt i = si->case_begin(), e = si->case_end();
           i != e; ++i) {
        ref<Expr> value = evalConstant(i.getCaseValue());
#else
      for (unsigned i=1, cases = si->getNumCases(); i<cases; ++i) {
        ref<Expr> value = evalConstant(si->getCaseValue(i));
#endif
        ref<Expr> match = EqExpr::create(cond, value);
        isDefault = AndExpr::create(isDefault, Expr::createIsZero(match));
        bool result;
        bool success = solver->mayBeTrue(state, match, result);
        assert(success && "FIXME: Unhandled solver failure");
        (void) success;
        if (result) {
#if LLVM_VERSION_CODE >= LLVM_VERSION(3, 1)
          BasicBlock *caseSuccessor = i.getCaseSuccessor();
#else
          BasicBlock *caseSuccessor = si->getSuccessor(i);
#endif
          std::map<BasicBlock*, ref<Expr> >::iterator it =
            targets.insert(std::make_pair(caseSuccessor,
                           ConstantExpr::alloc(0, Expr::Bool))).first;

          it->second = OrExpr::create(match, it->second);
        }
      }
      bool res;
      bool success = solver->mayBeTrue(state, isDefault, res);
      assert(success && "FIXME: Unhandled solver failure");
      (void) success;
      if (res)
        targets.insert(std::make_pair(si->getDefaultDest(), isDefault));
      
      std::vector< ref<Expr> > conditions;
      for (std::map<BasicBlock*, ref<Expr> >::iterator it = 
             targets.begin(), ie = targets.end();
           it != ie; ++it)
        conditions.push_back(it->second);
      
      std::vector<ExecutionState*> branches;
      branch(state, conditions, branches);

      std::vector<ExecutionState*>::iterator bit = branches.begin();
      for (std::map<BasicBlock*, ref<Expr> >::iterator it = 
             targets.begin(), ie = targets.end();
           it != ie; ++it) {
        ExecutionState *es = *bit;
        if (es)
          transferToBasicBlock(it->first, bb, *es);
        ++bit;
      }
    }
    break;
 }
  case Instruction::Unreachable:
    // Note that this is not necessarily an internal bug, llvm will
    // generate unreachable instructions in cases where it knows the
    // program will crash. So it is effectively a SEGV or internal
    // error.
    terminateStateOnExecError(state, "reached \"unreachable\" instruction");
    break;

  case Instruction::Invoke:
  case Instruction::Call: {
    CallSite cs(i);
    unsigned numArgs = cs.arg_size();
    Value *fp = cs.getCalledValue();
    Function *f = getTargetFunction(fp, state);

    // Skip debug intrinsics, we can't evaluate their metadata arguments.
    if (f && isDebugIntrinsic(f, kmodule))
      break;

    if (isa<InlineAsm>(fp)) {
      terminateStateOnExecError(state, "inline assembly is unsupported");
      break;
    }
    // evaluate arguments
    std::vector< ref<Expr> > arguments;
    arguments.reserve(numArgs);

    for (unsigned j=0; j<numArgs; ++j)
      arguments.push_back(eval(ki, j+1, state).value);

    if (f) {
      const FunctionType *fType = 
        dyn_cast<FunctionType>(cast<PointerType>(f->getType())->getElementType());
      const FunctionType *fpType =
        dyn_cast<FunctionType>(cast<PointerType>(fp->getType())->getElementType());

      // special case the call with a bitcast case
      if (fType != fpType) {
        assert(fType && fpType && "unable to get function type");

        // XXX check result coercion

        // XXX this really needs thought and validation
        unsigned i=0;
        for (std::vector< ref<Expr> >::iterator
               ai = arguments.begin(), ie = arguments.end();
             ai != ie; ++ai) {
          Expr::Width to, from = (*ai)->getWidth();
            
          if (i<fType->getNumParams()) {
            to = getWidthForLLVMType(fType->getParamType(i));

            if (from != to) {
              // XXX need to check other param attrs ?
#if LLVM_VERSION_CODE >= LLVM_VERSION(3, 3)
              bool isSExt = cs.paramHasAttr(i+1, llvm::Attribute::SExt);
#elif LLVM_VERSION_CODE >= LLVM_VERSION(3, 2)
	      bool isSExt = cs.paramHasAttr(i+1, llvm::Attributes::SExt);
#else
	      bool isSExt = cs.paramHasAttr(i+1, llvm::Attribute::SExt);
#endif
              if (isSExt) {
                arguments[i] = SExtExpr::create(arguments[i], to);
              } else {
                arguments[i] = ZExtExpr::create(arguments[i], to);
              }
            }
          }
            
          i++;
        }
      }
      executeCall(state, ki, f, arguments);
    } else {
      ref<Expr> v = eval(ki, 0, state).value;

      ExecutionState *free = &state;
      bool hasInvalid = false, first = true;

      /* XXX This is wasteful, no need to do a full evaluate since we
         have already got a value. But in the end the caches should
         handle it for us, albeit with some overhead. */
      do {
        ref<ConstantExpr> value;
        bool success = solver->getValue(*free, v, value);
        assert(success && "FIXME: Unhandled solver failure");
        (void) success;
        StatePair res = fork(*free, EqExpr::create(v, value), true);
        if (res.first) {
          uint64_t addr = value->getZExtValue();
          if (legalFunctions.count(addr)) {
            f = (Function*) addr;

            // Don't give warning on unique resolution
            if (res.second || !first)
              klee_warning_once((void*) (unsigned long) addr, 
                                "resolved symbolic function pointer to: %s",
                                f->getName().data());

            executeCall(*res.first, ki, f, arguments);
          } else {
            if (!hasInvalid) {
              terminateStateOnExecError(state, "invalid function pointer");
              hasInvalid = true;
            }
          }
        }

        first = false;
        free = res.second;
      } while (free);
    }
    break;
  }
  case Instruction::PHI: {
#if LLVM_VERSION_CODE >= LLVM_VERSION(3, 0)
    ref<Expr> result = eval(ki, state.incomingBBIndex, state).value;
#else
    ref<Expr> result = eval(ki, state.incomingBBIndex * 2, state).value;
#endif
    bindLocal(ki, state, result);

    // Update dependency
    if (!NoInterpolation)
      interpTree->executeAbstractDependency(i);
    break;
  }

    // Special instructions
  case Instruction::Select: {
    ref<Expr> cond = eval(ki, 0, state).value;
    ref<Expr> tExpr = eval(ki, 1, state).value;
    ref<Expr> fExpr = eval(ki, 2, state).value;
    ref<Expr> result = SelectExpr::create(cond, tExpr, fExpr);
    bindLocal(ki, state, result);

    // Update dependency
<<<<<<< HEAD
    interpTree->executeAbstractDependency(i);
=======
    if (!NoInterpolation)
      interpTree->executeAbstractDependency(i);
>>>>>>> cab1ad8e
    break;
  }

  case Instruction::VAArg:
    terminateStateOnExecError(state, "unexpected VAArg instruction");
    break;

    // Arithmetic / logical

  case Instruction::Add: {
    ref<Expr> left = eval(ki, 0, state).value;
    ref<Expr> right = eval(ki, 1, state).value;
    bindLocal(ki, state, AddExpr::create(left, right));

    // Update dependency
<<<<<<< HEAD
    interpTree->executeAbstractDependency(i);
=======
    if (!NoInterpolation)
      interpTree->executeAbstractDependency(i);
>>>>>>> cab1ad8e
    break;
  }

  case Instruction::Sub: {
    ref<Expr> left = eval(ki, 0, state).value;
    ref<Expr> right = eval(ki, 1, state).value;
    bindLocal(ki, state, SubExpr::create(left, right));

    // Update dependency
<<<<<<< HEAD
    interpTree->executeAbstractDependency(i);
=======
    if (!NoInterpolation)
      interpTree->executeAbstractDependency(i);
>>>>>>> cab1ad8e
    break;
  }
 
  case Instruction::Mul: {
    ref<Expr> left = eval(ki, 0, state).value;
    ref<Expr> right = eval(ki, 1, state).value;
    bindLocal(ki, state, MulExpr::create(left, right));

    // Update dependency
<<<<<<< HEAD
    interpTree->executeAbstractDependency(i);
=======
    if (!NoInterpolation)
      interpTree->executeAbstractDependency(i);
>>>>>>> cab1ad8e
    break;
  }

  case Instruction::UDiv: {
    ref<Expr> left = eval(ki, 0, state).value;
    ref<Expr> right = eval(ki, 1, state).value;
    ref<Expr> result = UDivExpr::create(left, right);
    bindLocal(ki, state, result);

    // Update dependency
<<<<<<< HEAD
    interpTree->executeAbstractDependency(i);
=======
    if (!NoInterpolation)
      interpTree->executeAbstractDependency(i);
>>>>>>> cab1ad8e
    break;
  }

  case Instruction::SDiv: {
    ref<Expr> left = eval(ki, 0, state).value;
    ref<Expr> right = eval(ki, 1, state).value;
    ref<Expr> result = SDivExpr::create(left, right);
    bindLocal(ki, state, result);

    // Update dependency
<<<<<<< HEAD
    interpTree->executeAbstractDependency(i);
=======
    if (!NoInterpolation)
      interpTree->executeAbstractDependency(i);
>>>>>>> cab1ad8e
    break;
  }

  case Instruction::URem: {
    ref<Expr> left = eval(ki, 0, state).value;
    ref<Expr> right = eval(ki, 1, state).value;
    ref<Expr> result = URemExpr::create(left, right);
    bindLocal(ki, state, result);

    // Update dependency
<<<<<<< HEAD
    interpTree->executeAbstractDependency(i);
=======
    if (!NoInterpolation)
      interpTree->executeAbstractDependency(i);
>>>>>>> cab1ad8e
    break;
  }
 
  case Instruction::SRem: {
    ref<Expr> left = eval(ki, 0, state).value;
    ref<Expr> right = eval(ki, 1, state).value;
    ref<Expr> result = SRemExpr::create(left, right);
    bindLocal(ki, state, result);

    // Update dependency
<<<<<<< HEAD
    interpTree->executeAbstractDependency(i);
=======
    if (!NoInterpolation)
      interpTree->executeAbstractDependency(i);
>>>>>>> cab1ad8e
    break;
  }

  case Instruction::And: {
    ref<Expr> left = eval(ki, 0, state).value;
    ref<Expr> right = eval(ki, 1, state).value;
    ref<Expr> result = AndExpr::create(left, right);
    bindLocal(ki, state, result);

    // Update dependency
<<<<<<< HEAD
    interpTree->executeAbstractDependency(i);
=======
    if (!NoInterpolation)
      interpTree->executeAbstractDependency(i);
>>>>>>> cab1ad8e
    break;
  }

  case Instruction::Or: {
    ref<Expr> left = eval(ki, 0, state).value;
    ref<Expr> right = eval(ki, 1, state).value;
    ref<Expr> result = OrExpr::create(left, right);
    bindLocal(ki, state, result);

    // Update dependency
<<<<<<< HEAD
    interpTree->executeAbstractDependency(i);
=======
    if (!NoInterpolation)
      interpTree->executeAbstractDependency(i);
>>>>>>> cab1ad8e
    break;
  }

  case Instruction::Xor: {
    ref<Expr> left = eval(ki, 0, state).value;
    ref<Expr> right = eval(ki, 1, state).value;
    ref<Expr> result = XorExpr::create(left, right);
    bindLocal(ki, state, result);

    // Update dependency
<<<<<<< HEAD
    interpTree->executeAbstractDependency(i);
=======
    if (!NoInterpolation)
      interpTree->executeAbstractDependency(i);
>>>>>>> cab1ad8e
    break;
  }

  case Instruction::Shl: {
    ref<Expr> left = eval(ki, 0, state).value;
    ref<Expr> right = eval(ki, 1, state).value;
    ref<Expr> result = ShlExpr::create(left, right);
    bindLocal(ki, state, result);

    // Update dependency
<<<<<<< HEAD
    interpTree->executeAbstractDependency(i);
=======
    if (!NoInterpolation)
      interpTree->executeAbstractDependency(i);
>>>>>>> cab1ad8e
    break;
  }

  case Instruction::LShr: {
    ref<Expr> left = eval(ki, 0, state).value;
    ref<Expr> right = eval(ki, 1, state).value;
    ref<Expr> result = LShrExpr::create(left, right);
    bindLocal(ki, state, result);

    // Update dependency
<<<<<<< HEAD
    interpTree->executeAbstractDependency(i);
=======
    if (!NoInterpolation)
      interpTree->executeAbstractDependency(i);
>>>>>>> cab1ad8e
    break;
  }

  case Instruction::AShr: {
    ref<Expr> left = eval(ki, 0, state).value;
    ref<Expr> right = eval(ki, 1, state).value;
    ref<Expr> result = AShrExpr::create(left, right);
    bindLocal(ki, state, result);

    // Update dependency
<<<<<<< HEAD
    interpTree->executeAbstractDependency(i);
=======
    if (!NoInterpolation)
      interpTree->executeAbstractDependency(i);
>>>>>>> cab1ad8e
    break;
  }

    // Compare

  case Instruction::ICmp: {
    CmpInst *ci = cast<CmpInst>(i);
    ICmpInst *ii = cast<ICmpInst>(ci);
 
    switch(ii->getPredicate()) {
    case ICmpInst::ICMP_EQ: {
      ref<Expr> left = eval(ki, 0, state).value;
      ref<Expr> right = eval(ki, 1, state).value;
      ref<Expr> result = EqExpr::create(left, right);
      bindLocal(ki, state, result);
      break;
    }

    case ICmpInst::ICMP_NE: {
      ref<Expr> left = eval(ki, 0, state).value;
      ref<Expr> right = eval(ki, 1, state).value;
      ref<Expr> result = NeExpr::create(left, right);
      bindLocal(ki, state, result);
      break;
    }

    case ICmpInst::ICMP_UGT: {
      ref<Expr> left = eval(ki, 0, state).value;
      ref<Expr> right = eval(ki, 1, state).value;
      ref<Expr> result = UgtExpr::create(left, right);
      bindLocal(ki, state,result);
      break;
    }

    case ICmpInst::ICMP_UGE: {
      ref<Expr> left = eval(ki, 0, state).value;
      ref<Expr> right = eval(ki, 1, state).value;
      ref<Expr> result = UgeExpr::create(left, right);
      bindLocal(ki, state, result);
      break;
    }

    case ICmpInst::ICMP_ULT: {
      ref<Expr> left = eval(ki, 0, state).value;
      ref<Expr> right = eval(ki, 1, state).value;
      ref<Expr> result = UltExpr::create(left, right);
      bindLocal(ki, state, result);
      break;
    }

    case ICmpInst::ICMP_ULE: {
      ref<Expr> left = eval(ki, 0, state).value;
      ref<Expr> right = eval(ki, 1, state).value;
      ref<Expr> result = UleExpr::create(left, right);
      bindLocal(ki, state, result);
      break;
    }

    case ICmpInst::ICMP_SGT: {
      ref<Expr> left = eval(ki, 0, state).value;
      ref<Expr> right = eval(ki, 1, state).value;
      ref<Expr> result = SgtExpr::create(left, right);
      bindLocal(ki, state, result);
      break;
    }

    case ICmpInst::ICMP_SGE: {
      ref<Expr> left = eval(ki, 0, state).value;
      ref<Expr> right = eval(ki, 1, state).value;
      ref<Expr> result = SgeExpr::create(left, right);
      bindLocal(ki, state, result);
      break;
    }

    case ICmpInst::ICMP_SLT: {
      ref<Expr> left = eval(ki, 0, state).value;
      ref<Expr> right = eval(ki, 1, state).value;
      ref<Expr> result = SltExpr::create(left, right);
      bindLocal(ki, state, result);
      break;
    }

    case ICmpInst::ICMP_SLE: {
      ref<Expr> left = eval(ki, 0, state).value;
      ref<Expr> right = eval(ki, 1, state).value;
      ref<Expr> result = SleExpr::create(left, right);
      bindLocal(ki, state, result);
      break;
    }

    default:
      terminateStateOnExecError(state, "invalid ICmp predicate");
    }

    // Update dependency
<<<<<<< HEAD
    interpTree->executeAbstractDependency(i);
=======
    if (!NoInterpolation)
      interpTree->executeAbstractDependency(i);
>>>>>>> cab1ad8e
    break;
  }
 
    // Memory instructions...
  case Instruction::Alloca: {
    AllocaInst *ai = cast<AllocaInst>(i);
    unsigned elementSize = 
      kmodule->targetData->getTypeStoreSize(ai->getAllocatedType());
    ref<Expr> size = Expr::createPointer(elementSize);
    if (ai->isArrayAllocation()) {
      ref<Expr> count = eval(ki, 0, state).value;
      count = Expr::createZExtToPointerWidth(count);
      size = MulExpr::create(size, count);
    }
    bool isLocal = i->getOpcode()==Instruction::Alloca;
    executeAlloc(state, size, isLocal, ki);

    // Update dependency
<<<<<<< HEAD
    interpTree->executeAbstractDependency(i);
=======
    if (!NoInterpolation)
      interpTree->executeAbstractDependency(i);
>>>>>>> cab1ad8e
    break;
  }

  case Instruction::Load: {
    ref<Expr> base = eval(ki, 0, state).value;
    executeMemoryOperation(state, false, base, 0, ki);

    // Update dependency
<<<<<<< HEAD
    interpTree->executeAbstractDependency(i);
=======
    if (!NoInterpolation)
      interpTree->executeAbstractDependency(i);
>>>>>>> cab1ad8e
    break;
  }
  case Instruction::Store: {
    ref<Expr> base = eval(ki, 1, state).value;
    ref<Expr> value = eval(ki, 0, state).value;
    executeMemoryOperation(state, true, base, value, 0);

    // Update dependency
<<<<<<< HEAD
    interpTree->executeAbstractDependency(i);
=======
    if (!NoInterpolation)
      interpTree->executeAbstractDependency(i);
>>>>>>> cab1ad8e
    break;
  }

  case Instruction::GetElementPtr: {
    KGEPInstruction *kgepi = static_cast<KGEPInstruction*>(ki);
    ref<Expr> base = eval(ki, 0, state).value;

    for (std::vector< std::pair<unsigned, uint64_t> >::iterator 
           it = kgepi->indices.begin(), ie = kgepi->indices.end(); 
         it != ie; ++it) {
      uint64_t elementSize = it->second;
      ref<Expr> index = eval(ki, it->first, state).value;
      base = AddExpr::create(base,
                             MulExpr::create(Expr::createSExtToPointerWidth(index),
                                             Expr::createPointer(elementSize)));
    }
    if (kgepi->offset)
      base = AddExpr::create(base,
                             Expr::createPointer(kgepi->offset));
    bindLocal(ki, state, base);

    // Update dependency
<<<<<<< HEAD
    interpTree->executeAbstractDependency(i);
=======
    if (!NoInterpolation)
      interpTree->executeAbstractDependency(i);
>>>>>>> cab1ad8e
    break;
  }

    // Conversion
  case Instruction::Trunc: {
    CastInst *ci = cast<CastInst>(i);
    ref<Expr> result = ExtractExpr::create(eval(ki, 0, state).value,
                                           0,
                                           getWidthForLLVMType(ci->getType()));
    bindLocal(ki, state, result);

    // Update dependency
<<<<<<< HEAD
    interpTree->executeAbstractDependency(i);
=======
    if (!NoInterpolation)
      interpTree->executeAbstractDependency(i);
>>>>>>> cab1ad8e
    break;
  }
  case Instruction::ZExt: {
    CastInst *ci = cast<CastInst>(i);
    ref<Expr> result = ZExtExpr::create(eval(ki, 0, state).value,
                                        getWidthForLLVMType(ci->getType()));
    bindLocal(ki, state, result);

    // Update dependency
<<<<<<< HEAD
    interpTree->executeAbstractDependency(i);
=======
    if (!NoInterpolation)
      interpTree->executeAbstractDependency(i);
>>>>>>> cab1ad8e
    break;
  }
  case Instruction::SExt: {
    CastInst *ci = cast<CastInst>(i);
    ref<Expr> result = SExtExpr::create(eval(ki, 0, state).value,
                                        getWidthForLLVMType(ci->getType()));
    bindLocal(ki, state, result);

    // Update dependency
<<<<<<< HEAD
    interpTree->executeAbstractDependency(i);
=======
    if (!NoInterpolation)
      interpTree->executeAbstractDependency(i);
>>>>>>> cab1ad8e
    break;
  }

  case Instruction::IntToPtr: {
    CastInst *ci = cast<CastInst>(i);
    Expr::Width pType = getWidthForLLVMType(ci->getType());
    ref<Expr> arg = eval(ki, 0, state).value;
    bindLocal(ki, state, ZExtExpr::create(arg, pType));

    // Update dependency
<<<<<<< HEAD
    interpTree->executeAbstractDependency(i);
=======
    if (!NoInterpolation)
      interpTree->executeAbstractDependency(i);
>>>>>>> cab1ad8e
    break;
  } 
  case Instruction::PtrToInt: {
    CastInst *ci = cast<CastInst>(i);
    Expr::Width iType = getWidthForLLVMType(ci->getType());
    ref<Expr> arg = eval(ki, 0, state).value;
    bindLocal(ki, state, ZExtExpr::create(arg, iType));

    // Update dependency
<<<<<<< HEAD
    interpTree->executeAbstractDependency(i);
=======
    if (!NoInterpolation)
      interpTree->executeAbstractDependency(i);
>>>>>>> cab1ad8e
    break;
  }

  case Instruction::BitCast: {
    ref<Expr> result = eval(ki, 0, state).value;
    bindLocal(ki, state, result);

    // Update dependency
<<<<<<< HEAD
    interpTree->executeAbstractDependency(i);
=======
    if (!NoInterpolation)
      interpTree->executeAbstractDependency(i);
>>>>>>> cab1ad8e
    break;
  }

    // Floating point instructions

  case Instruction::FAdd: {
    ref<ConstantExpr> left = toConstant(state, eval(ki, 0, state).value,
                                        "floating point");
    ref<ConstantExpr> right = toConstant(state, eval(ki, 1, state).value,
                                         "floating point");
    if (!fpWidthToSemantics(left->getWidth()) ||
        !fpWidthToSemantics(right->getWidth()))
      return terminateStateOnExecError(state, "Unsupported FAdd operation");

#if LLVM_VERSION_CODE >= LLVM_VERSION(3, 3)
    llvm::APFloat Res(*fpWidthToSemantics(left->getWidth()), left->getAPValue());
    Res.add(APFloat(*fpWidthToSemantics(right->getWidth()),right->getAPValue()), APFloat::rmNearestTiesToEven);
#else
    llvm::APFloat Res(left->getAPValue());
    Res.add(APFloat(right->getAPValue()), APFloat::rmNearestTiesToEven);
#endif
    bindLocal(ki, state, ConstantExpr::alloc(Res.bitcastToAPInt()));

    // Update dependency
<<<<<<< HEAD
    interpTree->executeAbstractDependency(i);
=======
    if (!NoInterpolation)
      interpTree->executeAbstractDependency(i);
>>>>>>> cab1ad8e
    break;
  }

  case Instruction::FSub: {
    ref<ConstantExpr> left = toConstant(state, eval(ki, 0, state).value,
                                        "floating point");
    ref<ConstantExpr> right = toConstant(state, eval(ki, 1, state).value,
                                         "floating point");
    if (!fpWidthToSemantics(left->getWidth()) ||
        !fpWidthToSemantics(right->getWidth()))
      return terminateStateOnExecError(state, "Unsupported FSub operation");
#if LLVM_VERSION_CODE >= LLVM_VERSION(3, 3)
    llvm::APFloat Res(*fpWidthToSemantics(left->getWidth()), left->getAPValue());
    Res.subtract(APFloat(*fpWidthToSemantics(right->getWidth()), right->getAPValue()), APFloat::rmNearestTiesToEven);
#else
    llvm::APFloat Res(left->getAPValue());
    Res.subtract(APFloat(right->getAPValue()), APFloat::rmNearestTiesToEven);
#endif
    bindLocal(ki, state, ConstantExpr::alloc(Res.bitcastToAPInt()));

    // Update dependency
<<<<<<< HEAD
    interpTree->executeAbstractDependency(i);
=======
    if (!NoInterpolation)
      interpTree->executeAbstractDependency(i);
>>>>>>> cab1ad8e
    break;
  }
 
  case Instruction::FMul: {
    ref<ConstantExpr> left = toConstant(state, eval(ki, 0, state).value,
                                        "floating point");
    ref<ConstantExpr> right = toConstant(state, eval(ki, 1, state).value,
                                         "floating point");
    if (!fpWidthToSemantics(left->getWidth()) ||
        !fpWidthToSemantics(right->getWidth()))
      return terminateStateOnExecError(state, "Unsupported FMul operation");

#if LLVM_VERSION_CODE >= LLVM_VERSION(3, 3)
    llvm::APFloat Res(*fpWidthToSemantics(left->getWidth()), left->getAPValue());
    Res.multiply(APFloat(*fpWidthToSemantics(right->getWidth()), right->getAPValue()), APFloat::rmNearestTiesToEven);
#else
    llvm::APFloat Res(left->getAPValue());
    Res.multiply(APFloat(right->getAPValue()), APFloat::rmNearestTiesToEven);
#endif
    bindLocal(ki, state, ConstantExpr::alloc(Res.bitcastToAPInt()));

    // Update dependency
<<<<<<< HEAD
    interpTree->executeAbstractDependency(i);
=======
    if (!NoInterpolation)
      interpTree->executeAbstractDependency(i);
>>>>>>> cab1ad8e
    break;
  }

  case Instruction::FDiv: {
    ref<ConstantExpr> left = toConstant(state, eval(ki, 0, state).value,
                                        "floating point");
    ref<ConstantExpr> right = toConstant(state, eval(ki, 1, state).value,
                                         "floating point");
    if (!fpWidthToSemantics(left->getWidth()) ||
        !fpWidthToSemantics(right->getWidth()))
      return terminateStateOnExecError(state, "Unsupported FDiv operation");

#if LLVM_VERSION_CODE >= LLVM_VERSION(3, 3)
    llvm::APFloat Res(*fpWidthToSemantics(left->getWidth()), left->getAPValue());
    Res.divide(APFloat(*fpWidthToSemantics(right->getWidth()), right->getAPValue()), APFloat::rmNearestTiesToEven);
#else
    llvm::APFloat Res(left->getAPValue());
    Res.divide(APFloat(right->getAPValue()), APFloat::rmNearestTiesToEven);
#endif
    bindLocal(ki, state, ConstantExpr::alloc(Res.bitcastToAPInt()));

    // Update dependency
<<<<<<< HEAD
    interpTree->executeAbstractDependency(i);
=======
    if (!NoInterpolation)
      interpTree->executeAbstractDependency(i);
>>>>>>> cab1ad8e
    break;
  }

  case Instruction::FRem: {
    ref<ConstantExpr> left = toConstant(state, eval(ki, 0, state).value,
                                        "floating point");
    ref<ConstantExpr> right = toConstant(state, eval(ki, 1, state).value,
                                         "floating point");
    if (!fpWidthToSemantics(left->getWidth()) ||
        !fpWidthToSemantics(right->getWidth()))
      return terminateStateOnExecError(state, "Unsupported FRem operation");
#if LLVM_VERSION_CODE >= LLVM_VERSION(3, 3)
    llvm::APFloat Res(*fpWidthToSemantics(left->getWidth()), left->getAPValue());
    Res.mod(APFloat(*fpWidthToSemantics(right->getWidth()),right->getAPValue()),
            APFloat::rmNearestTiesToEven);
#else
    llvm::APFloat Res(left->getAPValue());
    Res.mod(APFloat(right->getAPValue()), APFloat::rmNearestTiesToEven);
#endif
    bindLocal(ki, state, ConstantExpr::alloc(Res.bitcastToAPInt()));

    // Update dependency
<<<<<<< HEAD
    interpTree->executeAbstractDependency(i);
=======
    if (!NoInterpolation)
      interpTree->executeAbstractDependency(i);
>>>>>>> cab1ad8e
    break;
  }

  case Instruction::FPTrunc: {
    FPTruncInst *fi = cast<FPTruncInst>(i);
    Expr::Width resultType = getWidthForLLVMType(fi->getType());
    ref<ConstantExpr> arg = toConstant(state, eval(ki, 0, state).value,
                                       "floating point");
    if (!fpWidthToSemantics(arg->getWidth()) || resultType > arg->getWidth())
      return terminateStateOnExecError(state, "Unsupported FPTrunc operation");

#if LLVM_VERSION_CODE >= LLVM_VERSION(3, 3)
    llvm::APFloat Res(*fpWidthToSemantics(arg->getWidth()), arg->getAPValue());
#else
    llvm::APFloat Res(arg->getAPValue());
#endif
    bool losesInfo = false;
    Res.convert(*fpWidthToSemantics(resultType),
                llvm::APFloat::rmNearestTiesToEven,
                &losesInfo);
    bindLocal(ki, state, ConstantExpr::alloc(Res));

    // Update dependency
<<<<<<< HEAD
    interpTree->executeAbstractDependency(i);
=======
    if (!NoInterpolation)
      interpTree->executeAbstractDependency(i);
>>>>>>> cab1ad8e
    break;
  }

  case Instruction::FPExt: {
    FPExtInst *fi = cast<FPExtInst>(i);
    Expr::Width resultType = getWidthForLLVMType(fi->getType());
    ref<ConstantExpr> arg = toConstant(state, eval(ki, 0, state).value,
                                        "floating point");
    if (!fpWidthToSemantics(arg->getWidth()) || arg->getWidth() > resultType)
      return terminateStateOnExecError(state, "Unsupported FPExt operation");
#if LLVM_VERSION_CODE >= LLVM_VERSION(3, 3)
    llvm::APFloat Res(*fpWidthToSemantics(arg->getWidth()), arg->getAPValue());
#else
    llvm::APFloat Res(arg->getAPValue());
#endif
    bool losesInfo = false;
    Res.convert(*fpWidthToSemantics(resultType),
                llvm::APFloat::rmNearestTiesToEven,
                &losesInfo);
    bindLocal(ki, state, ConstantExpr::alloc(Res));

    // Update dependency
<<<<<<< HEAD
    interpTree->executeAbstractDependency(i);
=======
    if (!NoInterpolation)
      interpTree->executeAbstractDependency(i);
>>>>>>> cab1ad8e
    break;
  }

  case Instruction::FPToUI: {
    FPToUIInst *fi = cast<FPToUIInst>(i);
    Expr::Width resultType = getWidthForLLVMType(fi->getType());
    ref<ConstantExpr> arg = toConstant(state, eval(ki, 0, state).value,
                                       "floating point");
    if (!fpWidthToSemantics(arg->getWidth()) || resultType > 64)
      return terminateStateOnExecError(state, "Unsupported FPToUI operation");

#if LLVM_VERSION_CODE >= LLVM_VERSION(3, 3)
    llvm::APFloat Arg(*fpWidthToSemantics(arg->getWidth()), arg->getAPValue());
#else
    llvm::APFloat Arg(arg->getAPValue());
#endif
    uint64_t value = 0;
    bool isExact = true;
    Arg.convertToInteger(&value, resultType, false,
                         llvm::APFloat::rmTowardZero, &isExact);
    bindLocal(ki, state, ConstantExpr::alloc(value, resultType));

    // Update dependency
<<<<<<< HEAD
    interpTree->executeAbstractDependency(i);
=======
    if (!NoInterpolation)
      interpTree->executeAbstractDependency(i);
>>>>>>> cab1ad8e
    break;
  }

  case Instruction::FPToSI: {
    FPToSIInst *fi = cast<FPToSIInst>(i);
    Expr::Width resultType = getWidthForLLVMType(fi->getType());
    ref<ConstantExpr> arg = toConstant(state, eval(ki, 0, state).value,
                                       "floating point");
    if (!fpWidthToSemantics(arg->getWidth()) || resultType > 64)
      return terminateStateOnExecError(state, "Unsupported FPToSI operation");
#if LLVM_VERSION_CODE >= LLVM_VERSION(3, 3)
    llvm::APFloat Arg(*fpWidthToSemantics(arg->getWidth()), arg->getAPValue());
#else
    llvm::APFloat Arg(arg->getAPValue());

#endif
    uint64_t value = 0;
    bool isExact = true;
    Arg.convertToInteger(&value, resultType, true,
                         llvm::APFloat::rmTowardZero, &isExact);
    bindLocal(ki, state, ConstantExpr::alloc(value, resultType));

    // Update dependency
<<<<<<< HEAD
    interpTree->executeAbstractDependency(i);
=======
    if (!NoInterpolation)
      interpTree->executeAbstractDependency(i);
>>>>>>> cab1ad8e
    break;
  }

  case Instruction::UIToFP: {
    UIToFPInst *fi = cast<UIToFPInst>(i);
    Expr::Width resultType = getWidthForLLVMType(fi->getType());
    ref<ConstantExpr> arg = toConstant(state, eval(ki, 0, state).value,
                                       "floating point");
    const llvm::fltSemantics *semantics = fpWidthToSemantics(resultType);
    if (!semantics)
      return terminateStateOnExecError(state, "Unsupported UIToFP operation");
    llvm::APFloat f(*semantics, 0);
    f.convertFromAPInt(arg->getAPValue(), false,
                       llvm::APFloat::rmNearestTiesToEven);

    bindLocal(ki, state, ConstantExpr::alloc(f));

    // Update dependency
<<<<<<< HEAD
    interpTree->executeAbstractDependency(i);
=======
    if (!NoInterpolation)
      interpTree->executeAbstractDependency(i);
>>>>>>> cab1ad8e
    break;
  }

  case Instruction::SIToFP: {
    SIToFPInst *fi = cast<SIToFPInst>(i);
    Expr::Width resultType = getWidthForLLVMType(fi->getType());
    ref<ConstantExpr> arg = toConstant(state, eval(ki, 0, state).value,
                                       "floating point");
    const llvm::fltSemantics *semantics = fpWidthToSemantics(resultType);
    if (!semantics)
      return terminateStateOnExecError(state, "Unsupported SIToFP operation");
    llvm::APFloat f(*semantics, 0);
    f.convertFromAPInt(arg->getAPValue(), true,
                       llvm::APFloat::rmNearestTiesToEven);

    bindLocal(ki, state, ConstantExpr::alloc(f));

    // Update dependency
<<<<<<< HEAD
    interpTree->executeAbstractDependency(i);
=======
    if (!NoInterpolation)
      interpTree->executeAbstractDependency(i);
>>>>>>> cab1ad8e
    break;
  }

  case Instruction::FCmp: {
    FCmpInst *fi = cast<FCmpInst>(i);
    ref<ConstantExpr> left = toConstant(state, eval(ki, 0, state).value,
                                        "floating point");
    ref<ConstantExpr> right = toConstant(state, eval(ki, 1, state).value,
                                         "floating point");
    if (!fpWidthToSemantics(left->getWidth()) ||
        !fpWidthToSemantics(right->getWidth()))
      return terminateStateOnExecError(state, "Unsupported FCmp operation");

#if LLVM_VERSION_CODE >= LLVM_VERSION(3, 3)
    APFloat LHS(*fpWidthToSemantics(left->getWidth()),left->getAPValue());
    APFloat RHS(*fpWidthToSemantics(right->getWidth()),right->getAPValue());
#else
    APFloat LHS(left->getAPValue());
    APFloat RHS(right->getAPValue());
#endif
    APFloat::cmpResult CmpRes = LHS.compare(RHS);

    bool Result = false;
    switch( fi->getPredicate() ) {
      // Predicates which only care about whether or not the operands are NaNs.
    case FCmpInst::FCMP_ORD:
      Result = CmpRes != APFloat::cmpUnordered;
      break;

    case FCmpInst::FCMP_UNO:
      Result = CmpRes == APFloat::cmpUnordered;
      break;

      // Ordered comparisons return false if either operand is NaN.  Unordered
      // comparisons return true if either operand is NaN.
    case FCmpInst::FCMP_UEQ:
      if (CmpRes == APFloat::cmpUnordered) {
        Result = true;
        break;
      }
    case FCmpInst::FCMP_OEQ:
      Result = CmpRes == APFloat::cmpEqual;
      break;

    case FCmpInst::FCMP_UGT:
      if (CmpRes == APFloat::cmpUnordered) {
        Result = true;
        break;
      }
    case FCmpInst::FCMP_OGT:
      Result = CmpRes == APFloat::cmpGreaterThan;
      break;

    case FCmpInst::FCMP_UGE:
      if (CmpRes == APFloat::cmpUnordered) {
        Result = true;
        break;
      }
    case FCmpInst::FCMP_OGE:
      Result = CmpRes == APFloat::cmpGreaterThan || CmpRes == APFloat::cmpEqual;
      break;

    case FCmpInst::FCMP_ULT:
      if (CmpRes == APFloat::cmpUnordered) {
        Result = true;
        break;
      }
    case FCmpInst::FCMP_OLT:
      Result = CmpRes == APFloat::cmpLessThan;
      break;

    case FCmpInst::FCMP_ULE:
      if (CmpRes == APFloat::cmpUnordered) {
        Result = true;
        break;
      }
    case FCmpInst::FCMP_OLE:
      Result = CmpRes == APFloat::cmpLessThan || CmpRes == APFloat::cmpEqual;
      break;

    case FCmpInst::FCMP_UNE:
      Result = CmpRes == APFloat::cmpUnordered || CmpRes != APFloat::cmpEqual;
      break;
    case FCmpInst::FCMP_ONE:
      Result = CmpRes != APFloat::cmpUnordered && CmpRes != APFloat::cmpEqual;
      break;

    default:
      assert(0 && "Invalid FCMP predicate!");
    case FCmpInst::FCMP_FALSE:
      Result = false;
      break;
    case FCmpInst::FCMP_TRUE:
      Result = true;
      break;
    }

    bindLocal(ki, state, ConstantExpr::alloc(Result, Expr::Bool));

    // Update dependency
<<<<<<< HEAD
    interpTree->executeAbstractDependency(i);
=======
    if (!NoInterpolation)
      interpTree->executeAbstractDependency(i);
>>>>>>> cab1ad8e
    break;
  }
  case Instruction::InsertValue: {
    KGEPInstruction *kgepi = static_cast<KGEPInstruction*>(ki);

    ref<Expr> agg = eval(ki, 0, state).value;
    ref<Expr> val = eval(ki, 1, state).value;

    ref<Expr> l = NULL, r = NULL;
    unsigned lOffset = kgepi->offset*8, rOffset = kgepi->offset*8 + val->getWidth();

    if (lOffset > 0)
      l = ExtractExpr::create(agg, 0, lOffset);
    if (rOffset < agg->getWidth())
      r = ExtractExpr::create(agg, rOffset, agg->getWidth() - rOffset);

    ref<Expr> result;
    if (!l.isNull() && !r.isNull())
      result = ConcatExpr::create(r, ConcatExpr::create(val, l));
    else if (!l.isNull())
      result = ConcatExpr::create(val, l);
    else if (!r.isNull())
      result = ConcatExpr::create(r, val);
    else
      result = val;

    bindLocal(ki, state, result);

    // Update dependency
<<<<<<< HEAD
    interpTree->executeAbstractDependency(i);
=======
    if (!NoInterpolation)
      interpTree->executeAbstractDependency(i);
>>>>>>> cab1ad8e
    break;
  }
  case Instruction::ExtractValue: {
    KGEPInstruction *kgepi = static_cast<KGEPInstruction*>(ki);

    ref<Expr> agg = eval(ki, 0, state).value;

    ref<Expr> result = ExtractExpr::create(agg, kgepi->offset*8, getWidthForLLVMType(i->getType()));

    bindLocal(ki, state, result);

    // Update dependency
<<<<<<< HEAD
    interpTree->executeAbstractDependency(i);
=======
    if (!NoInterpolation)
      interpTree->executeAbstractDependency(i);
>>>>>>> cab1ad8e
    break;
  }
 
    // Other instructions...
    // Unhandled
  case Instruction::ExtractElement:
  case Instruction::InsertElement:
  case Instruction::ShuffleVector:
    terminateStateOnError(state, "XXX vector instructions unhandled",
                          "xxx.err");
    break;
 
  default:
    terminateStateOnExecError(state, "illegal instruction");
    break;
  }
}

void Executor::updateStates(ExecutionState *current) {
  if (searcher) {
    searcher->update(current, addedStates, removedStates);
  }
  
  states.insert(addedStates.begin(), addedStates.end());
  addedStates.clear();
  
  for (std::set<ExecutionState*>::iterator
         it = removedStates.begin(), ie = removedStates.end();
       it != ie; ++it) {
    ExecutionState *es = *it;
    std::set<ExecutionState*>::iterator it2 = states.find(es);
    assert(it2!=states.end());
    states.erase(it2);
    std::map<ExecutionState*, std::vector<SeedInfo> >::iterator it3 = 
      seedMap.find(es);
    if (it3 != seedMap.end())
      seedMap.erase(it3);
    processTree->remove(es->ptreeNode);
#ifdef SUPPORT_Z3
    if (!NoInterpolation)
      interpTree->remove(es->itreeNode);
#endif
    delete es;
  }
  removedStates.clear();
}

template <typename TypeIt>
void Executor::computeOffsets(KGEPInstruction *kgepi, TypeIt ib, TypeIt ie) {
  ref<ConstantExpr> constantOffset =
    ConstantExpr::alloc(0, Context::get().getPointerWidth());
  uint64_t index = 1;
  for (TypeIt ii = ib; ii != ie; ++ii) {
    if (LLVM_TYPE_Q StructType *st = dyn_cast<StructType>(*ii)) {
      const StructLayout *sl = kmodule->targetData->getStructLayout(st);
      const ConstantInt *ci = cast<ConstantInt>(ii.getOperand());
      uint64_t addend = sl->getElementOffset((unsigned) ci->getZExtValue());
      constantOffset = constantOffset->Add(ConstantExpr::alloc(addend,
                                                               Context::get().getPointerWidth()));
    } else {
      const SequentialType *set = cast<SequentialType>(*ii);
      uint64_t elementSize = 
        kmodule->targetData->getTypeStoreSize(set->getElementType());
      Value *operand = ii.getOperand();
      if (Constant *c = dyn_cast<Constant>(operand)) {
        ref<ConstantExpr> index = 
          evalConstant(c)->SExt(Context::get().getPointerWidth());
        ref<ConstantExpr> addend = 
          index->Mul(ConstantExpr::alloc(elementSize,
                                         Context::get().getPointerWidth()));
        constantOffset = constantOffset->Add(addend);
      } else {
        kgepi->indices.push_back(std::make_pair(index, elementSize));
      }
    }
    index++;
  }
  kgepi->offset = constantOffset->getZExtValue();
}

void Executor::bindInstructionConstants(KInstruction *KI) {
  KGEPInstruction *kgepi = static_cast<KGEPInstruction*>(KI);

  if (GetElementPtrInst *gepi = dyn_cast<GetElementPtrInst>(KI->inst)) {
    computeOffsets(kgepi, gep_type_begin(gepi), gep_type_end(gepi));
  } else if (InsertValueInst *ivi = dyn_cast<InsertValueInst>(KI->inst)) {
    computeOffsets(kgepi, iv_type_begin(ivi), iv_type_end(ivi));
    assert(kgepi->indices.empty() && "InsertValue constant offset expected");
  } else if (ExtractValueInst *evi = dyn_cast<ExtractValueInst>(KI->inst)) {
    computeOffsets(kgepi, ev_type_begin(evi), ev_type_end(evi));
    assert(kgepi->indices.empty() && "ExtractValue constant offset expected");
  }
}

void Executor::bindModuleConstants() {
  for (std::vector<KFunction*>::iterator it = kmodule->functions.begin(), 
         ie = kmodule->functions.end(); it != ie; ++it) {
    KFunction *kf = *it;
    for (unsigned i=0; i<kf->numInstructions; ++i)
      bindInstructionConstants(kf->instructions[i]);
  }

  kmodule->constantTable = new Cell[kmodule->constants.size()];
  for (unsigned i=0; i<kmodule->constants.size(); ++i) {
    Cell &c = kmodule->constantTable[i];
    c.value = evalConstant(kmodule->constants[i]);
  }
}

void Executor::run(ExecutionState &initialState) {

  bindModuleConstants();

  // Delay init till now so that ticks don't accrue during
  // optimization and such.
  initTimers();

  states.insert(&initialState);

  if (usingSeeds) {
    std::vector<SeedInfo> &v = seedMap[&initialState];
    
    for (std::vector<KTest*>::const_iterator it = usingSeeds->begin(), 
           ie = usingSeeds->end(); it != ie; ++it)
      v.push_back(SeedInfo(*it));

    int lastNumSeeds = usingSeeds->size()+10;
    double lastTime, startTime = lastTime = util::getWallTime();
    ExecutionState *lastState = 0;
    while (!seedMap.empty()) {
      if (haltExecution) goto dump;

      std::map<ExecutionState*, std::vector<SeedInfo> >::iterator it = 
        seedMap.upper_bound(lastState);
      if (it == seedMap.end())
        it = seedMap.begin();
      lastState = it->first;
      unsigned numSeeds = it->second.size();
      ExecutionState &state = *lastState;
      KInstruction *ki = state.pc;
      stepInstruction(state);

      executeInstruction(state, ki);
      processTimers(&state, MaxInstructionTime * numSeeds);
      updateStates(&state);

      if ((stats::instructions % 1000) == 0) {
        int numSeeds = 0, numStates = 0;
        for (std::map<ExecutionState*, std::vector<SeedInfo> >::iterator
               it = seedMap.begin(), ie = seedMap.end();
             it != ie; ++it) {
          numSeeds += it->second.size();
          numStates++;
        }
        double time = util::getWallTime();
        if (SeedTime>0. && time > startTime + SeedTime) {
          klee_warning("seed time expired, %d seeds remain over %d states",
                       numSeeds, numStates);
          break;
        } else if (numSeeds<=lastNumSeeds-10 ||
                   time >= lastTime+10) {
          lastTime = time;
          lastNumSeeds = numSeeds;          
          klee_message("%d seeds remaining over: %d states", 
                       numSeeds, numStates);
        }
      }
    }

    klee_message("seeding done (%d states remain)", (int) states.size());

    // XXX total hack, just because I like non uniform better but want
    // seed results to be equally weighted.
    for (std::set<ExecutionState*>::iterator
           it = states.begin(), ie = states.end();
         it != ie; ++it) {
      (*it)->weight = 1.;
    }

    if (OnlySeed)
      goto dump;
  }

  searcher = constructUserSearcher(*this);

  searcher->update(0, states, std::set<ExecutionState*>());

  while (!states.empty() && !haltExecution) {
    ExecutionState &state = searcher->selectState();

#ifdef SUPPORT_Z3
    if (!NoInterpolation) {
      // We synchronize the node id to that of the state. The node id
<<<<<<< HEAD
      // is the address of the first instruction in the node.
=======
      // is set only when it was the address of the first instruction
      // in the node.
>>>>>>> cab1ad8e
      state.itreeNode->setNodeLocation(reinterpret_cast<uintptr_t>(state.pc->inst));
      interpTree->setCurrentINode(state.itreeNode);

      // Uncomment the following statements to show the state
      // of the interpolation tree and the active node.

      // llvm::errs() << "\nCurrent state:\n";
      // processTree->dump();
      // interpTree->dump();
      // state.itreeNode->dump();
      // llvm::errs() << "------------------- Executing New Instruction "
      //                 "-----------------------\n";
      // state.pc->inst->dump();
    }

    if (!NoInterpolation &&
	interpTree->checkCurrentStateSubsumption(solver, state, coreSolverTimeout)) {
	terminateStateOnSubsumption(state);
    } else
#endif
      {
	KInstruction *ki = state.pc;
	stepInstruction(state);

	executeInstruction(state, ki);
	processTimers(&state, MaxInstructionTime);

	if (MaxMemory) {
	    if ((stats::instructions & 0xFFFF) == 0) {
		// We need to avoid calling GetMallocUsage() often because it
		// is O(elts on freelist). This is really bad since we start
		// to pummel the freelist once we hit the memory cap.
		unsigned mbs = util::GetTotalMallocUsage() >> 20;
		if (mbs > MaxMemory) {
		    if (mbs > MaxMemory + 100) {
			// just guess at how many to kill
			unsigned numStates = states.size();
			unsigned toKill = std::max(1U, numStates - numStates*MaxMemory/mbs);

			klee_warning("killing %d states (over memory cap)", toKill);

			std::vector<ExecutionState*> arr(states.begin(), states.end());
			for (unsigned i=0,N=arr.size(); N && i<toKill; ++i,--N) {
			    unsigned idx = rand() % N;

			    // Make two pulls to try and not hit a state that
			    // covered new code.
			    if (arr[idx]->coveredNew)
			      idx = rand() % N;

			    std::swap(arr[idx], arr[N-1]);
			    terminateStateEarly(*arr[N-1], "Memory limit exceeded.");
			}
		    }
		    atMemoryLimit = true;
		} else {
		    atMemoryLimit = false;
		}
	    }
	}
      }
    updateStates(&state);
  }

  delete searcher;
  searcher = 0;
  
 dump:
  if (DumpStatesOnHalt && !states.empty()) {
    llvm::errs() << "KLEE: halting execution, dumping remaining states\n";
    for (std::set<ExecutionState*>::iterator
           it = states.begin(), ie = states.end();
         it != ie; ++it) {
      ExecutionState &state = **it;
      stepInstruction(state); // keep stats rolling
      terminateStateEarly(state, "Execution halting.");
    }
    updateStates(0);
  }
}

std::string Executor::getAddressInfo(ExecutionState &state, 
                                     ref<Expr> address) const{
  std::string Str;
  llvm::raw_string_ostream info(Str);
  info << "\taddress: " << address << "\n";
  uint64_t example;
  if (ConstantExpr *CE = dyn_cast<ConstantExpr>(address)) {
    example = CE->getZExtValue();
  } else {
    ref<ConstantExpr> value;
    bool success = solver->getValue(state, address, value);
    assert(success && "FIXME: Unhandled solver failure");
    (void) success;
    example = value->getZExtValue();
    info << "\texample: " << example << "\n";
    std::pair< ref<Expr>, ref<Expr> > res = solver->getRange(state, address);
    info << "\trange: [" << res.first << ", " << res.second <<"]\n";
  }
  
  MemoryObject hack((unsigned) example);    
  MemoryMap::iterator lower = state.addressSpace.objects.upper_bound(&hack);
  info << "\tnext: ";
  if (lower==state.addressSpace.objects.end()) {
    info << "none\n";
  } else {
    const MemoryObject *mo = lower->first;
    std::string alloc_info;
    mo->getAllocInfo(alloc_info);
    info << "object at " << mo->address
         << " of size " << mo->size << "\n"
         << "\t\t" << alloc_info << "\n";
  }
  if (lower!=state.addressSpace.objects.begin()) {
    --lower;
    info << "\tprev: ";
    if (lower==state.addressSpace.objects.end()) {
      info << "none\n";
    } else {
      const MemoryObject *mo = lower->first;
      std::string alloc_info;
      mo->getAllocInfo(alloc_info);
      info << "object at " << mo->address 
           << " of size " << mo->size << "\n"
           << "\t\t" << alloc_info << "\n";
    }
  }

  return info.str();
}

void Executor::terminateState(ExecutionState &state) {
  if (replayOut && replayPosition!=replayOut->numObjects) {
    klee_warning_once(replayOut, 
                      "replay did not consume all objects in test input.");
  }

  interpreterHandler->incPathsExplored();

  std::set<ExecutionState*>::iterator it = addedStates.find(&state);
  if (it==addedStates.end()) {
    state.pc = state.prevPC;

    removedStates.insert(&state);
  } else {
    // never reached searcher, just delete immediately
    std::map< ExecutionState*, std::vector<SeedInfo> >::iterator it3 = 
      seedMap.find(&state);
    if (it3 != seedMap.end())
      seedMap.erase(it3);
    addedStates.erase(it);
    processTree->remove(state.ptreeNode);
#ifdef SUPPORT_Z3
    if (!NoInterpolation) {
	interpTree->remove(state.itreeNode);
    }
#endif
    delete &state;
  }
}

void Executor::terminateStateOnSubsumption(ExecutionState &state) {
#ifdef SUPPORT_Z3
  assert (!NoInterpolation);
#endif
  // Implementationwise, basically the same as terminateStateEarly method,
  // but with different statistics functions called, and empty error
  // message as this is not an error.
  interpreterHandler->incSubsumptionTermination();
  if (!OnlyOutputStatesCoveringNew || state.coveredNew ||
      (AlwaysOutputSeeds && seedMap.count(&state))) {
    interpreterHandler->incSubsumptionTerminationTest();
    interpreterHandler->processTestCase(state, 0, "early");
  }
  terminateState(state);
}
void Executor::terminateStateEarly(ExecutionState &state, 
                                   const Twine &message) {
  interpreterHandler->incEarlyTermination();
  if (!OnlyOutputStatesCoveringNew || state.coveredNew ||
      (AlwaysOutputSeeds && seedMap.count(&state))) {
    interpreterHandler->incEarlyTerminationTest();
    interpreterHandler->processTestCase(state, (message + "\n").str().c_str(),
                                        "early");
  }
  terminateState(state);
}

void Executor::terminateStateOnExit(ExecutionState &state) {
  interpreterHandler->incExitTermination();
  if (!OnlyOutputStatesCoveringNew || state.coveredNew || 
      (AlwaysOutputSeeds && seedMap.count(&state))) {
    interpreterHandler->incExitTerminationTest();
    interpreterHandler->processTestCase(state, 0, 0);
  }
  terminateState(state);
}

const InstructionInfo & Executor::getLastNonKleeInternalInstruction(const ExecutionState &state,
    Instruction ** lastInstruction) {
  // unroll the stack of the applications state and find
  // the last instruction which is not inside a KLEE internal function
  ExecutionState::stack_ty::const_reverse_iterator it = state.stack.rbegin(),
      itE = state.stack.rend();

  // don't check beyond the outermost function (i.e. main())
  itE--;

  const InstructionInfo * ii = 0;
  if (kmodule->internalFunctions.count(it->kf->function) == 0){
    ii =  state.prevPC->info;
    *lastInstruction = state.prevPC->inst;
    //  Cannot return yet because even though
    //  it->function is not an internal function it might of
    //  been called from an internal function.
  }

  // Wind up the stack and check if we are in a KLEE internal function.
  // We visit the entire stack because we want to return a CallInstruction
  // that was not reached via any KLEE internal functions.
  for (;it != itE; ++it) {
    // check calling instruction and if it is contained in a KLEE internal function
    const Function * f = (*it->caller).inst->getParent()->getParent();
    if (kmodule->internalFunctions.count(f)){
      ii = 0;
      continue;
    }
    if (!ii){
      ii = (*it->caller).info;
      *lastInstruction = (*it->caller).inst;
    }
  }

  if (!ii) {
    // something went wrong, play safe and return the current instruction info
    *lastInstruction = state.prevPC->inst;
    return *state.prevPC->info;
  }
  return *ii;
}
void Executor::terminateStateOnError(ExecutionState &state,
                                     const llvm::Twine &messaget,
                                     const char *suffix,
                                     const llvm::Twine &info) {
  interpreterHandler->incErrorTermination();

  std::string message = messaget.str();
  static std::set< std::pair<Instruction*, std::string> > emittedErrors;
  Instruction * lastInst;
  const InstructionInfo &ii = getLastNonKleeInternalInstruction(state, &lastInst);
  
  if (EmitAllErrors ||
      emittedErrors.insert(std::make_pair(lastInst, message)).second) {
    if (ii.file != "") {
      klee_message("ERROR: %s:%d: %s", ii.file.c_str(), ii.line, message.c_str());
    } else {
      klee_message("ERROR: (location information missing) %s", message.c_str());
    }
    if (!EmitAllErrors)
      klee_message("NOTE: now ignoring this error at this location");

    std::string MsgString;
    llvm::raw_string_ostream msg(MsgString);
    msg << "Error: " << message << "\n";
    if (ii.file != "") {
      msg << "File: " << ii.file << "\n";
      msg << "Line: " << ii.line << "\n";
      msg << "assembly.ll line: " << ii.assemblyLine << "\n";
    }
    msg << "Stack: \n";
    state.dumpStack(msg);

    std::string info_str = info.str();
    if (info_str != "")
      msg << "Info: \n" << info_str;

    interpreterHandler->incErrorTerminationTest();
    interpreterHandler->processTestCase(state, msg.str().c_str(), suffix);
  }
    
  terminateState(state);
}

// XXX shoot me
static const char *okExternalsList[] = { "printf", 
                                         "fprintf", 
                                         "puts",
                                         "getpid" };
static std::set<std::string> okExternals(okExternalsList,
                                         okExternalsList + 
                                         (sizeof(okExternalsList)/sizeof(okExternalsList[0])));

void Executor::callExternalFunction(ExecutionState &state,
                                    KInstruction *target,
                                    Function *function,
                                    std::vector< ref<Expr> > &arguments) {
  // check if specialFunctionHandler wants it
  if (specialFunctionHandler->handle(state, function, target, arguments))
    return;
  
  if (NoExternals && !okExternals.count(function->getName())) {
    llvm::errs() << "KLEE:ERROR: Calling not-OK external function : "
                 << function->getName().str() << "\n";
    terminateStateOnError(state, "externals disallowed", "user.err");
    return;
  }

  // normal external function handling path
  // allocate 128 bits for each argument (+return value) to support fp80's;
  // we could iterate through all the arguments first and determine the exact
  // size we need, but this is faster, and the memory usage isn't significant.
  uint64_t *args = (uint64_t*) alloca(2*sizeof(*args) * (arguments.size() + 1));
  memset(args, 0, 2 * sizeof(*args) * (arguments.size() + 1));
  unsigned wordIndex = 2;
  for (std::vector<ref<Expr> >::iterator ai = arguments.begin(), 
       ae = arguments.end(); ai!=ae; ++ai) {
    if (AllowExternalSymCalls) { // don't bother checking uniqueness
      ref<ConstantExpr> ce;
      bool success = solver->getValue(state, *ai, ce);
      assert(success && "FIXME: Unhandled solver failure");
      (void) success;
      ce->toMemory(&args[wordIndex]);
      wordIndex += (ce->getWidth()+63)/64;
    } else {
      ref<Expr> arg = toUnique(state, *ai);
      if (ConstantExpr *ce = dyn_cast<ConstantExpr>(arg)) {
        // XXX kick toMemory functions from here
        ce->toMemory(&args[wordIndex]);
        wordIndex += (ce->getWidth()+63)/64;
      } else {
        terminateStateOnExecError(state, 
                                  "external call with symbolic argument: " + 
                                  function->getName());
        return;
      }
    }
  }

  state.addressSpace.copyOutConcretes();

  if (!SuppressExternalWarnings) {

    std::string TmpStr;
    llvm::raw_string_ostream os(TmpStr);
    os << "calling external: " << function->getName().str() << "(";
    for (unsigned i=0; i<arguments.size(); i++) {
      os << arguments[i];
      if (i != arguments.size()-1)
	os << ", ";
    }
    os << ")";
    
    if (AllExternalWarnings)
      klee_warning("%s", os.str().c_str());
    else
      klee_warning_once(function, "%s", os.str().c_str());
  }
  
  bool success = externalDispatcher->executeCall(function, target->inst, args);
  if (!success) {
    terminateStateOnError(state, "failed external call: " + function->getName(),
                          "external.err");
    return;
  }

  if (!state.addressSpace.copyInConcretes()) {
    terminateStateOnError(state, "external modified read-only object",
                          "external.err");
    return;
  }

  LLVM_TYPE_Q Type *resultType = target->inst->getType();
  if (resultType != Type::getVoidTy(getGlobalContext())) {
    ref<Expr> e = ConstantExpr::fromMemory((void*) args, 
                                           getWidthForLLVMType(resultType));
    bindLocal(target, state, e);
  }
}

/***/

ref<Expr> Executor::replaceReadWithSymbolic(ExecutionState &state, 
                                            ref<Expr> e) {
  unsigned n = interpreterOpts.MakeConcreteSymbolic;
  if (!n || replayOut || replayPath)
    return e;

  // right now, we don't replace symbolics (is there any reason to?)
  if (!isa<ConstantExpr>(e))
    return e;

  if (n != 1 && random() % n)
    return e;

  // create a new fresh location, assert it is equal to concrete value in e
  // and return it.
  
  static unsigned id;
  const Array *array =
      arrayCache.CreateArray("rrws_arr" + llvm::utostr(++id),
                             Expr::getMinBytesForWidth(e->getWidth()));
  ref<Expr> res = Expr::createTempRead(array, e->getWidth());
  ref<Expr> eq = NotOptimizedExpr::create(EqExpr::create(e, res));
  llvm::errs() << "Making symbolic: " << eq << "\n";
  state.addConstraint(eq);
  return res;
}

ObjectState *Executor::bindObjectInState(ExecutionState &state, 
                                         const MemoryObject *mo,
                                         bool isLocal,
                                         const Array *array) {
  ObjectState *os = array ? new ObjectState(mo, array) : new ObjectState(mo);
  state.addressSpace.bindObject(mo, os);

  // Its possible that multiple bindings of the same mo in the state
  // will put multiple copies on this list, but it doesn't really
  // matter because all we use this list for is to unbind the object
  // on function return.
  if (isLocal)
    state.stack.back().allocas.push_back(mo);

  return os;
}

void Executor::executeAlloc(ExecutionState &state,
                            ref<Expr> size,
                            bool isLocal,
                            KInstruction *target,
                            bool zeroMemory,
                            const ObjectState *reallocFrom) {
  size = toUnique(state, size);
  if (ConstantExpr *CE = dyn_cast<ConstantExpr>(size)) {
    MemoryObject *mo = memory->allocate(CE->getZExtValue(), isLocal, false, 
                                        state.prevPC->inst);
    if (!mo) {
      bindLocal(target, state, 
                ConstantExpr::alloc(0, Context::get().getPointerWidth()));
    } else {
      ObjectState *os = bindObjectInState(state, mo, isLocal);
      if (zeroMemory) {
        os->initializeToZero();
      } else {
        os->initializeToRandom();
      }
      bindLocal(target, state, mo->getBaseExpr());
      
      if (reallocFrom) {
        unsigned count = std::min(reallocFrom->size, os->size);
        for (unsigned i=0; i<count; i++)
          os->write(i, reallocFrom->read8(i));
        state.addressSpace.unbindObject(reallocFrom->getObject());
      }
    }
  } else {
    // XXX For now we just pick a size. Ideally we would support
    // symbolic sizes fully but even if we don't it would be better to
    // "smartly" pick a value, for example we could fork and pick the
    // min and max values and perhaps some intermediate (reasonable
    // value).
    // 
    // It would also be nice to recognize the case when size has
    // exactly two values and just fork (but we need to get rid of
    // return argument first). This shows up in pcre when llvm
    // collapses the size expression with a select.

    ref<ConstantExpr> example;
    bool success = solver->getValue(state, size, example);
    assert(success && "FIXME: Unhandled solver failure");
    (void) success;
    
    // Try and start with a small example.
    Expr::Width W = example->getWidth();
    while (example->Ugt(ConstantExpr::alloc(128, W))->isTrue()) {
      ref<ConstantExpr> tmp = example->LShr(ConstantExpr::alloc(1, W));
      bool res;
      bool success = solver->mayBeTrue(state, EqExpr::create(tmp, size), res);
      assert(success && "FIXME: Unhandled solver failure");      
      (void) success;
      if (!res)
        break;
      example = tmp;
    }

    StatePair fixedSize = fork(state, EqExpr::create(example, size), true);
    
    if (fixedSize.second) { 
      // Check for exactly two values
      ref<ConstantExpr> tmp;
      bool success = solver->getValue(*fixedSize.second, size, tmp);
      assert(success && "FIXME: Unhandled solver failure");      
      (void) success;
      bool res;
      success = solver->mustBeTrue(*fixedSize.second, 
                                   EqExpr::create(tmp, size),
                                   res);
      assert(success && "FIXME: Unhandled solver failure");      
      (void) success;
      if (res) {
        executeAlloc(*fixedSize.second, tmp, isLocal,
                     target, zeroMemory, reallocFrom);
      } else {
        // See if a *really* big value is possible. If so assume
        // malloc will fail for it, so lets fork and return 0.
        StatePair hugeSize = 
          fork(*fixedSize.second, 
               UltExpr::create(ConstantExpr::alloc(1<<31, W), size), 
               true);
        if (hugeSize.first) {
          klee_message("NOTE: found huge malloc, returning 0");
          bindLocal(target, *hugeSize.first, 
                    ConstantExpr::alloc(0, Context::get().getPointerWidth()));
        }
        
        if (hugeSize.second) {

          std::string Str;
          llvm::raw_string_ostream info(Str);
          ExprPPrinter::printOne(info, "  size expr", size);
          info << "  concretization : " << example << "\n";
          info << "  unbound example: " << tmp << "\n";
          terminateStateOnError(*hugeSize.second, 
                                "concretized symbolic size", 
                                "model.err", 
                                info.str());
        }
      }
    }

    if (fixedSize.first) // can be zero when fork fails
      executeAlloc(*fixedSize.first, example, isLocal, 
                   target, zeroMemory, reallocFrom);
  }
}

void Executor::executeFree(ExecutionState &state,
                           ref<Expr> address,
                           KInstruction *target) {
  StatePair zeroPointer = fork(state, Expr::createIsZero(address), true);
  if (zeroPointer.first) {
    if (target)
      bindLocal(target, *zeroPointer.first, Expr::createPointer(0));
  }
  if (zeroPointer.second) { // address != 0
    ExactResolutionList rl;
    resolveExact(*zeroPointer.second, address, rl, "free");
    
    for (Executor::ExactResolutionList::iterator it = rl.begin(), 
           ie = rl.end(); it != ie; ++it) {
      const MemoryObject *mo = it->first.first;
      if (mo->isLocal) {
        terminateStateOnError(*it->second, 
                              "free of alloca", 
                              "free.err",
                              getAddressInfo(*it->second, address));
      } else if (mo->isGlobal) {
        terminateStateOnError(*it->second, 
                              "free of global", 
                              "free.err",
                              getAddressInfo(*it->second, address));
      } else {
        it->second->addressSpace.unbindObject(mo);
        if (target)
          bindLocal(target, *it->second, Expr::createPointer(0));
      }
    }
  }
}

void Executor::resolveExact(ExecutionState &state,
                            ref<Expr> p,
                            ExactResolutionList &results, 
                            const std::string &name) {
  // XXX we may want to be capping this?
  ResolutionList rl;
  state.addressSpace.resolve(state, solver, p, rl);
  
  ExecutionState *unbound = &state;
  for (ResolutionList::iterator it = rl.begin(), ie = rl.end(); 
       it != ie; ++it) {
    ref<Expr> inBounds = EqExpr::create(p, it->first->getBaseExpr());
    
    StatePair branches = fork(*unbound, inBounds, true);
    
    if (branches.first)
      results.push_back(std::make_pair(*it, branches.first));

    unbound = branches.second;
    if (!unbound) // Fork failure
      break;
  }

  if (unbound) {
    terminateStateOnError(*unbound,
                          "memory error: invalid pointer: " + name,
                          "ptr.err",
                          getAddressInfo(*unbound, p));
  }
}

void Executor::executeMemoryOperation(ExecutionState &state,
                                      bool isWrite,
                                      ref<Expr> address,
                                      ref<Expr> value /* undef if read */,
                                      KInstruction *target /* undef if write */) {
  Expr::Width type = (isWrite ? value->getWidth() : 
                     getWidthForLLVMType(target->inst->getType()));
  unsigned bytes = Expr::getMinBytesForWidth(type);

  if (SimplifySymIndices) {
    if (!isa<ConstantExpr>(address))
      address = state.constraints.simplifyExpr(address);
    if (isWrite && !isa<ConstantExpr>(value))
      value = state.constraints.simplifyExpr(value);
  }

  // fast path: single in-bounds resolution
  ObjectPair op;
  bool success;
  solver->setTimeout(coreSolverTimeout);
  if (!state.addressSpace.resolveOne(state, solver, address, op, success)) {
    address = toConstant(state, address, "resolveOne failure");
    success = state.addressSpace.resolveOne(cast<ConstantExpr>(address), op);
  }
  solver->setTimeout(0);

  if (success) {
    const MemoryObject *mo = op.first;

    if (MaxSymArraySize && mo->size>=MaxSymArraySize) {
      address = toConstant(state, address, "max-sym-array-size");
    }
    
    ref<Expr> offset = mo->getOffsetExpr(address);

    bool inBounds;
    solver->setTimeout(coreSolverTimeout);
    bool success = solver->mustBeTrue(state, 
                                      mo->getBoundsCheckOffset(offset, bytes),
                                      inBounds);
    solver->setTimeout(0);
    if (!success) {
      state.pc = state.prevPC;
      terminateStateEarly(state, "Query timed out (bounds check).");
      return;
    }

    if (inBounds) {
      const ObjectState *os = op.second;
      if (isWrite) {
        if (os->readOnly) {
          terminateStateOnError(state,
                                "memory error: object read only",
                                "readonly.err");
        } else {
          ObjectState *wos = state.addressSpace.getWriteable(mo, os);
          wos->write(offset, value);
        }          
      } else {
        ref<Expr> result = os->read(offset, type);
        
        if (interpreterOpts.MakeConcreteSymbolic)
          result = replaceReadWithSymbolic(state, result);
        
        bindLocal(target, state, result);
      }

      return;
    }
  } 

  // we are on an error path (no resolution, multiple resolution, one
  // resolution with out of bounds)
  
  ResolutionList rl;  
  solver->setTimeout(coreSolverTimeout);
  bool incomplete = state.addressSpace.resolve(state, solver, address, rl,
                                               0, coreSolverTimeout);
  solver->setTimeout(0);
  
  // XXX there is some query wasteage here. who cares?
  ExecutionState *unbound = &state;
  
  for (ResolutionList::iterator i = rl.begin(), ie = rl.end(); i != ie; ++i) {
    const MemoryObject *mo = i->first;
    const ObjectState *os = i->second;
    ref<Expr> inBounds = mo->getBoundsCheckPointer(address, bytes);

    StatePair branches = fork(*unbound, inBounds, true);
    ExecutionState *bound = branches.first;

    // bound can be 0 on failure or overlapped 
    if (bound) {
      if (isWrite) {
        if (os->readOnly) {
          terminateStateOnError(*bound,
                                "memory error: object read only",
                                "readonly.err");
        } else {
          ObjectState *wos = bound->addressSpace.getWriteable(mo, os);
          wos->write(mo->getOffsetExpr(address), value);
        }
      } else {
        ref<Expr> result = os->read(mo->getOffsetExpr(address), type);
        bindLocal(target, *bound, result);
      }
    }

    unbound = branches.second;
    if (!unbound)
      break;
  }
  
  // XXX should we distinguish out of bounds and overlapped cases?
  if (unbound) {
    if (incomplete) {
      terminateStateEarly(*unbound, "Query timed out (resolve).");
    } else {
      terminateStateOnError(*unbound,
                            "memory error: out of bound pointer",
                            "ptr.err",
                            getAddressInfo(*unbound, address));
    }
  }
}

void Executor::executeMakeSymbolic(ExecutionState &state, 
                                   const MemoryObject *mo,
                                   const std::string &name) {
  // Create a new object state for the memory object (instead of a copy).
  if (!replayOut) {
    // Find a unique name for this array.  First try the original name,
    // or if that fails try adding a unique identifier.
    unsigned id = 0;
    std::string uniqueName = name;
    while (!state.arrayNames.insert(uniqueName).second) {
      uniqueName = name + "_" + llvm::utostr(++id);
    }
    const Array *array = arrayCache.CreateArray(uniqueName, mo->size);
    bindObjectInState(state, mo, false, array);
    state.addSymbolic(mo, array);
    
    std::map< ExecutionState*, std::vector<SeedInfo> >::iterator it = 
      seedMap.find(&state);
    if (it!=seedMap.end()) { // In seed mode we need to add this as a
                             // binding.
      for (std::vector<SeedInfo>::iterator siit = it->second.begin(), 
             siie = it->second.end(); siit != siie; ++siit) {
        SeedInfo &si = *siit;
        KTestObject *obj = si.getNextInput(mo, NamedSeedMatching);

        if (!obj) {
          if (ZeroSeedExtension) {
            std::vector<unsigned char> &values = si.assignment.bindings[array];
            values = std::vector<unsigned char>(mo->size, '\0');
          } else if (!AllowSeedExtension) {
            terminateStateOnError(state, 
                                  "ran out of inputs during seeding",
                                  "user.err");
            break;
          }
        } else {
          if (obj->numBytes != mo->size &&
              ((!(AllowSeedExtension || ZeroSeedExtension)
                && obj->numBytes < mo->size) ||
               (!AllowSeedTruncation && obj->numBytes > mo->size))) {
	    std::stringstream msg;
	    msg << "replace size mismatch: "
		<< mo->name << "[" << mo->size << "]"
		<< " vs " << obj->name << "[" << obj->numBytes << "]"
		<< " in test\n";

            terminateStateOnError(state,
                                  msg.str(),
                                  "user.err");
            break;
          } else {
            std::vector<unsigned char> &values = si.assignment.bindings[array];
            values.insert(values.begin(), obj->bytes, 
                          obj->bytes + std::min(obj->numBytes, mo->size));
            if (ZeroSeedExtension) {
              for (unsigned i=obj->numBytes; i<mo->size; ++i)
                values.push_back('\0');
            }
          }
        }
      }
    }
  } else {
    ObjectState *os = bindObjectInState(state, mo, false);
    if (replayPosition >= replayOut->numObjects) {
      terminateStateOnError(state, "replay count mismatch", "user.err");
    } else {
      KTestObject *obj = &replayOut->objects[replayPosition++];
      if (obj->numBytes != mo->size) {
        terminateStateOnError(state, "replay size mismatch", "user.err");
      } else {
        for (unsigned i=0; i<mo->size; i++)
          os->write8(i, obj->bytes[i]);
      }
    }
  }
}

/***/

void Executor::runFunctionAsMain(Function *f,
				 int argc,
				 char **argv,
				 char **envp) {
  std::vector<ref<Expr> > arguments;

  // force deterministic initialization of memory objects
  srand(1);
  srandom(1);
  
  MemoryObject *argvMO = 0;

  // In order to make uclibc happy and be closer to what the system is
  // doing we lay out the environments at the end of the argv array
  // (both are terminated by a null). There is also a final terminating
  // null that uclibc seems to expect, possibly the ELF header?

  int envc;
  for (envc=0; envp[envc]; ++envc) ;

  unsigned NumPtrBytes = Context::get().getPointerWidth() / 8;
  KFunction *kf = kmodule->functionMap[f];
  assert(kf);
  Function::arg_iterator ai = f->arg_begin(), ae = f->arg_end();
  if (ai!=ae) {
    arguments.push_back(ConstantExpr::alloc(argc, Expr::Int32));

    if (++ai!=ae) {
      argvMO = memory->allocate((argc+1+envc+1+1) * NumPtrBytes, false, true,
                                f->begin()->begin());
      
      arguments.push_back(argvMO->getBaseExpr());

      if (++ai!=ae) {
        uint64_t envp_start = argvMO->address + (argc+1)*NumPtrBytes;
        arguments.push_back(Expr::createPointer(envp_start));

        if (++ai!=ae)
          klee_error("invalid main function (expect 0-3 arguments)");
      }
    }
  }

  ExecutionState *state = new ExecutionState(kmodule->functionMap[f]);
  
  if (pathWriter) 
    state->pathOS = pathWriter->open();
  if (symPathWriter) 
    state->symPathOS = symPathWriter->open();


  if (statsTracker)
    statsTracker->framePushed(*state, 0);

  assert(arguments.size() == f->arg_size() && "wrong number of arguments");
  for (unsigned i = 0, e = f->arg_size(); i != e; ++i)
    bindArgument(kf, i, *state, arguments[i]);

  if (argvMO) {
    ObjectState *argvOS = bindObjectInState(*state, argvMO, false);

    for (int i=0; i<argc+1+envc+1+1; i++) {
      if (i==argc || i>=argc+1+envc) {
        // Write NULL pointer
        argvOS->write(i * NumPtrBytes, Expr::createPointer(0));
      } else {
        char *s = i<argc ? argv[i] : envp[i-(argc+1)];
        int j, len = strlen(s);
        
        MemoryObject *arg = memory->allocate(len+1, false, true, state->pc->inst);
        ObjectState *os = bindObjectInState(*state, arg, false);
        for (j=0; j<len+1; j++)
          os->write8(j, s[j]);

        // Write pointer to newly allocated and initialised argv/envp c-string
        argvOS->write(i * NumPtrBytes, arg->getBaseExpr());
      }
    }
  }
  
  initializeGlobals(*state);

  processTree = new PTree(state);
  state->ptreeNode = processTree->root;

#ifdef SUPPORT_Z3
  if (!NoInterpolation) {
    interpTree = new ITree(state);//added by Felicia
  }
#endif

  run(*state);
  delete processTree;
  processTree = 0;

#ifdef SUPPORT_Z3
  if (!NoInterpolation) {
    delete interpTree;
    interpTree = 0;
  }
#endif

  // hack to clear memory objects
  delete memory;
  memory = new MemoryManager(NULL);

  globalObjects.clear();
  globalAddresses.clear();

  if (statsTracker)
    statsTracker->done();
}

unsigned Executor::getPathStreamID(const ExecutionState &state) {
  assert(pathWriter);
  return state.pathOS.getID();
}

unsigned Executor::getSymbolicPathStreamID(const ExecutionState &state) {
  assert(symPathWriter);
  return state.symPathOS.getID();
}

void Executor::getConstraintLog(const ExecutionState &state, std::string &res,
                                Interpreter::LogType logFormat) {

  std::ostringstream info;

  switch (logFormat) {
  case STP: {
    Query query(state.constraints, ConstantExpr::alloc(0, Expr::Bool));
    char *log = solver->getConstraintLog(query);
    res = std::string(log);
    free(log);
  } break;

  case KQUERY: {
    std::string Str;
    llvm::raw_string_ostream info(Str);
    ExprPPrinter::printConstraints(info, state.constraints);
    res = info.str();
  } break;

  case SMTLIB2: {
    std::string Str;
    llvm::raw_string_ostream info(Str);
    ExprSMTLIBPrinter printer;
    printer.setOutput(info);
    Query query(state.constraints, ConstantExpr::alloc(0, Expr::Bool));
    printer.setQuery(query);
    printer.generateOutput();
    res = info.str();
  } break;

  default:
    klee_warning("Executor::getConstraintLog() : Log format not supported!");
  }
}

bool Executor::getSymbolicSolution(const ExecutionState &state,
                                   std::vector< 
                                   std::pair<std::string,
                                   std::vector<unsigned char> > >
                                   &res) {
  solver->setTimeout(coreSolverTimeout);

  ExecutionState tmp(state);

  // Go through each byte in every test case and attempt to restrict
  // it to the constraints contained in cexPreferences.  (Note:
  // usually this means trying to make it an ASCII character (0-127)
  // and therefore human readable. It is also possible to customize
  // the preferred constraints.  See test/Features/PreferCex.c for
  // an example) While this process can be very expensive, it can
  // also make understanding individual test cases much easier.
  for (unsigned i = 0; i != state.symbolics.size(); ++i) {
    const MemoryObject *mo = state.symbolics[i].first;
    std::vector< ref<Expr> >::const_iterator pi = 
      mo->cexPreferences.begin(), pie = mo->cexPreferences.end();
    for (; pi != pie; ++pi) {
      bool mustBeTrue;
      // Attempt to bound byte to constraints held in cexPreferences
      bool success = solver->mustBeTrue(tmp, Expr::createIsZero(*pi), 
					mustBeTrue);
      // If it isn't possible to constrain this particular byte in the desired
      // way (normally this would mean that the byte can't be constrained to
      // be between 0 and 127 without making the entire constraint list UNSAT)
      // then just continue on to the next byte.
      if (!success) break;
      // If the particular constraint operated on in this iteration through
      // the loop isn't implied then add it to the list of constraints.
      if (!mustBeTrue) tmp.addConstraint(*pi);
    }
    if (pi!=pie) break;
  }

  std::vector< std::vector<unsigned char> > values;
  std::vector<const Array*> objects;
  for (unsigned i = 0; i != state.symbolics.size(); ++i)
    objects.push_back(state.symbolics[i].second);
  bool success = solver->getInitialValues(tmp, objects, values);
  solver->setTimeout(0);
  if (!success) {
    klee_warning("unable to compute initial values (invalid constraints?)!");
    ExprPPrinter::printQuery(llvm::errs(), state.constraints,
                             ConstantExpr::alloc(0, Expr::Bool));
    return false;
  }

  for (unsigned i = 0; i != state.symbolics.size(); ++i)
    res.push_back(std::make_pair(state.symbolics[i].first->name, values[i]));
  return true;
}

void Executor::getCoveredLines(const ExecutionState &state,
                               std::map<const std::string*, std::set<unsigned> > &res) {
  res = state.coveredLines;
}

void Executor::doImpliedValueConcretization(ExecutionState &state,
                                            ref<Expr> e,
                                            ref<ConstantExpr> value) {

  abort(); // FIXME: Broken until we sort out how to do the write back.

  if (DebugCheckForImpliedValues)
    ImpliedValue::checkForImpliedValues(solver->solver, e, value);

  ImpliedValueList results;
  ImpliedValue::getImpliedValues(e, value, results);
  for (ImpliedValueList::iterator it = results.begin(), ie = results.end();
       it != ie; ++it) {
    ReadExpr *re = it->first.get();
    
    if (ConstantExpr *CE = dyn_cast<ConstantExpr>(re->index)) {
      // FIXME: This is the sole remaining usage of the Array object
      // variable. Kill me.
      const MemoryObject *mo = 0; //re->updates.root->object;
      const ObjectState *os = state.addressSpace.findObject(mo);

      if (!os) {
        // object has been free'd, no need to concretize (although as
        // in other cases we would like to concretize the outstanding
        // reads, but we have no facility for that yet)
      } else {
        assert(!os->readOnly && 
               "not possible? read only object with static read?");
        ObjectState *wos = state.addressSpace.getWriteable(mo, os);
        wos->write(CE, it->second);
      }
    }
  }
}

Expr::Width Executor::getWidthForLLVMType(LLVM_TYPE_Q llvm::Type *type) const {
  return kmodule->targetData->getTypeSizeInBits(type);
}

///

Interpreter *Interpreter::create(const InterpreterOptions &opts,
                                 InterpreterHandler *ih) {
  return new Executor(opts, ih);
}<|MERGE_RESOLUTION|>--- conflicted
+++ resolved
@@ -1816,12 +1816,8 @@
     bindLocal(ki, state, result);
 
     // Update dependency
-<<<<<<< HEAD
-    interpTree->executeAbstractDependency(i);
-=======
-    if (!NoInterpolation)
-      interpTree->executeAbstractDependency(i);
->>>>>>> cab1ad8e
+    if (!NoInterpolation)
+      interpTree->executeAbstractDependency(i);
     break;
   }
 
@@ -1837,12 +1833,8 @@
     bindLocal(ki, state, AddExpr::create(left, right));
 
     // Update dependency
-<<<<<<< HEAD
-    interpTree->executeAbstractDependency(i);
-=======
-    if (!NoInterpolation)
-      interpTree->executeAbstractDependency(i);
->>>>>>> cab1ad8e
+    if (!NoInterpolation)
+      interpTree->executeAbstractDependency(i);
     break;
   }
 
@@ -1852,12 +1844,8 @@
     bindLocal(ki, state, SubExpr::create(left, right));
 
     // Update dependency
-<<<<<<< HEAD
-    interpTree->executeAbstractDependency(i);
-=======
-    if (!NoInterpolation)
-      interpTree->executeAbstractDependency(i);
->>>>>>> cab1ad8e
+    if (!NoInterpolation)
+      interpTree->executeAbstractDependency(i);
     break;
   }
  
@@ -1867,12 +1855,8 @@
     bindLocal(ki, state, MulExpr::create(left, right));
 
     // Update dependency
-<<<<<<< HEAD
-    interpTree->executeAbstractDependency(i);
-=======
-    if (!NoInterpolation)
-      interpTree->executeAbstractDependency(i);
->>>>>>> cab1ad8e
+    if (!NoInterpolation)
+      interpTree->executeAbstractDependency(i);
     break;
   }
 
@@ -1883,12 +1867,8 @@
     bindLocal(ki, state, result);
 
     // Update dependency
-<<<<<<< HEAD
-    interpTree->executeAbstractDependency(i);
-=======
-    if (!NoInterpolation)
-      interpTree->executeAbstractDependency(i);
->>>>>>> cab1ad8e
+    if (!NoInterpolation)
+      interpTree->executeAbstractDependency(i);
     break;
   }
 
@@ -1899,12 +1879,8 @@
     bindLocal(ki, state, result);
 
     // Update dependency
-<<<<<<< HEAD
-    interpTree->executeAbstractDependency(i);
-=======
-    if (!NoInterpolation)
-      interpTree->executeAbstractDependency(i);
->>>>>>> cab1ad8e
+    if (!NoInterpolation)
+      interpTree->executeAbstractDependency(i);
     break;
   }
 
@@ -1915,12 +1891,8 @@
     bindLocal(ki, state, result);
 
     // Update dependency
-<<<<<<< HEAD
-    interpTree->executeAbstractDependency(i);
-=======
-    if (!NoInterpolation)
-      interpTree->executeAbstractDependency(i);
->>>>>>> cab1ad8e
+    if (!NoInterpolation)
+      interpTree->executeAbstractDependency(i);
     break;
   }
  
@@ -1931,12 +1903,8 @@
     bindLocal(ki, state, result);
 
     // Update dependency
-<<<<<<< HEAD
-    interpTree->executeAbstractDependency(i);
-=======
-    if (!NoInterpolation)
-      interpTree->executeAbstractDependency(i);
->>>>>>> cab1ad8e
+    if (!NoInterpolation)
+      interpTree->executeAbstractDependency(i);
     break;
   }
 
@@ -1947,12 +1915,8 @@
     bindLocal(ki, state, result);
 
     // Update dependency
-<<<<<<< HEAD
-    interpTree->executeAbstractDependency(i);
-=======
-    if (!NoInterpolation)
-      interpTree->executeAbstractDependency(i);
->>>>>>> cab1ad8e
+    if (!NoInterpolation)
+      interpTree->executeAbstractDependency(i);
     break;
   }
 
@@ -1963,12 +1927,8 @@
     bindLocal(ki, state, result);
 
     // Update dependency
-<<<<<<< HEAD
-    interpTree->executeAbstractDependency(i);
-=======
-    if (!NoInterpolation)
-      interpTree->executeAbstractDependency(i);
->>>>>>> cab1ad8e
+    if (!NoInterpolation)
+      interpTree->executeAbstractDependency(i);
     break;
   }
 
@@ -1979,12 +1939,8 @@
     bindLocal(ki, state, result);
 
     // Update dependency
-<<<<<<< HEAD
-    interpTree->executeAbstractDependency(i);
-=======
-    if (!NoInterpolation)
-      interpTree->executeAbstractDependency(i);
->>>>>>> cab1ad8e
+    if (!NoInterpolation)
+      interpTree->executeAbstractDependency(i);
     break;
   }
 
@@ -1995,12 +1951,8 @@
     bindLocal(ki, state, result);
 
     // Update dependency
-<<<<<<< HEAD
-    interpTree->executeAbstractDependency(i);
-=======
-    if (!NoInterpolation)
-      interpTree->executeAbstractDependency(i);
->>>>>>> cab1ad8e
+    if (!NoInterpolation)
+      interpTree->executeAbstractDependency(i);
     break;
   }
 
@@ -2011,12 +1963,8 @@
     bindLocal(ki, state, result);
 
     // Update dependency
-<<<<<<< HEAD
-    interpTree->executeAbstractDependency(i);
-=======
-    if (!NoInterpolation)
-      interpTree->executeAbstractDependency(i);
->>>>>>> cab1ad8e
+    if (!NoInterpolation)
+      interpTree->executeAbstractDependency(i);
     break;
   }
 
@@ -2027,12 +1975,8 @@
     bindLocal(ki, state, result);
 
     // Update dependency
-<<<<<<< HEAD
-    interpTree->executeAbstractDependency(i);
-=======
-    if (!NoInterpolation)
-      interpTree->executeAbstractDependency(i);
->>>>>>> cab1ad8e
+    if (!NoInterpolation)
+      interpTree->executeAbstractDependency(i);
     break;
   }
 
@@ -2128,12 +2072,8 @@
     }
 
     // Update dependency
-<<<<<<< HEAD
-    interpTree->executeAbstractDependency(i);
-=======
-    if (!NoInterpolation)
-      interpTree->executeAbstractDependency(i);
->>>>>>> cab1ad8e
+    if (!NoInterpolation)
+      interpTree->executeAbstractDependency(i);
     break;
   }
  
@@ -2152,12 +2092,8 @@
     executeAlloc(state, size, isLocal, ki);
 
     // Update dependency
-<<<<<<< HEAD
-    interpTree->executeAbstractDependency(i);
-=======
-    if (!NoInterpolation)
-      interpTree->executeAbstractDependency(i);
->>>>>>> cab1ad8e
+    if (!NoInterpolation)
+      interpTree->executeAbstractDependency(i);
     break;
   }
 
@@ -2166,12 +2102,8 @@
     executeMemoryOperation(state, false, base, 0, ki);
 
     // Update dependency
-<<<<<<< HEAD
-    interpTree->executeAbstractDependency(i);
-=======
-    if (!NoInterpolation)
-      interpTree->executeAbstractDependency(i);
->>>>>>> cab1ad8e
+    if (!NoInterpolation)
+      interpTree->executeAbstractDependency(i);
     break;
   }
   case Instruction::Store: {
@@ -2180,12 +2112,8 @@
     executeMemoryOperation(state, true, base, value, 0);
 
     // Update dependency
-<<<<<<< HEAD
-    interpTree->executeAbstractDependency(i);
-=======
-    if (!NoInterpolation)
-      interpTree->executeAbstractDependency(i);
->>>>>>> cab1ad8e
+    if (!NoInterpolation)
+      interpTree->executeAbstractDependency(i);
     break;
   }
 
@@ -2208,12 +2136,8 @@
     bindLocal(ki, state, base);
 
     // Update dependency
-<<<<<<< HEAD
-    interpTree->executeAbstractDependency(i);
-=======
-    if (!NoInterpolation)
-      interpTree->executeAbstractDependency(i);
->>>>>>> cab1ad8e
+    if (!NoInterpolation)
+      interpTree->executeAbstractDependency(i);
     break;
   }
 
@@ -2226,12 +2150,8 @@
     bindLocal(ki, state, result);
 
     // Update dependency
-<<<<<<< HEAD
-    interpTree->executeAbstractDependency(i);
-=======
-    if (!NoInterpolation)
-      interpTree->executeAbstractDependency(i);
->>>>>>> cab1ad8e
+    if (!NoInterpolation)
+      interpTree->executeAbstractDependency(i);
     break;
   }
   case Instruction::ZExt: {
@@ -2241,12 +2161,8 @@
     bindLocal(ki, state, result);
 
     // Update dependency
-<<<<<<< HEAD
-    interpTree->executeAbstractDependency(i);
-=======
-    if (!NoInterpolation)
-      interpTree->executeAbstractDependency(i);
->>>>>>> cab1ad8e
+    if (!NoInterpolation)
+      interpTree->executeAbstractDependency(i);
     break;
   }
   case Instruction::SExt: {
@@ -2256,12 +2172,8 @@
     bindLocal(ki, state, result);
 
     // Update dependency
-<<<<<<< HEAD
-    interpTree->executeAbstractDependency(i);
-=======
-    if (!NoInterpolation)
-      interpTree->executeAbstractDependency(i);
->>>>>>> cab1ad8e
+    if (!NoInterpolation)
+      interpTree->executeAbstractDependency(i);
     break;
   }
 
@@ -2272,12 +2184,8 @@
     bindLocal(ki, state, ZExtExpr::create(arg, pType));
 
     // Update dependency
-<<<<<<< HEAD
-    interpTree->executeAbstractDependency(i);
-=======
-    if (!NoInterpolation)
-      interpTree->executeAbstractDependency(i);
->>>>>>> cab1ad8e
+    if (!NoInterpolation)
+      interpTree->executeAbstractDependency(i);
     break;
   } 
   case Instruction::PtrToInt: {
@@ -2287,12 +2195,8 @@
     bindLocal(ki, state, ZExtExpr::create(arg, iType));
 
     // Update dependency
-<<<<<<< HEAD
-    interpTree->executeAbstractDependency(i);
-=======
-    if (!NoInterpolation)
-      interpTree->executeAbstractDependency(i);
->>>>>>> cab1ad8e
+    if (!NoInterpolation)
+      interpTree->executeAbstractDependency(i);
     break;
   }
 
@@ -2301,12 +2205,8 @@
     bindLocal(ki, state, result);
 
     // Update dependency
-<<<<<<< HEAD
-    interpTree->executeAbstractDependency(i);
-=======
-    if (!NoInterpolation)
-      interpTree->executeAbstractDependency(i);
->>>>>>> cab1ad8e
+    if (!NoInterpolation)
+      interpTree->executeAbstractDependency(i);
     break;
   }
 
@@ -2331,12 +2231,8 @@
     bindLocal(ki, state, ConstantExpr::alloc(Res.bitcastToAPInt()));
 
     // Update dependency
-<<<<<<< HEAD
-    interpTree->executeAbstractDependency(i);
-=======
-    if (!NoInterpolation)
-      interpTree->executeAbstractDependency(i);
->>>>>>> cab1ad8e
+    if (!NoInterpolation)
+      interpTree->executeAbstractDependency(i);
     break;
   }
 
@@ -2358,12 +2254,8 @@
     bindLocal(ki, state, ConstantExpr::alloc(Res.bitcastToAPInt()));
 
     // Update dependency
-<<<<<<< HEAD
-    interpTree->executeAbstractDependency(i);
-=======
-    if (!NoInterpolation)
-      interpTree->executeAbstractDependency(i);
->>>>>>> cab1ad8e
+    if (!NoInterpolation)
+      interpTree->executeAbstractDependency(i);
     break;
   }
  
@@ -2386,12 +2278,8 @@
     bindLocal(ki, state, ConstantExpr::alloc(Res.bitcastToAPInt()));
 
     // Update dependency
-<<<<<<< HEAD
-    interpTree->executeAbstractDependency(i);
-=======
-    if (!NoInterpolation)
-      interpTree->executeAbstractDependency(i);
->>>>>>> cab1ad8e
+    if (!NoInterpolation)
+      interpTree->executeAbstractDependency(i);
     break;
   }
 
@@ -2414,12 +2302,8 @@
     bindLocal(ki, state, ConstantExpr::alloc(Res.bitcastToAPInt()));
 
     // Update dependency
-<<<<<<< HEAD
-    interpTree->executeAbstractDependency(i);
-=======
-    if (!NoInterpolation)
-      interpTree->executeAbstractDependency(i);
->>>>>>> cab1ad8e
+    if (!NoInterpolation)
+      interpTree->executeAbstractDependency(i);
     break;
   }
 
@@ -2442,12 +2326,8 @@
     bindLocal(ki, state, ConstantExpr::alloc(Res.bitcastToAPInt()));
 
     // Update dependency
-<<<<<<< HEAD
-    interpTree->executeAbstractDependency(i);
-=======
-    if (!NoInterpolation)
-      interpTree->executeAbstractDependency(i);
->>>>>>> cab1ad8e
+    if (!NoInterpolation)
+      interpTree->executeAbstractDependency(i);
     break;
   }
 
@@ -2471,12 +2351,8 @@
     bindLocal(ki, state, ConstantExpr::alloc(Res));
 
     // Update dependency
-<<<<<<< HEAD
-    interpTree->executeAbstractDependency(i);
-=======
-    if (!NoInterpolation)
-      interpTree->executeAbstractDependency(i);
->>>>>>> cab1ad8e
+    if (!NoInterpolation)
+      interpTree->executeAbstractDependency(i);
     break;
   }
 
@@ -2499,12 +2375,8 @@
     bindLocal(ki, state, ConstantExpr::alloc(Res));
 
     // Update dependency
-<<<<<<< HEAD
-    interpTree->executeAbstractDependency(i);
-=======
-    if (!NoInterpolation)
-      interpTree->executeAbstractDependency(i);
->>>>>>> cab1ad8e
+    if (!NoInterpolation)
+      interpTree->executeAbstractDependency(i);
     break;
   }
 
@@ -2528,12 +2400,8 @@
     bindLocal(ki, state, ConstantExpr::alloc(value, resultType));
 
     // Update dependency
-<<<<<<< HEAD
-    interpTree->executeAbstractDependency(i);
-=======
-    if (!NoInterpolation)
-      interpTree->executeAbstractDependency(i);
->>>>>>> cab1ad8e
+    if (!NoInterpolation)
+      interpTree->executeAbstractDependency(i);
     break;
   }
 
@@ -2557,12 +2425,8 @@
     bindLocal(ki, state, ConstantExpr::alloc(value, resultType));
 
     // Update dependency
-<<<<<<< HEAD
-    interpTree->executeAbstractDependency(i);
-=======
-    if (!NoInterpolation)
-      interpTree->executeAbstractDependency(i);
->>>>>>> cab1ad8e
+    if (!NoInterpolation)
+      interpTree->executeAbstractDependency(i);
     break;
   }
 
@@ -2581,12 +2445,8 @@
     bindLocal(ki, state, ConstantExpr::alloc(f));
 
     // Update dependency
-<<<<<<< HEAD
-    interpTree->executeAbstractDependency(i);
-=======
-    if (!NoInterpolation)
-      interpTree->executeAbstractDependency(i);
->>>>>>> cab1ad8e
+    if (!NoInterpolation)
+      interpTree->executeAbstractDependency(i);
     break;
   }
 
@@ -2605,12 +2465,8 @@
     bindLocal(ki, state, ConstantExpr::alloc(f));
 
     // Update dependency
-<<<<<<< HEAD
-    interpTree->executeAbstractDependency(i);
-=======
-    if (!NoInterpolation)
-      interpTree->executeAbstractDependency(i);
->>>>>>> cab1ad8e
+    if (!NoInterpolation)
+      interpTree->executeAbstractDependency(i);
     break;
   }
 
@@ -2711,12 +2567,8 @@
     bindLocal(ki, state, ConstantExpr::alloc(Result, Expr::Bool));
 
     // Update dependency
-<<<<<<< HEAD
-    interpTree->executeAbstractDependency(i);
-=======
-    if (!NoInterpolation)
-      interpTree->executeAbstractDependency(i);
->>>>>>> cab1ad8e
+    if (!NoInterpolation)
+      interpTree->executeAbstractDependency(i);
     break;
   }
   case Instruction::InsertValue: {
@@ -2746,12 +2598,8 @@
     bindLocal(ki, state, result);
 
     // Update dependency
-<<<<<<< HEAD
-    interpTree->executeAbstractDependency(i);
-=======
-    if (!NoInterpolation)
-      interpTree->executeAbstractDependency(i);
->>>>>>> cab1ad8e
+    if (!NoInterpolation)
+      interpTree->executeAbstractDependency(i);
     break;
   }
   case Instruction::ExtractValue: {
@@ -2764,12 +2612,8 @@
     bindLocal(ki, state, result);
 
     // Update dependency
-<<<<<<< HEAD
-    interpTree->executeAbstractDependency(i);
-=======
-    if (!NoInterpolation)
-      interpTree->executeAbstractDependency(i);
->>>>>>> cab1ad8e
+    if (!NoInterpolation)
+      interpTree->executeAbstractDependency(i);
     break;
   }
  
@@ -2963,12 +2807,8 @@
 #ifdef SUPPORT_Z3
     if (!NoInterpolation) {
       // We synchronize the node id to that of the state. The node id
-<<<<<<< HEAD
-      // is the address of the first instruction in the node.
-=======
       // is set only when it was the address of the first instruction
       // in the node.
->>>>>>> cab1ad8e
       state.itreeNode->setNodeLocation(reinterpret_cast<uintptr_t>(state.pc->inst));
       interpTree->setCurrentINode(state.itreeNode);
 
