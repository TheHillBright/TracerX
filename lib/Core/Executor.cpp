//===-- Executor.cpp ------------------------------------------------------===//
//
//                     The KLEE Symbolic Virtual Machine
//
// This file is distributed under the University of Illinois Open Source
// License. See LICENSE.TXT for details.
//
//===----------------------------------------------------------------------===//

#include "Executor.h"
#include "Context.h"
#include "CoreStats.h"
#include "ExternalDispatcher.h"
#include "ImpliedValue.h"
#include "Memory.h"
#include "MemoryManager.h"
#include "PTree.h"
#include "ITree.h"
#include "Searcher.h"
#include "SeedInfo.h"
#include "SpecialFunctionHandler.h"
#include "StatsTracker.h"
#include "TimingSolver.h"
#include "UserSearcher.h"
#include "ExecutorTimerInfo.h"


#include "klee/ExecutionState.h"
#include "klee/Expr.h"
#include "klee/Interpreter.h"
#include "klee/TimerStatIncrementer.h"
#include "klee/CommandLine.h"
#include "klee/Common.h"
#include "klee/util/Assignment.h"
#include "klee/util/ExprPPrinter.h"
#include "klee/util/ExprSMTLIBPrinter.h"
#include "klee/util/ExprUtil.h"
#include "klee/util/GetElementPtrTypeIterator.h"
#include "klee/Config/Version.h"
#include "klee/Internal/ADT/KTest.h"
#include "klee/Internal/ADT/RNG.h"
#include "klee/Internal/Module/Cell.h"
#include "klee/Internal/Module/InstructionInfoTable.h"
#include "klee/Internal/Module/KInstruction.h"
#include "klee/Internal/Module/KModule.h"
#include "klee/Internal/Support/ErrorHandling.h"
#include "klee/Internal/Support/FloatEvaluation.h"
#include "klee/Internal/System/Time.h"
#include "klee/Internal/System/MemoryUsage.h"
#include "klee/SolverStats.h"

#if LLVM_VERSION_CODE >= LLVM_VERSION(3, 3)
#include "llvm/IR/Function.h"
#include "llvm/IR/Attributes.h"
#include "llvm/IR/BasicBlock.h"
#include "llvm/IR/Constants.h"
#include "llvm/IR/Function.h"
#include "llvm/IR/Instructions.h"
#include "llvm/IR/IntrinsicInst.h"
#include "llvm/IR/LLVMContext.h"
#include "llvm/IR/Module.h"
#include "llvm/IR/DataLayout.h"
#include "llvm/IR/TypeBuilder.h"
#else
#include "llvm/Attributes.h"
#include "llvm/BasicBlock.h"
#include "llvm/Constants.h"
#include "llvm/Function.h"
#include "llvm/Instructions.h"
#include "llvm/IntrinsicInst.h"
#include "llvm/LLVMContext.h"
#include "llvm/Module.h"

#if LLVM_VERSION_CODE <= LLVM_VERSION(3, 1)
#include "llvm/Target/TargetData.h"
#else
#include "llvm/DataLayout.h"
#include "llvm/TypeBuilder.h"
#endif
#endif
#include "llvm/ADT/SmallPtrSet.h"
#include "llvm/ADT/StringExtras.h"
#include "llvm/Support/CommandLine.h"
#include "llvm/Support/ErrorHandling.h"
#include "llvm/Support/Process.h"
#include "llvm/Support/raw_ostream.h"
#include "llvm/Analysis/MemoryDependenceAnalysis.h"

#if LLVM_VERSION_CODE < LLVM_VERSION(3, 5)
#include "llvm/Support/CallSite.h"
#else
#include "llvm/IR/CallSite.h"
#endif

#include <cassert>
#include <algorithm>
#include <iomanip>
#include <iosfwd>
#include <fstream>
#include <sstream>
#include <vector>
#include <string>

#include <sys/mman.h>

#include <errno.h>
#include <cxxabi.h>

using namespace llvm;
using namespace klee;


#ifdef SUPPORT_METASMT

#include <metaSMT/frontend/Array.hpp>
#include <metaSMT/backend/Z3_Backend.hpp>
#include <metaSMT/backend/Boolector.hpp>
#include <metaSMT/backend/MiniSAT.hpp>
#include <metaSMT/DirectSolver_Context.hpp>
#include <metaSMT/support/run_algorithm.hpp>
#include <metaSMT/API/Stack.hpp>
#include <metaSMT/API/Group.hpp>

#define Expr VCExpr
#define Type VCType
#define STP STP_Backend
#include <metaSMT/backend/STP.hpp>
#undef Expr
#undef Type
#undef STP

using namespace metaSMT;
using namespace metaSMT::solver;

#endif /* SUPPORT_METASMT */

namespace {
  cl::opt<bool>
  DumpStatesOnHalt("dump-states-on-halt",
                   cl::init(true),
		   cl::desc("Dump test cases for all active states on exit (default=on)"));
 
  cl::opt<bool>
  RandomizeFork("randomize-fork",
                cl::init(false),
		cl::desc("Randomly swap the true and false states on a fork (default=off)"));
 
  cl::opt<bool>
  AllowExternalSymCalls("allow-external-sym-calls",
                        cl::init(false),
			cl::desc("Allow calls with symbolic arguments to external functions.  This concretizes the symbolic arguments.  (default=off)"));

  cl::opt<bool>
  DebugPrintInstructions("debug-print-instructions", 
                         cl::desc("Print instructions during execution."));

  cl::opt<bool>
  DebugCheckForImpliedValues("debug-check-for-implied-values");


  cl::opt<bool>
  SimplifySymIndices("simplify-sym-indices",
                     cl::init(false));

  cl::opt<bool>
  EqualitySubstitution("equality-substitution",
                     cl::init(true),
                     cl::desc("Simplify equality expressions before querying the solver (default=on)."));

  cl::opt<unsigned>
  MaxSymArraySize("max-sym-array-size",
                  cl::init(0));

  cl::opt<bool>
  SuppressExternalWarnings("suppress-external-warnings");

  cl::opt<bool>
  AllExternalWarnings("all-external-warnings");

  cl::opt<bool>
  OnlyOutputStatesCoveringNew("only-output-states-covering-new",
                              cl::init(false),
			      cl::desc("Only output test cases covering new code."));

  cl::opt<bool>
  EmitAllErrors("emit-all-errors",
                cl::init(false),
                cl::desc("Generate tests cases for all errors "
                         "(default=off, i.e. one per (error,instruction) pair)"));
  
  cl::opt<bool>
  NoExternals("no-externals", 
           cl::desc("Do not allow external function calls (default=off)"));

  cl::opt<bool>
  AlwaysOutputSeeds("always-output-seeds",
		    cl::init(true));

  cl::opt<bool>
  OnlyReplaySeeds("only-replay-seeds", 
                  cl::desc("Discard states that do not have a seed."));
 
  cl::opt<bool>
  OnlySeed("only-seed", 
           cl::desc("Stop execution after seeding is done without doing regular search."));
 
  cl::opt<bool>
  AllowSeedExtension("allow-seed-extension", 
                     cl::desc("Allow extra (unbound) values to become symbolic during seeding."));
 
  cl::opt<bool>
  ZeroSeedExtension("zero-seed-extension");
 
  cl::opt<bool>
  AllowSeedTruncation("allow-seed-truncation", 
                      cl::desc("Allow smaller buffers than in seeds."));
 
  cl::opt<bool>
  NamedSeedMatching("named-seed-matching",
                    cl::desc("Use names to match symbolic objects to inputs."));

  // We should compile in this option even when SUPPORT_Z3
  // was undefined to avoid regression test failure.
  cl::opt<bool> NoInterpolation(
      "no-interpolation",
      cl::desc("Disable interpolation for search space reduction. "
               "Interpolation is enabled by default when Z3 was the solver "
               "used. This option has no effect when Z3 was not used."));

  cl::opt<double>
  MaxStaticForkPct("max-static-fork-pct", cl::init(1.));
  cl::opt<double>
  MaxStaticSolvePct("max-static-solve-pct", cl::init(1.));
  cl::opt<double>
  MaxStaticCPForkPct("max-static-cpfork-pct", cl::init(1.));
  cl::opt<double>
  MaxStaticCPSolvePct("max-static-cpsolve-pct", cl::init(1.));

  cl::opt<double>
  MaxInstructionTime("max-instruction-time",
                     cl::desc("Only allow a single instruction to take this much time (default=0s (off)). Enables --use-forked-solver"),
                     cl::init(0));
  
  cl::opt<double>
  SeedTime("seed-time",
           cl::desc("Amount of time to dedicate to seeds, before normal search (default=0 (off))"),
           cl::init(0));
  
  cl::opt<unsigned int>
  StopAfterNInstructions("stop-after-n-instructions",
                         cl::desc("Stop execution after specified number of instructions (default=0 (off))"),
                         cl::init(0));
  
  cl::opt<unsigned>
  MaxForks("max-forks",
           cl::desc("Only fork this many times (default=-1 (off))"),
           cl::init(~0u));
  
  cl::opt<unsigned>
  MaxDepth("max-depth",
           cl::desc("Only allow this many symbolic branches (default=0 (off))"),
           cl::init(0));
  
  cl::opt<unsigned>
  MaxMemory("max-memory",
            cl::desc("Refuse to fork when above this amount of memory (in MB, default=2000)"),
            cl::init(2000));

  cl::opt<bool>
  MaxMemoryInhibit("max-memory-inhibit",
            cl::desc("Inhibit forking at memory cap (vs. random terminate) (default=on)"),
            cl::init(true));
}


namespace klee {
  RNG theRNG;
}

Executor::Executor(const InterpreterOptions &opts,
                   InterpreterHandler *ih) 
  : Interpreter(opts),
    kmodule(0),
    interpreterHandler(ih),
    searcher(0),
    externalDispatcher(new ExternalDispatcher()),
    statsTracker(0),
    pathWriter(0),
    symPathWriter(0),
    specialFunctionHandler(0),
    processTree(0),
    interpTree(0), 
    replayOut(0),
    replayPath(0),    
    usingSeeds(0),
    atMemoryLimit(false),
    inhibitForking(false),
    haltExecution(false),
    ivcEnabled(false),
    coreSolverTimeout(MaxCoreSolverTime != 0 && MaxInstructionTime != 0
      ? std::min(MaxCoreSolverTime,MaxInstructionTime)
      : std::max(MaxCoreSolverTime,MaxInstructionTime)) {
      
  if (coreSolverTimeout) UseForkedCoreSolver = true;
  
  Solver *coreSolver = NULL;
  
#ifdef SUPPORT_METASMT
  if (UseMetaSMT != METASMT_BACKEND_NONE) {
    
    std::string backend;
    
    switch (UseMetaSMT) {
          case METASMT_BACKEND_STP:
              backend = "STP"; 
              coreSolver = new MetaSMTSolver< DirectSolver_Context < STP_Backend > >(UseForkedCoreSolver, CoreSolverOptimizeDivides);
              break;
          case METASMT_BACKEND_Z3:
              backend = "Z3";
              coreSolver = new MetaSMTSolver< DirectSolver_Context < Z3_Backend > >(UseForkedCoreSolver, CoreSolverOptimizeDivides);
              break;
          case METASMT_BACKEND_BOOLECTOR:
              backend = "Boolector";
              coreSolver = new MetaSMTSolver< DirectSolver_Context < Boolector > >(UseForkedCoreSolver, CoreSolverOptimizeDivides);
              break;
          default:
              assert(false);
              break;
    };
    llvm::errs() << "Starting MetaSMTSolver(" << backend << ") ...\n";
  }
  else {
    coreSolver = new STPSolver(UseForkedCoreSolver, CoreSolverOptimizeDivides);
    llvm::errs() << "Starting STPSolver ...\n";
  }
#elif SUPPORT_STP

#ifdef SUPPORT_Z3
  switch (SelectSolver) {
  case SOLVER_STP:
    coreSolver = new STPSolver(UseForkedCoreSolver, CoreSolverOptimizeDivides);
    llvm::errs() << "Starting STPSolver ...\n";
    break;
  case SOLVER_Z3:
    coreSolver = new Z3Solver();
    llvm::errs() << "Starting Z3Solver ...\n";
    break;
  default:
    assert(false);
    break;
  };
#else
  coreSolver = new STPSolver(UseForkedCoreSolver, CoreSolverOptimizeDivides);
  llvm::errs() << "Starting STPSolver ...\n";
#endif /* SUPPORT_Z3 */

#elif SUPPORT_Z3
  coreSolver = new Z3Solver();
  llvm::errs() << "Starting Z3Solver ...\n";
#endif /* SUPPORT_METASMT */
  
   
  Solver *solver = 
    constructSolverChain(coreSolver,
                         interpreterHandler->getOutputFilename(ALL_QUERIES_SMT2_FILE_NAME),
                         interpreterHandler->getOutputFilename(SOLVER_QUERIES_SMT2_FILE_NAME),
                         interpreterHandler->getOutputFilename(ALL_QUERIES_PC_FILE_NAME),
                         interpreterHandler->getOutputFilename(SOLVER_QUERIES_PC_FILE_NAME));

#ifdef SUPPORT_Z3
<<<<<<< HEAD
  // In case interpolation is enabled with Z3 solver,
  // we should not simplify the constraints before
  // submitting them to the solver.
=======
// In case interpolation is enabled with Z3 solver,
// we should not simplify the constraints before
// submitting them to the solver.
#ifdef SUPPORT_STP
  if (SelectSolver == SOLVER_Z3) {
    this->solver = new TimingSolver(
        solver, NoInterpolation ? EqualitySubstitution : false);
  } else {
    this->solver = new TimingSolver(solver, EqualitySubstitution);
  }
#else
>>>>>>> fc72a6f4
  this->solver = new TimingSolver(solver, NoInterpolation? EqualitySubstitution : false);
#endif /* SUPPORT_STP */

#else
  this->solver = new TimingSolver(solver, EqualitySubstitution);
#endif /* SUPPORT_Z3 */

  memory = new MemoryManager(&arrayCache);
}


const Module *Executor::setModule(llvm::Module *module, 
                                  const ModuleOptions &opts) {
  assert(!kmodule && module && "can only register one module"); // XXX gross
  
  kmodule = new KModule(module);

  // Initialize the context.
#if LLVM_VERSION_CODE <= LLVM_VERSION(3, 1)
  TargetData *TD = kmodule->targetData;
#else
  DataLayout *TD = kmodule->targetData;
#endif
  Context::initialize(TD->isLittleEndian(),
                      (Expr::Width) TD->getPointerSizeInBits());

  specialFunctionHandler = new SpecialFunctionHandler(*this);

  specialFunctionHandler->prepare();
  kmodule->prepare(opts, interpreterHandler);
  specialFunctionHandler->bind();

  if (StatsTracker::useStatistics()) {
    statsTracker = 
      new StatsTracker(*this,
                       interpreterHandler->getOutputFilename("assembly.ll"),
                       userSearcherRequiresMD2U());
  }
  
  return module;
}

Executor::~Executor() {
  delete memory;
  delete externalDispatcher;
  if (processTree)
    delete processTree;
  if (specialFunctionHandler)
    delete specialFunctionHandler;
  if (statsTracker)
    delete statsTracker;
  delete solver;
  delete kmodule;
  while(!timers.empty()) {
    delete timers.back();
    timers.pop_back();
  }
}

/***/

void Executor::initializeGlobalObject(ExecutionState &state, ObjectState *os,
                                      const Constant *c, 
                                      unsigned offset) {
#if LLVM_VERSION_CODE <= LLVM_VERSION(3, 1)
  TargetData *targetData = kmodule->targetData;
#else
  DataLayout *targetData = kmodule->targetData;
#endif
  if (const ConstantVector *cp = dyn_cast<ConstantVector>(c)) {
    unsigned elementSize =
      targetData->getTypeStoreSize(cp->getType()->getElementType());
    for (unsigned i=0, e=cp->getNumOperands(); i != e; ++i)
      initializeGlobalObject(state, os, cp->getOperand(i), 
			     offset + i*elementSize);
  } else if (isa<ConstantAggregateZero>(c)) {
    unsigned i, size = targetData->getTypeStoreSize(c->getType());
    for (i=0; i<size; i++)
      os->write8(offset+i, (uint8_t) 0);
  } else if (const ConstantArray *ca = dyn_cast<ConstantArray>(c)) {
    unsigned elementSize =
      targetData->getTypeStoreSize(ca->getType()->getElementType());
    for (unsigned i=0, e=ca->getNumOperands(); i != e; ++i)
      initializeGlobalObject(state, os, ca->getOperand(i), 
			     offset + i*elementSize);
  } else if (const ConstantStruct *cs = dyn_cast<ConstantStruct>(c)) {
    const StructLayout *sl =
      targetData->getStructLayout(cast<StructType>(cs->getType()));
    for (unsigned i=0, e=cs->getNumOperands(); i != e; ++i)
      initializeGlobalObject(state, os, cs->getOperand(i), 
			     offset + sl->getElementOffset(i));
#if LLVM_VERSION_CODE >= LLVM_VERSION(3, 1)
  } else if (const ConstantDataSequential *cds =
               dyn_cast<ConstantDataSequential>(c)) {
    unsigned elementSize =
      targetData->getTypeStoreSize(cds->getElementType());
    for (unsigned i=0, e=cds->getNumElements(); i != e; ++i)
      initializeGlobalObject(state, os, cds->getElementAsConstant(i),
                             offset + i*elementSize);
#endif
  } else if (!isa<UndefValue>(c)) {
    unsigned StoreBits = targetData->getTypeStoreSizeInBits(c->getType());
    ref<ConstantExpr> C = evalConstant(c);

    // Extend the constant if necessary;
    assert(StoreBits >= C->getWidth() && "Invalid store size!");
    if (StoreBits > C->getWidth())
      C = C->ZExt(StoreBits);

    os->write(offset, C);
  }
}

MemoryObject * Executor::addExternalObject(ExecutionState &state, 
                                           void *addr, unsigned size, 
                                           bool isReadOnly) {
  MemoryObject *mo = memory->allocateFixed((uint64_t) (unsigned long) addr, 
                                           size, 0);
  ObjectState *os = bindObjectInState(state, mo, false);
  for(unsigned i = 0; i < size; i++)
    os->write8(i, ((uint8_t*)addr)[i]);
  if(isReadOnly)
    os->setReadOnly(true);  
  return mo;
}


extern void *__dso_handle __attribute__ ((__weak__));

void Executor::initializeGlobals(ExecutionState &state) {
  Module *m = kmodule->module;

  if (m->getModuleInlineAsm() != "")
    klee_warning("executable has module level assembly (ignoring)");
#if LLVM_VERSION_CODE < LLVM_VERSION(3, 3)
  assert(m->lib_begin() == m->lib_end() &&
         "XXX do not support dependent libraries");
#endif
  // represent function globals using the address of the actual llvm function
  // object. given that we use malloc to allocate memory in states this also
  // ensures that we won't conflict. we don't need to allocate a memory object
  // since reading/writing via a function pointer is unsupported anyway.
  for (Module::iterator i = m->begin(), ie = m->end(); i != ie; ++i) {
    Function *f = i;
    ref<ConstantExpr> addr(0);

    // If the symbol has external weak linkage then it is implicitly
    // not defined in this module; if it isn't resolvable then it
    // should be null.
    if (f->hasExternalWeakLinkage() && 
        !externalDispatcher->resolveSymbol(f->getName())) {
      addr = Expr::createPointer(0);
    } else {
      addr = Expr::createPointer((unsigned long) (void*) f);
      legalFunctions.insert((uint64_t) (unsigned long) (void*) f);
    }
    
    globalAddresses.insert(std::make_pair(f, addr));
  }

  // Disabled, we don't want to promote use of live externals.
#ifdef HAVE_CTYPE_EXTERNALS
#ifndef WINDOWS
#ifndef DARWIN
  /* From /usr/include/errno.h: it [errno] is a per-thread variable. */
  int *errno_addr = __errno_location();
  addExternalObject(state, (void *)errno_addr, sizeof *errno_addr, false);

  /* from /usr/include/ctype.h:
       These point into arrays of 384, so they can be indexed by any `unsigned
       char' value [0,255]; by EOF (-1); or by any `signed char' value
       [-128,-1).  ISO C requires that the ctype functions work for `unsigned */
  const uint16_t **addr = __ctype_b_loc();
  addExternalObject(state, const_cast<uint16_t*>(*addr-128),
                    384 * sizeof **addr, true);
  addExternalObject(state, addr, sizeof(*addr), true);
    
  const int32_t **lower_addr = __ctype_tolower_loc();
  addExternalObject(state, const_cast<int32_t*>(*lower_addr-128),
                    384 * sizeof **lower_addr, true);
  addExternalObject(state, lower_addr, sizeof(*lower_addr), true);
  
  const int32_t **upper_addr = __ctype_toupper_loc();
  addExternalObject(state, const_cast<int32_t*>(*upper_addr-128),
                    384 * sizeof **upper_addr, true);
  addExternalObject(state, upper_addr, sizeof(*upper_addr), true);
#endif
#endif
#endif

  // allocate and initialize globals, done in two passes since we may
  // need address of a global in order to initialize some other one.

  // allocate memory objects for all globals
  for (Module::const_global_iterator i = m->global_begin(),
         e = m->global_end();
       i != e; ++i) {
    if (i->isDeclaration()) {
      // FIXME: We have no general way of handling unknown external
      // symbols. If we really cared about making external stuff work
      // better we could support user definition, or use the EXE style
      // hack where we check the object file information.

      LLVM_TYPE_Q Type *ty = i->getType()->getElementType();
      uint64_t size = kmodule->targetData->getTypeStoreSize(ty);

      // XXX - DWD - hardcode some things until we decide how to fix.
#ifndef WINDOWS
      if (i->getName() == "_ZTVN10__cxxabiv117__class_type_infoE") {
        size = 0x2C;
      } else if (i->getName() == "_ZTVN10__cxxabiv120__si_class_type_infoE") {
        size = 0x2C;
      } else if (i->getName() == "_ZTVN10__cxxabiv121__vmi_class_type_infoE") {
        size = 0x2C;
      }
#endif

      if (size == 0) {
        llvm::errs() << "Unable to find size for global variable: " 
                     << i->getName() 
                     << " (use will result in out of bounds access)\n";
      }

      MemoryObject *mo = memory->allocate(size, false, true, i);
      ObjectState *os = bindObjectInState(state, mo, false);
      globalObjects.insert(std::make_pair(i, mo));
      globalAddresses.insert(std::make_pair(i, mo->getBaseExpr()));

      // Program already running = object already initialized.  Read
      // concrete value and write it to our copy.
      if (size) {
        void *addr;
        if (i->getName() == "__dso_handle") {
          addr = &__dso_handle; // wtf ?
        } else {
          addr = externalDispatcher->resolveSymbol(i->getName());
        }
        if (!addr)
          klee_error("unable to load symbol(%s) while initializing globals.", 
                     i->getName().data());

        for (unsigned offset=0; offset<mo->size; offset++)
          os->write8(offset, ((unsigned char*)addr)[offset]);
      }
    } else {
      LLVM_TYPE_Q Type *ty = i->getType()->getElementType();
      uint64_t size = kmodule->targetData->getTypeStoreSize(ty);
      MemoryObject *mo = memory->allocate(size, false, true, &*i);
      if (!mo)
        llvm::report_fatal_error("out of memory");
      ObjectState *os = bindObjectInState(state, mo, false);
      globalObjects.insert(std::make_pair(i, mo));
      globalAddresses.insert(std::make_pair(i, mo->getBaseExpr()));

      if (!i->hasInitializer())
          os->initializeToRandom();
    }
  }
  
  // link aliases to their definitions (if bound)
  for (Module::alias_iterator i = m->alias_begin(), ie = m->alias_end(); 
       i != ie; ++i) {
    // Map the alias to its aliasee's address. This works because we have
    // addresses for everything, even undefined functions. 
    globalAddresses.insert(std::make_pair(i, evalConstant(i->getAliasee())));
  }

  // once all objects are allocated, do the actual initialization
  for (Module::const_global_iterator i = m->global_begin(),
         e = m->global_end();
       i != e; ++i) {
    if (i->hasInitializer()) {
      MemoryObject *mo = globalObjects.find(i)->second;
      const ObjectState *os = state.addressSpace.findObject(mo);
      assert(os);
      ObjectState *wos = state.addressSpace.getWriteable(mo, os);
      
      initializeGlobalObject(state, wos, i->getInitializer(), 0);
      // if(i->isConstant()) os->setReadOnly(true);
    }
  }
}

void Executor::branch(ExecutionState &state, 
                      const std::vector< ref<Expr> > &conditions,
                      std::vector<ExecutionState*> &result) {
  TimerStatIncrementer timer(stats::forkTime);
  unsigned N = conditions.size();
  assert(N);

  if (MaxForks!=~0u && stats::forks >= MaxForks) {
    unsigned next = theRNG.getInt32() % N;
    for (unsigned i=0; i<N; ++i) {
      if (i == next) {
        result.push_back(&state);
      } else {
        result.push_back(NULL);
      }
    }
  } else {
    stats::forks += N-1;

    // XXX do proper balance or keep random?
    result.push_back(&state);
    for (unsigned i=1; i<N; ++i) {
      ExecutionState *es = result[theRNG.getInt32() % i];
      ExecutionState *ns = es->branch();
      addedStates.insert(ns);
      result.push_back(ns);
      es->ptreeNode->data = 0;
      std::pair<PTree::Node*,PTree::Node*> res = 
        processTree->split(es->ptreeNode, ns, es);
      ns->ptreeNode = res.first;
      es->ptreeNode = res.second;

#ifdef SUPPORT_Z3
<<<<<<< HEAD
      if (!NoInterpolation) {
=======
      if (!NoInterpolation
#ifdef SUPPORT_STP
          && SelectSolver == SOLVER_Z3
#endif
          ) {
        es->itreeNode->data = 0;
>>>>>>> fc72a6f4
        std::pair<ITreeNode *, ITreeNode *> ires =
	  interpTree->split(es->itreeNode, ns, es);
        ns->itreeNode = ires.first;
        es->itreeNode = ires.second;
      }
#endif
    }
  }

  // If necessary redistribute seeds to match conditions, killing
  // states if necessary due to OnlyReplaySeeds (inefficient but
  // simple).
  
  std::map< ExecutionState*, std::vector<SeedInfo> >::iterator it = 
    seedMap.find(&state);
  if (it != seedMap.end()) {
    std::vector<SeedInfo> seeds = it->second;
    seedMap.erase(it);

    // Assume each seed only satisfies one condition (necessarily true
    // when conditions are mutually exclusive and their conjunction is
    // a tautology).
    for (std::vector<SeedInfo>::iterator siit = seeds.begin(), 
           siie = seeds.end(); siit != siie; ++siit) {
      unsigned i;
      for (i=0; i<N; ++i) {
        ref<ConstantExpr> res;
        bool success = 
          solver->getValue(state, siit->assignment.evaluate(conditions[i]), 
                           res);
        assert(success && "FIXME: Unhandled solver failure");
        (void) success;
        if (res->isTrue())
          break;
      }
      
      // If we didn't find a satisfying condition randomly pick one
      // (the seed will be patched).
      if (i==N)
        i = theRNG.getInt32() % N;

      // Extra check in case we're replaying seeds with a max-fork
      if (result[i])
        seedMap[result[i]].push_back(*siit);
    }

    if (OnlyReplaySeeds) {
      for (unsigned i=0; i<N; ++i) {
        if (result[i] && !seedMap.count(result[i])) {
          terminateState(*result[i]);
          result[i] = NULL;
        }
      } 
    }
  }

  for (unsigned i=0; i<N; ++i)
    if (result[i])
      addConstraint(*result[i], conditions[i]);
}

Executor::StatePair 
Executor::fork(ExecutionState &current, ref<Expr> condition, bool isInternal) {
  Solver::Validity res;
  std::map< ExecutionState*, std::vector<SeedInfo> >::iterator it = 
    seedMap.find(&current);
  bool isSeeding = it != seedMap.end();

  if (!isSeeding && !isa<ConstantExpr>(condition) && 
      (MaxStaticForkPct!=1. || MaxStaticSolvePct != 1. ||
       MaxStaticCPForkPct!=1. || MaxStaticCPSolvePct != 1.) &&
      statsTracker->elapsed() > 60.) {
    StatisticManager &sm = *theStatisticManager;
    CallPathNode *cpn = current.stack.back().callPathNode;
    if ((MaxStaticForkPct<1. &&
         sm.getIndexedValue(stats::forks, sm.getIndex()) > 
         stats::forks*MaxStaticForkPct) ||
        (MaxStaticCPForkPct<1. &&
         cpn && (cpn->statistics.getValue(stats::forks) > 
                 stats::forks*MaxStaticCPForkPct)) ||
        (MaxStaticSolvePct<1 &&
         sm.getIndexedValue(stats::solverTime, sm.getIndex()) > 
         stats::solverTime*MaxStaticSolvePct) ||
        (MaxStaticCPForkPct<1. &&
         cpn && (cpn->statistics.getValue(stats::solverTime) > 
                 stats::solverTime*MaxStaticCPSolvePct))) {
      ref<ConstantExpr> value; 
      bool success = solver->getValue(current, condition, value);
      assert(success && "FIXME: Unhandled solver failure");
      (void) success;
      addConstraint(current, EqExpr::create(value, condition));
      condition = value;
    }
  }

  double timeout = coreSolverTimeout;
  if (isSeeding)
    timeout *= it->second.size();

  // llvm::errs() << "Calling solver->evaluate on query:\n";
  // ExprPPrinter::printQuery(llvm::errs(), current.constraints, condition);

  solver->setTimeout(timeout);
  bool success = solver->evaluate(current, condition, res);
  solver->setTimeout(0);
  if (!success) {
    current.pc = current.prevPC;
    terminateStateEarly(current, "Query timed out (fork).");
    return StatePair(0, 0);
  }

  if (!isSeeding) {
    if (replayPath && !isInternal) {
      assert(replayPosition<replayPath->size() &&
             "ran out of branches in replay path mode");
      bool branch = (*replayPath)[replayPosition++];
      
      if (res==Solver::True) {
        assert(branch && "hit invalid branch in replay path mode");
      } else if (res==Solver::False) {
        assert(!branch && "hit invalid branch in replay path mode");
      } else {
        // add constraints
        if(branch) {
          res = Solver::True;
          addConstraint(current, condition);
        } else  {
          res = Solver::False;
          addConstraint(current, Expr::createIsZero(condition));
        }
      }
    } else if (res==Solver::Unknown) {
      assert(!replayOut && "in replay mode, only one branch can be true.");
      
      if ((MaxMemoryInhibit && atMemoryLimit) || 
          current.forkDisabled ||
          inhibitForking || 
          (MaxForks!=~0u && stats::forks >= MaxForks)) {

	if (MaxMemoryInhibit && atMemoryLimit)
	  klee_warning_once(0, "skipping fork (memory cap exceeded)");
	else if (current.forkDisabled)
	  klee_warning_once(0, "skipping fork (fork disabled on current path)");
	else if (inhibitForking)
	  klee_warning_once(0, "skipping fork (fork disabled globally)");
	else 
	  klee_warning_once(0, "skipping fork (max-forks reached)");

        TimerStatIncrementer timer(stats::forkTime);
        if (theRNG.getBool()) {
          addConstraint(current, condition);
          res = Solver::True;        
        } else {
          addConstraint(current, Expr::createIsZero(condition));
          res = Solver::False;
        }
      }
    }
  }

  // Fix branch in only-replay-seed mode, if we don't have both true
  // and false seeds.
  if (isSeeding && 
      (current.forkDisabled || OnlyReplaySeeds) && 
      res == Solver::Unknown) {
    bool trueSeed=false, falseSeed=false;
    // Is seed extension still ok here?
    for (std::vector<SeedInfo>::iterator siit = it->second.begin(), 
           siie = it->second.end(); siit != siie; ++siit) {
      ref<ConstantExpr> res;
      bool success = 
        solver->getValue(current, siit->assignment.evaluate(condition), res);
      assert(success && "FIXME: Unhandled solver failure");
      (void) success;
      if (res->isTrue()) {
        trueSeed = true;
      } else {
        falseSeed = true;
      }
      if (trueSeed && falseSeed)
        break;
    }
    if (!(trueSeed && falseSeed)) {
      assert(trueSeed || falseSeed);
      
      res = trueSeed ? Solver::True : Solver::False;
      addConstraint(current,
                    trueSeed ? condition : Expr::createIsZero(condition));
    }
  }

  // XXX - even if the constraint is provable one way or the other we
  // can probably benefit by adding this constraint and allowing it to
  // reduce the other constraints. For example, if we do a binary
  // search on a particular value, and then see a comparison against
  // the value it has been fixed at, we should take this as a nice
  // hint to just use the single constraint instead of all the binary
  // search ones. If that makes sense.
  if (res==Solver::True) {

    if (!isInternal) {
      if (pathWriter) {
        current.pathOS << "1";
      }
    }

#ifdef SUPPORT_Z3
<<<<<<< HEAD
    if (!NoInterpolation) {
      // Validity proof succeeded of a query: antecedent -> consequent.
      // We then extract the unsatisfiability core of antecedent and not
      // consequent as the Craig interpolant.
      interpTree->markPathCondition(current, solver);
=======
    if (!NoInterpolation
#ifdef SUPPORT_STP
        && SelectSolver == SOLVER_Z3
#endif
        ) {
      // Validity proof succeeded of a query: antecedent -> consequent.
      // We then extract the unsatisfiability core of antecedent and not
      // consequent as the Craig interpolant.
      interpTree->markPathCondition(solver->getUnsatCore());
>>>>>>> fc72a6f4
    }
#endif

    return StatePair(&current, 0);
  } else if (res==Solver::False) {
    if (!isInternal) {
      if (pathWriter) {
        current.pathOS << "0";
      }
    }

#ifdef SUPPORT_Z3
<<<<<<< HEAD
    if (!NoInterpolation) {
      // Falsity proof succeeded of a query: antecedent -> consequent,
      // which means that antecedent -> not(consequent) is valid. In this
      // case also we extract the unsat core of the proof
      interpTree->markPathCondition(current, solver);
=======
    if (!NoInterpolation
#ifdef SUPPORT_STP
        && SelectSolver == SOLVER_Z3
#endif
        ) {
      // Falsity proof succeeded of a query: antecedent -> consequent,
      // which means that antecedent -> not(consequent) is valid. In this
      // case also we extract the unsat core of the proof
      interpTree->markPathCondition(solver->getUnsatCore());
>>>>>>> fc72a6f4
    }
#endif

    return StatePair(0, &current);
  } else {
    TimerStatIncrementer timer(stats::forkTime);
    ExecutionState *falseState, *trueState = &current;

    ++stats::forks;

    falseState = trueState->branch();
    addedStates.insert(falseState);

    if (RandomizeFork && theRNG.getBool())
      std::swap(trueState, falseState);

    if (it != seedMap.end()) {
      std::vector<SeedInfo> seeds = it->second;
      it->second.clear();
      std::vector<SeedInfo> &trueSeeds = seedMap[trueState];
      std::vector<SeedInfo> &falseSeeds = seedMap[falseState];
      for (std::vector<SeedInfo>::iterator siit = seeds.begin(), 
             siie = seeds.end(); siit != siie; ++siit) {
        ref<ConstantExpr> res;
        bool success =
          solver->getValue(current, siit->assignment.evaluate(condition), res);
        assert(success && "FIXME: Unhandled solver failure");
        (void) success;
        if (res->isTrue()) {
          trueSeeds.push_back(*siit);
        } else {
          falseSeeds.push_back(*siit);
        }
      }
      
      bool swapInfo = false;
      if (trueSeeds.empty()) {
        if (&current == trueState) swapInfo = true;
        seedMap.erase(trueState);
      }
      if (falseSeeds.empty()) {
        if (&current == falseState) swapInfo = true;
        seedMap.erase(falseState);
      }
      if (swapInfo) {
        std::swap(trueState->coveredNew, falseState->coveredNew);
        std::swap(trueState->coveredLines, falseState->coveredLines);
      }
    }

    current.ptreeNode->data = 0;
    std::pair<PTree::Node*, PTree::Node*> res =
      processTree->split(current.ptreeNode, falseState, trueState);
    falseState->ptreeNode = res.first;
    trueState->ptreeNode = res.second;

    if (!isInternal) {
      if (pathWriter) {
        falseState->pathOS = pathWriter->open(current.pathOS);
        trueState->pathOS << "1";
        falseState->pathOS << "0";
      }      
      if (symPathWriter) {
        falseState->symPathOS = symPathWriter->open(current.symPathOS);
        trueState->symPathOS << "1";
        falseState->symPathOS << "0";
      }
    }

#ifdef SUPPORT_Z3
<<<<<<< HEAD
    if (!NoInterpolation) {
=======
    if (!NoInterpolation
#ifdef SUPPORT_STP
        && SelectSolver == SOLVER_Z3
#else
#endif
        ) {
      current.itreeNode->data = 0;
>>>>>>> fc72a6f4
      std::pair<ITreeNode *, ITreeNode *> ires =
	  interpTree->split(current.itreeNode, falseState, trueState);
      falseState->itreeNode = ires.first;
      trueState->itreeNode = ires.second;
    }
#endif

    addConstraint(*trueState, condition);
    addConstraint(*falseState, Expr::createIsZero(condition));

    // Kinda gross, do we even really still want this option?
    if (MaxDepth && MaxDepth<=trueState->depth) {
      terminateStateEarly(*trueState, "max-depth exceeded.");
      terminateStateEarly(*falseState, "max-depth exceeded.");
      return StatePair(0, 0);
    }

    return StatePair(trueState, falseState);
  }
}

void Executor::addConstraint(ExecutionState &state, ref<Expr> condition) {
  if (ConstantExpr *CE = dyn_cast<ConstantExpr>(condition)) {
    if (!CE->isTrue())
      llvm::report_fatal_error("attempt to add invalid constraint");
    return;
  }

  // Check to see if this constraint violates seeds.
  std::map< ExecutionState*, std::vector<SeedInfo> >::iterator it = 
    seedMap.find(&state);
  if (it != seedMap.end()) {
    bool warn = false;
    for (std::vector<SeedInfo>::iterator siit = it->second.begin(), 
           siie = it->second.end(); siit != siie; ++siit) {
      bool res;
      bool success = 
        solver->mustBeFalse(state, siit->assignment.evaluate(condition), res);
      assert(success && "FIXME: Unhandled solver failure");
      (void) success;
      if (res) {
        siit->patchSeed(state, condition, solver);
        warn = true;
      }
    }
    if (warn)
      klee_warning("seeds patched for violating constraint"); 
  }

  state.addConstraint(condition);
  if (ivcEnabled)
    doImpliedValueConcretization(state, condition, 
                                 ConstantExpr::alloc(1, Expr::Bool));
}

ref<klee::ConstantExpr> Executor::evalConstant(const Constant *c) {
  if (const llvm::ConstantExpr *ce = dyn_cast<llvm::ConstantExpr>(c)) {
    return evalConstantExpr(ce);
  } else {
    if (const ConstantInt *ci = dyn_cast<ConstantInt>(c)) {
      return ConstantExpr::alloc(ci->getValue());
    } else if (const ConstantFP *cf = dyn_cast<ConstantFP>(c)) {      
      return ConstantExpr::alloc(cf->getValueAPF().bitcastToAPInt());
    } else if (const GlobalValue *gv = dyn_cast<GlobalValue>(c)) {
      return globalAddresses.find(gv)->second;
    } else if (isa<ConstantPointerNull>(c)) {
      return Expr::createPointer(0);
    } else if (isa<UndefValue>(c) || isa<ConstantAggregateZero>(c)) {
      return ConstantExpr::create(0, getWidthForLLVMType(c->getType()));
#if LLVM_VERSION_CODE >= LLVM_VERSION(3, 1)
    } else if (const ConstantDataSequential *cds =
                 dyn_cast<ConstantDataSequential>(c)) {
      std::vector<ref<Expr> > kids;
      for (unsigned i = 0, e = cds->getNumElements(); i != e; ++i) {
        ref<Expr> kid = evalConstant(cds->getElementAsConstant(i));
        kids.push_back(kid);
      }
      ref<Expr> res = ConcatExpr::createN(kids.size(), kids.data());
      return cast<ConstantExpr>(res);
#endif
    } else if (const ConstantStruct *cs = dyn_cast<ConstantStruct>(c)) {
      const StructLayout *sl = kmodule->targetData->getStructLayout(cs->getType());
      llvm::SmallVector<ref<Expr>, 4> kids;
      for (unsigned i = cs->getNumOperands(); i != 0; --i) {
        unsigned op = i-1;
        ref<Expr> kid = evalConstant(cs->getOperand(op));

        uint64_t thisOffset = sl->getElementOffsetInBits(op),
                 nextOffset = (op == cs->getNumOperands() - 1)
                              ? sl->getSizeInBits()
                              : sl->getElementOffsetInBits(op+1);
        if (nextOffset-thisOffset > kid->getWidth()) {
          uint64_t paddingWidth = nextOffset-thisOffset-kid->getWidth();
          kids.push_back(ConstantExpr::create(0, paddingWidth));
        }

        kids.push_back(kid);
      }
      ref<Expr> res = ConcatExpr::createN(kids.size(), kids.data());
      return cast<ConstantExpr>(res);
    } else if (const ConstantArray *ca = dyn_cast<ConstantArray>(c)){
      llvm::SmallVector<ref<Expr>, 4> kids;
      for (unsigned i = ca->getNumOperands(); i != 0; --i) {
        unsigned op = i-1;
        ref<Expr> kid = evalConstant(ca->getOperand(op));
        kids.push_back(kid);
      }
      ref<Expr> res = ConcatExpr::createN(kids.size(), kids.data());
      return cast<ConstantExpr>(res);
    } else {
      // Constant{Vector}
      llvm::report_fatal_error("invalid argument to evalConstant()");
    }
  }
}

const Cell& Executor::eval(KInstruction *ki, unsigned index, 
                           ExecutionState &state) const {
  assert(index < ki->inst->getNumOperands());
  int vnumber = ki->operands[index];

  assert(vnumber != -1 &&
         "Invalid operand to eval(), not a value or constant!");

  // Determine if this is a constant or not.
  if (vnumber < 0) {
    unsigned index = -vnumber - 2;
    return kmodule->constantTable[index];
  } else {
    unsigned index = vnumber;
    StackFrame &sf = state.stack.back();
    return sf.locals[index];
  }
}

void Executor::bindLocal(KInstruction *target, ExecutionState &state, 
                         ref<Expr> value) {
  getDestCell(state, target).value = value;
}

void Executor::bindArgument(KFunction *kf, unsigned index, 
                            ExecutionState &state, ref<Expr> value) {
  getArgumentCell(state, kf, index).value = value;
}

ref<Expr> Executor::toUnique(const ExecutionState &state, 
                             ref<Expr> &e) {
  ref<Expr> result = e;

  if (!isa<ConstantExpr>(e)) {
    ref<ConstantExpr> value;
    bool isTrue = false;

    solver->setTimeout(coreSolverTimeout);      
    if (solver->getValue(state, e, value) &&
        solver->mustBeTrue(state, EqExpr::create(e, value), isTrue) &&
        isTrue)
      result = value;
    solver->setTimeout(0);
  }
  
  return result;
}


/* Concretize the given expression, and return a possible constant value. 
   'reason' is just a documentation string stating the reason for concretization. */
ref<klee::ConstantExpr> 
Executor::toConstant(ExecutionState &state, 
                     ref<Expr> e,
                     const char *reason) {
  e = state.constraints.simplifyExpr(e);
  if (ConstantExpr *CE = dyn_cast<ConstantExpr>(e))
    return CE;

  ref<ConstantExpr> value;
  bool success = solver->getValue(state, e, value);
  assert(success && "FIXME: Unhandled solver failure");
  (void) success;

  std::string str;
  llvm::raw_string_ostream os(str);
  os << "silently concretizing (reason: " << reason << ") expression " << e
     << " to value " << value << " (" << (*(state.pc)).info->file << ":"
     << (*(state.pc)).info->line << ")";

  if (AllExternalWarnings)
    klee_warning(reason, os.str().c_str());
  else
    klee_warning_once(reason, "%s", os.str().c_str());

  addConstraint(state, EqExpr::create(e, value));

  return value;
}

void Executor::executeGetValue(ExecutionState &state,
                               ref<Expr> e,
                               KInstruction *target) {
  e = state.constraints.simplifyExpr(e);
  std::map< ExecutionState*, std::vector<SeedInfo> >::iterator it = 
    seedMap.find(&state);
  if (it==seedMap.end() || isa<ConstantExpr>(e)) {
    ref<ConstantExpr> value;
    bool success = solver->getValue(state, e, value);
    assert(success && "FIXME: Unhandled solver failure");
    (void) success;
    bindLocal(target, state, value);
  } else {
    std::set< ref<Expr> > values;
    for (std::vector<SeedInfo>::iterator siit = it->second.begin(), 
           siie = it->second.end(); siit != siie; ++siit) {
      ref<ConstantExpr> value;
      bool success = 
        solver->getValue(state, siit->assignment.evaluate(e), value);
      assert(success && "FIXME: Unhandled solver failure");
      (void) success;
      values.insert(value);
    }
    
    std::vector< ref<Expr> > conditions;
    for (std::set< ref<Expr> >::iterator vit = values.begin(), 
           vie = values.end(); vit != vie; ++vit)
      conditions.push_back(EqExpr::create(e, *vit));

    std::vector<ExecutionState*> branches;
    branch(state, conditions, branches);
    
    std::vector<ExecutionState*>::iterator bit = branches.begin();
    for (std::set< ref<Expr> >::iterator vit = values.begin(), 
           vie = values.end(); vit != vie; ++vit) {
      ExecutionState *es = *bit;
      if (es)
        bindLocal(target, *es, *vit);
      ++bit;
    }
  }
}

void Executor::stepInstruction(ExecutionState &state) {
  if (DebugPrintInstructions) {
    printFileLine(state, state.pc);
    llvm::errs().indent(10) << stats::instructions << " ";
    llvm::errs() << *(state.pc->inst) << '\n';
  }

  if (statsTracker)
    statsTracker->stepInstruction(state);

  ++stats::instructions;
  state.prevPC = state.pc;
  ++state.pc;

  if (stats::instructions==StopAfterNInstructions)
    haltExecution = true;
}

void Executor::executeCall(ExecutionState &state, 
                           KInstruction *ki,
                           Function *f,
                           std::vector< ref<Expr> > &arguments) {
  Instruction *i = ki->inst;
  if (f && f->isDeclaration()) {
    switch(f->getIntrinsicID()) {
    case Intrinsic::not_intrinsic:
      // state may be destroyed by this call, cannot touch
      callExternalFunction(state, ki, f, arguments);
      break;
        
      // va_arg is handled by caller and intrinsic lowering, see comment for
      // ExecutionState::varargs
    case Intrinsic::vastart:  {
      StackFrame &sf = state.stack.back();
      assert(sf.varargs && 
             "vastart called in function with no vararg object");

      // FIXME: This is really specific to the architecture, not the pointer
      // size. This happens to work fir x86-32 and x86-64, however.
      Expr::Width WordSize = Context::get().getPointerWidth();
      if (WordSize == Expr::Int32) {
        executeMemoryOperation(state, true, arguments[0], 
                               sf.varargs->getBaseExpr(), 0);
      } else {
        assert(WordSize == Expr::Int64 && "Unknown word size!");

        // X86-64 has quite complicated calling convention. However,
        // instead of implementing it, we can do a simple hack: just
        // make a function believe that all varargs are on stack.
        executeMemoryOperation(state, true, arguments[0],
                               ConstantExpr::create(48, 32), 0); // gp_offset
        executeMemoryOperation(state, true,
                               AddExpr::create(arguments[0], 
                                               ConstantExpr::create(4, 64)),
                               ConstantExpr::create(304, 32), 0); // fp_offset
        executeMemoryOperation(state, true,
                               AddExpr::create(arguments[0], 
                                               ConstantExpr::create(8, 64)),
                               sf.varargs->getBaseExpr(), 0); // overflow_arg_area
        executeMemoryOperation(state, true,
                               AddExpr::create(arguments[0], 
                                               ConstantExpr::create(16, 64)),
                               ConstantExpr::create(0, 64), 0); // reg_save_area
      }
      break;
    }
    case Intrinsic::vaend:
      // va_end is a noop for the interpreter.
      //
      // FIXME: We should validate that the target didn't do something bad
      // with vaeend, however (like call it twice).
      break;
        
    case Intrinsic::vacopy:
      // va_copy should have been lowered.
      //
      // FIXME: It would be nice to check for errors in the usage of this as
      // well.
    default:
      klee_error("unknown intrinsic: %s", f->getName().data());
    }

    if (InvokeInst *ii = dyn_cast<InvokeInst>(i))
      transferToBasicBlock(ii->getNormalDest(), i->getParent(), state);
  } else {
    // FIXME: I'm not really happy about this reliance on prevPC but it is ok, I
    // guess. This just done to avoid having to pass KInstIterator everywhere
    // instead of the actual instruction, since we can't make a KInstIterator
    // from just an instruction (unlike LLVM).
    KFunction *kf = kmodule->functionMap[f];
    state.pushFrame(state.prevPC, kf);
    state.pc = kf->instructions;
        
    if (statsTracker)
      statsTracker->framePushed(state, &state.stack[state.stack.size()-2]);
 
     // TODO: support "byval" parameter attribute
     // TODO: support zeroext, signext, sret attributes
        
    unsigned callingArgs = arguments.size();
    unsigned funcArgs = f->arg_size();
    if (!f->isVarArg()) {
      if (callingArgs > funcArgs) {
        klee_warning_once(f, "calling %s with extra arguments.", 
                          f->getName().data());
      } else if (callingArgs < funcArgs) {
        terminateStateOnError(state, "calling function with too few arguments", 
                              "user.err");
        return;
      }
    } else {
      Expr::Width WordSize = Context::get().getPointerWidth();

      if (callingArgs < funcArgs) {
        terminateStateOnError(state, "calling function with too few arguments", 
                              "user.err");
        return;
      }
            
      StackFrame &sf = state.stack.back();
      unsigned size = 0;
      for (unsigned i = funcArgs; i < callingArgs; i++) {
        // FIXME: This is really specific to the architecture, not the pointer
        // size. This happens to work fir x86-32 and x86-64, however.
        if (WordSize == Expr::Int32) {
          size += Expr::getMinBytesForWidth(arguments[i]->getWidth());
        } else {
          Expr::Width argWidth = arguments[i]->getWidth();
          // AMD64-ABI 3.5.7p5: Step 7. Align l->overflow_arg_area upwards to a 16
          // byte boundary if alignment needed by type exceeds 8 byte boundary.
          //
          // Alignment requirements for scalar types is the same as their size
          if (argWidth > Expr::Int64) {
             size = llvm::RoundUpToAlignment(size, 16);
          }
          size += llvm::RoundUpToAlignment(argWidth, WordSize) / 8;
        }
      }

      MemoryObject *mo = sf.varargs = memory->allocate(size, true, false, 
                                                       state.prevPC->inst);
      if (!mo) {
        terminateStateOnExecError(state, "out of memory (varargs)");
        return;
      }

      if ((WordSize == Expr::Int64) && (mo->address & 15)) {
        // Both 64bit Linux/Glibc and 64bit MacOSX should align to 16 bytes.
        klee_warning_once(0, "While allocating varargs: malloc did not align to 16 bytes.");
      }

      ObjectState *os = bindObjectInState(state, mo, true);
      unsigned offset = 0;
      for (unsigned i = funcArgs; i < callingArgs; i++) {
        // FIXME: This is really specific to the architecture, not the pointer
        // size. This happens to work fir x86-32 and x86-64, however.
        if (WordSize == Expr::Int32) {
          os->write(offset, arguments[i]);
          offset += Expr::getMinBytesForWidth(arguments[i]->getWidth());
        } else {
          assert(WordSize == Expr::Int64 && "Unknown word size!");

          Expr::Width argWidth = arguments[i]->getWidth();
          if (argWidth > Expr::Int64) {
             offset = llvm::RoundUpToAlignment(offset, 16);
          }
          os->write(offset, arguments[i]);
          offset += llvm::RoundUpToAlignment(argWidth, WordSize) / 8;
        }
      }
    }

    unsigned numFormals = f->arg_size();
    for (unsigned i=0; i<numFormals; ++i) 
      bindArgument(kf, i, state, arguments[i]);
  }
}

void Executor::transferToBasicBlock(BasicBlock *dst, BasicBlock *src, 
                                    ExecutionState &state) {
  // Note that in general phi nodes can reuse phi values from the same
  // block but the incoming value is the eval() result *before* the
  // execution of any phi nodes. this is pathological and doesn't
  // really seem to occur, but just in case we run the PhiCleanerPass
  // which makes sure this cannot happen and so it is safe to just
  // eval things in order. The PhiCleanerPass also makes sure that all
  // incoming blocks have the same order for each PHINode so we only
  // have to compute the index once.
  //
  // With that done we simply set an index in the state so that PHI
  // instructions know which argument to eval, set the pc, and continue.
  
  // XXX this lookup has to go ?
  KFunction *kf = state.stack.back().kf;
  unsigned entry = kf->basicBlockEntry[dst];
  state.pc = &kf->instructions[entry];
  if (state.pc->inst->getOpcode() == Instruction::PHI) {
    PHINode *first = static_cast<PHINode*>(state.pc->inst);
    state.incomingBBIndex = first->getBasicBlockIndex(src);
  }
}

void Executor::printFileLine(ExecutionState &state, KInstruction *ki) {
  const InstructionInfo &ii = *ki->info;
  if (ii.file != "")
    llvm::errs() << "     " << ii.file << ":" << ii.line << ":";
  else
    llvm::errs() << "     [no debug info]:";
}

/// Compute the true target of a function call, resolving LLVM and KLEE aliases
/// and bitcasts.
Function* Executor::getTargetFunction(Value *calledVal, ExecutionState &state) {
  SmallPtrSet<const GlobalValue*, 3> Visited;

  Constant *c = dyn_cast<Constant>(calledVal);
  if (!c)
    return 0;

  while (true) {
    if (GlobalValue *gv = dyn_cast<GlobalValue>(c)) {
      if (!Visited.insert(gv))
        return 0;

      std::string alias = state.getFnAlias(gv->getName());
      if (alias != "") {
        llvm::Module* currModule = kmodule->module;
        GlobalValue *old_gv = gv;
        gv = currModule->getNamedValue(alias);
        if (!gv) {
          llvm::errs() << "Function " << alias << "(), alias for " 
                       << old_gv->getName() << " not found!\n";
          assert(0 && "function alias not found");
        }
      }
     
      if (Function *f = dyn_cast<Function>(gv))
        return f;
      else if (GlobalAlias *ga = dyn_cast<GlobalAlias>(gv))
        c = ga->getAliasee();
      else
        return 0;
    } else if (llvm::ConstantExpr *ce = dyn_cast<llvm::ConstantExpr>(c)) {
      if (ce->getOpcode()==Instruction::BitCast)
        c = ce->getOperand(0);
      else
        return 0;
    } else
      return 0;
  }
}

/// TODO remove?
static bool isDebugIntrinsic(const Function *f, KModule *KM) {
  return false;
}

static inline const llvm::fltSemantics * fpWidthToSemantics(unsigned width) {
  switch(width) {
  case Expr::Int32:
    return &llvm::APFloat::IEEEsingle;
  case Expr::Int64:
    return &llvm::APFloat::IEEEdouble;
  case Expr::Fl80:
    return &llvm::APFloat::x87DoubleExtended;
  default:
    return 0;
  }
}

void Executor::executeInstruction(ExecutionState &state, KInstruction *ki) {
  Instruction *i = ki->inst;

  switch (i->getOpcode()) {
    // Control flow
  case Instruction::Ret: {
    ReturnInst *ri = cast<ReturnInst>(i);
    KInstIterator kcaller = state.stack.back().caller;
    Instruction *caller = kcaller ? kcaller->inst : 0;
    bool isVoidReturn = (ri->getNumOperands() == 0);
    ref<Expr> result = ConstantExpr::alloc(0, Expr::Bool);
    
    if (!isVoidReturn) {
      result = eval(ki, 0, state).value;
    }

    if (state.stack.size() <= 1) {
      assert(!caller && "caller set on initial stack frame");
      terminateStateOnExit(state);
    } else {
      state.popFrame(ki);

      if (statsTracker)
        statsTracker->framePopped(state);

      if (InvokeInst *ii = dyn_cast<InvokeInst>(caller)) {
        transferToBasicBlock(ii->getNormalDest(), caller->getParent(), state);
      } else {
        state.pc = kcaller;
        ++state.pc;
      }

      if (!isVoidReturn) {
        LLVM_TYPE_Q Type *t = caller->getType();
        if (t != Type::getVoidTy(getGlobalContext())) {
          // may need to do coercion due to bitcasts
          Expr::Width from = result->getWidth();
          Expr::Width to = getWidthForLLVMType(t);
            
          if (from != to) {
            CallSite cs = (isa<InvokeInst>(caller) ? CallSite(cast<InvokeInst>(caller)) : 
                           CallSite(cast<CallInst>(caller)));

            // XXX need to check other param attrs ?
#if LLVM_VERSION_CODE >= LLVM_VERSION(3, 3)
      bool isSExt = cs.paramHasAttr(0, llvm::Attribute::SExt);
#elif LLVM_VERSION_CODE >= LLVM_VERSION(3, 2)
	    bool isSExt = cs.paramHasAttr(0, llvm::Attributes::SExt);
#else
	    bool isSExt = cs.paramHasAttr(0, llvm::Attribute::SExt);
#endif
            if (isSExt) {
              result = SExtExpr::create(result, to);
            } else {
              result = ZExtExpr::create(result, to);
            }
          }

          bindLocal(kcaller, state, result);
        }
      } else {
        // We check that the return value has no users instead of
        // checking the type, since C defaults to returning int for
        // undeclared functions.
        if (!caller->use_empty()) {
          terminateStateOnExecError(state, "return void when caller expected a result");
        }
      }
    }      
    break;
  }
#if LLVM_VERSION_CODE < LLVM_VERSION(3, 1)
  case Instruction::Unwind: {
    for (;;) {
      KInstruction *kcaller = state.stack.back().caller;
      state.popFrame();

      if (statsTracker)
        statsTracker->framePopped(state);

      if (state.stack.empty()) {
        terminateStateOnExecError(state, "unwind from initial stack frame");
        break;
      } else {
        Instruction *caller = kcaller->programPoint;
        if (InvokeInst *ii = dyn_cast<InvokeInst>(caller)) {
          transferToBasicBlock(ii->getUnwindDest(), caller->getParent(), state);
          break;
        }
      }
    }
    break;
  }
#endif
  case Instruction::Br: {
    BranchInst *bi = cast<BranchInst>(i);
    if (bi->isUnconditional()) {
      transferToBasicBlock(bi->getSuccessor(0), bi->getParent(), state);
    } else {
      // FIXME: Find a way that we don't have this hidden dependency.
      assert(bi->getCondition() == bi->getOperand(0) &&
             "Wrong operand index!");
      ref<Expr> cond = eval(ki, 0, state).value;
      Executor::StatePair branches = fork(state, cond, false);

      // NOTE: There is a hidden dependency here, markBranchVisited
      // requires that we still be in the context of the branch
      // instruction (it reuses its statistic id). Should be cleaned
      // up with convenient instruction specific data.
      if (statsTracker && state.stack.back().kf->trackCoverage)
        statsTracker->markBranchVisited(branches.first, branches.second);

      if (branches.first)
        transferToBasicBlock(bi->getSuccessor(0), bi->getParent(), *branches.first);
      if (branches.second)
        transferToBasicBlock(bi->getSuccessor(1), bi->getParent(), *branches.second);
    }
    break;
  }
  case Instruction::Switch: {
    SwitchInst *si = cast<SwitchInst>(i);
    ref<Expr> cond = eval(ki, 0, state).value;
    BasicBlock *bb = si->getParent();

    cond = toUnique(state, cond);
    if (ConstantExpr *CE = dyn_cast<ConstantExpr>(cond)) {
      // Somewhat gross to create these all the time, but fine till we
      // switch to an internal rep.
      LLVM_TYPE_Q llvm::IntegerType *Ty = 
        cast<IntegerType>(si->getCondition()->getType());
      ConstantInt *ci = ConstantInt::get(Ty, CE->getZExtValue());
#if LLVM_VERSION_CODE >= LLVM_VERSION(3, 1)
      unsigned index = si->findCaseValue(ci).getSuccessorIndex();
#else
      unsigned index = si->findCaseValue(ci);
#endif
      transferToBasicBlock(si->getSuccessor(index), si->getParent(), state);
    } else {
      std::map<BasicBlock*, ref<Expr> > targets;
      ref<Expr> isDefault = ConstantExpr::alloc(1, Expr::Bool);
#if LLVM_VERSION_CODE >= LLVM_VERSION(3, 1)      
      for (SwitchInst::CaseIt i = si->case_begin(), e = si->case_end();
           i != e; ++i) {
        ref<Expr> value = evalConstant(i.getCaseValue());
#else
      for (unsigned i=1, cases = si->getNumCases(); i<cases; ++i) {
        ref<Expr> value = evalConstant(si->getCaseValue(i));
#endif
        ref<Expr> match = EqExpr::create(cond, value);
        isDefault = AndExpr::create(isDefault, Expr::createIsZero(match));
        bool result;
        bool success = solver->mayBeTrue(state, match, result);
        assert(success && "FIXME: Unhandled solver failure");
        (void) success;
        if (result) {
#if LLVM_VERSION_CODE >= LLVM_VERSION(3, 1)
          BasicBlock *caseSuccessor = i.getCaseSuccessor();
#else
          BasicBlock *caseSuccessor = si->getSuccessor(i);
#endif
          std::map<BasicBlock*, ref<Expr> >::iterator it =
            targets.insert(std::make_pair(caseSuccessor,
                           ConstantExpr::alloc(0, Expr::Bool))).first;

          it->second = OrExpr::create(match, it->second);
        }
      }
      bool res;
      bool success = solver->mayBeTrue(state, isDefault, res);
      assert(success && "FIXME: Unhandled solver failure");
      (void) success;
      if (res)
        targets.insert(std::make_pair(si->getDefaultDest(), isDefault));
      
      std::vector< ref<Expr> > conditions;
      for (std::map<BasicBlock*, ref<Expr> >::iterator it = 
             targets.begin(), ie = targets.end();
           it != ie; ++it)
        conditions.push_back(it->second);
      
      std::vector<ExecutionState*> branches;
      branch(state, conditions, branches);

      std::vector<ExecutionState*>::iterator bit = branches.begin();
      for (std::map<BasicBlock*, ref<Expr> >::iterator it = 
             targets.begin(), ie = targets.end();
           it != ie; ++it) {
        ExecutionState *es = *bit;
        if (es)
          transferToBasicBlock(it->first, bb, *es);
        ++bit;
      }
    }
    break;
 }
  case Instruction::Unreachable:
    // Note that this is not necessarily an internal bug, llvm will
    // generate unreachable instructions in cases where it knows the
    // program will crash. So it is effectively a SEGV or internal
    // error.
    terminateStateOnExecError(state, "reached \"unreachable\" instruction");
    break;

  case Instruction::Invoke:
  case Instruction::Call: {
    CallSite cs(i);
    unsigned numArgs = cs.arg_size();
    Value *fp = cs.getCalledValue();
    Function *f = getTargetFunction(fp, state);

    // Skip debug intrinsics, we can't evaluate their metadata arguments.
    if (f && isDebugIntrinsic(f, kmodule))
      break;

    if (isa<InlineAsm>(fp)) {
      terminateStateOnExecError(state, "inline assembly is unsupported");
      break;
    }
    // evaluate arguments
    std::vector< ref<Expr> > arguments;
    arguments.reserve(numArgs);

    for (unsigned j=0; j<numArgs; ++j)
      arguments.push_back(eval(ki, j+1, state).value);

    if (f) {
      const FunctionType *fType = 
        dyn_cast<FunctionType>(cast<PointerType>(f->getType())->getElementType());
      const FunctionType *fpType =
        dyn_cast<FunctionType>(cast<PointerType>(fp->getType())->getElementType());

      // special case the call with a bitcast case
      if (fType != fpType) {
        assert(fType && fpType && "unable to get function type");

        // XXX check result coercion

        // XXX this really needs thought and validation
        unsigned i=0;
        for (std::vector< ref<Expr> >::iterator
               ai = arguments.begin(), ie = arguments.end();
             ai != ie; ++ai) {
          Expr::Width to, from = (*ai)->getWidth();
            
          if (i<fType->getNumParams()) {
            to = getWidthForLLVMType(fType->getParamType(i));

            if (from != to) {
              // XXX need to check other param attrs ?
#if LLVM_VERSION_CODE >= LLVM_VERSION(3, 3)
              bool isSExt = cs.paramHasAttr(i+1, llvm::Attribute::SExt);
#elif LLVM_VERSION_CODE >= LLVM_VERSION(3, 2)
	      bool isSExt = cs.paramHasAttr(i+1, llvm::Attributes::SExt);
#else
	      bool isSExt = cs.paramHasAttr(i+1, llvm::Attribute::SExt);
#endif
              if (isSExt) {
                arguments[i] = SExtExpr::create(arguments[i], to);
              } else {
                arguments[i] = ZExtExpr::create(arguments[i], to);
              }
            }
          }
            
          i++;
        }
      }
      executeCall(state, ki, f, arguments);
    } else {
      ref<Expr> v = eval(ki, 0, state).value;

      ExecutionState *free = &state;
      bool hasInvalid = false, first = true;

      /* XXX This is wasteful, no need to do a full evaluate since we
         have already got a value. But in the end the caches should
         handle it for us, albeit with some overhead. */
      do {
        ref<ConstantExpr> value;
        bool success = solver->getValue(*free, v, value);
        assert(success && "FIXME: Unhandled solver failure");
        (void) success;
        StatePair res = fork(*free, EqExpr::create(v, value), true);
        if (res.first) {
          uint64_t addr = value->getZExtValue();
          if (legalFunctions.count(addr)) {
            f = (Function*) addr;

            // Don't give warning on unique resolution
            if (res.second || !first)
              klee_warning_once((void*) (unsigned long) addr, 
                                "resolved symbolic function pointer to: %s",
                                f->getName().data());

            executeCall(*res.first, ki, f, arguments);
          } else {
            if (!hasInvalid) {
              terminateStateOnExecError(state, "invalid function pointer");
              hasInvalid = true;
            }
          }
        }

        first = false;
        free = res.second;
      } while (free);
    }
    break;
  }
  case Instruction::PHI: {
#if LLVM_VERSION_CODE >= LLVM_VERSION(3, 0)
    ref<Expr> result = eval(ki, state.incomingBBIndex, state).value;
#else
    ref<Expr> result = eval(ki, state.incomingBBIndex * 2, state).value;
#endif
    bindLocal(ki, state, result);

    // Update dependency
    if (!NoInterpolation)
      interpTree->executeAbstractDependency(i);
    break;
  }

    // Special instructions
  case Instruction::Select: {
    ref<Expr> cond = eval(ki, 0, state).value;
    ref<Expr> tExpr = eval(ki, 1, state).value;
    ref<Expr> fExpr = eval(ki, 2, state).value;
    ref<Expr> result = SelectExpr::create(cond, tExpr, fExpr);
    bindLocal(ki, state, result);

    // Update dependency
    if (!NoInterpolation)
      interpTree->executeAbstractDependency(i);
    break;
  }

  case Instruction::VAArg:
    terminateStateOnExecError(state, "unexpected VAArg instruction");
    break;

    // Arithmetic / logical

  case Instruction::Add: {
    ref<Expr> left = eval(ki, 0, state).value;
    ref<Expr> right = eval(ki, 1, state).value;
    bindLocal(ki, state, AddExpr::create(left, right));

    // Update dependency
    if (!NoInterpolation)
      interpTree->executeAbstractDependency(i);
    break;
  }

  case Instruction::Sub: {
    ref<Expr> left = eval(ki, 0, state).value;
    ref<Expr> right = eval(ki, 1, state).value;
    bindLocal(ki, state, SubExpr::create(left, right));

    // Update dependency
    if (!NoInterpolation)
      interpTree->executeAbstractDependency(i);
    break;
  }
 
  case Instruction::Mul: {
    ref<Expr> left = eval(ki, 0, state).value;
    ref<Expr> right = eval(ki, 1, state).value;
    bindLocal(ki, state, MulExpr::create(left, right));

    // Update dependency
    if (!NoInterpolation)
      interpTree->executeAbstractDependency(i);
    break;
  }

  case Instruction::UDiv: {
    ref<Expr> left = eval(ki, 0, state).value;
    ref<Expr> right = eval(ki, 1, state).value;
    ref<Expr> result = UDivExpr::create(left, right);
    bindLocal(ki, state, result);

    // Update dependency
    if (!NoInterpolation)
      interpTree->executeAbstractDependency(i);
    break;
  }

  case Instruction::SDiv: {
    ref<Expr> left = eval(ki, 0, state).value;
    ref<Expr> right = eval(ki, 1, state).value;
    ref<Expr> result = SDivExpr::create(left, right);
    bindLocal(ki, state, result);

    // Update dependency
    if (!NoInterpolation)
      interpTree->executeAbstractDependency(i);
    break;
  }

  case Instruction::URem: {
    ref<Expr> left = eval(ki, 0, state).value;
    ref<Expr> right = eval(ki, 1, state).value;
    ref<Expr> result = URemExpr::create(left, right);
    bindLocal(ki, state, result);

    // Update dependency
    if (!NoInterpolation)
      interpTree->executeAbstractDependency(i);
    break;
  }
 
  case Instruction::SRem: {
    ref<Expr> left = eval(ki, 0, state).value;
    ref<Expr> right = eval(ki, 1, state).value;
    ref<Expr> result = SRemExpr::create(left, right);
    bindLocal(ki, state, result);

    // Update dependency
    if (!NoInterpolation)
      interpTree->executeAbstractDependency(i);
    break;
  }

  case Instruction::And: {
    ref<Expr> left = eval(ki, 0, state).value;
    ref<Expr> right = eval(ki, 1, state).value;
    ref<Expr> result = AndExpr::create(left, right);
    bindLocal(ki, state, result);

    // Update dependency
    if (!NoInterpolation)
      interpTree->executeAbstractDependency(i);
    break;
  }

  case Instruction::Or: {
    ref<Expr> left = eval(ki, 0, state).value;
    ref<Expr> right = eval(ki, 1, state).value;
    ref<Expr> result = OrExpr::create(left, right);
    bindLocal(ki, state, result);

    // Update dependency
    if (!NoInterpolation)
      interpTree->executeAbstractDependency(i);
    break;
  }

  case Instruction::Xor: {
    ref<Expr> left = eval(ki, 0, state).value;
    ref<Expr> right = eval(ki, 1, state).value;
    ref<Expr> result = XorExpr::create(left, right);
    bindLocal(ki, state, result);

    // Update dependency
    if (!NoInterpolation)
      interpTree->executeAbstractDependency(i);
    break;
  }

  case Instruction::Shl: {
    ref<Expr> left = eval(ki, 0, state).value;
    ref<Expr> right = eval(ki, 1, state).value;
    ref<Expr> result = ShlExpr::create(left, right);
    bindLocal(ki, state, result);

    // Update dependency
    if (!NoInterpolation)
      interpTree->executeAbstractDependency(i);
    break;
  }

  case Instruction::LShr: {
    ref<Expr> left = eval(ki, 0, state).value;
    ref<Expr> right = eval(ki, 1, state).value;
    ref<Expr> result = LShrExpr::create(left, right);
    bindLocal(ki, state, result);

    // Update dependency
    if (!NoInterpolation)
      interpTree->executeAbstractDependency(i);
    break;
  }

  case Instruction::AShr: {
    ref<Expr> left = eval(ki, 0, state).value;
    ref<Expr> right = eval(ki, 1, state).value;
    ref<Expr> result = AShrExpr::create(left, right);
    bindLocal(ki, state, result);

    // Update dependency
    if (!NoInterpolation)
      interpTree->executeAbstractDependency(i);
    break;
  }

    // Compare

  case Instruction::ICmp: {
    CmpInst *ci = cast<CmpInst>(i);
    ICmpInst *ii = cast<ICmpInst>(ci);
 
    switch(ii->getPredicate()) {
    case ICmpInst::ICMP_EQ: {
      ref<Expr> left = eval(ki, 0, state).value;
      ref<Expr> right = eval(ki, 1, state).value;
      ref<Expr> result = EqExpr::create(left, right);
      bindLocal(ki, state, result);
      break;
    }

    case ICmpInst::ICMP_NE: {
      ref<Expr> left = eval(ki, 0, state).value;
      ref<Expr> right = eval(ki, 1, state).value;
      ref<Expr> result = NeExpr::create(left, right);
      bindLocal(ki, state, result);
      break;
    }

    case ICmpInst::ICMP_UGT: {
      ref<Expr> left = eval(ki, 0, state).value;
      ref<Expr> right = eval(ki, 1, state).value;
      ref<Expr> result = UgtExpr::create(left, right);
      bindLocal(ki, state,result);
      break;
    }

    case ICmpInst::ICMP_UGE: {
      ref<Expr> left = eval(ki, 0, state).value;
      ref<Expr> right = eval(ki, 1, state).value;
      ref<Expr> result = UgeExpr::create(left, right);
      bindLocal(ki, state, result);
      break;
    }

    case ICmpInst::ICMP_ULT: {
      ref<Expr> left = eval(ki, 0, state).value;
      ref<Expr> right = eval(ki, 1, state).value;
      ref<Expr> result = UltExpr::create(left, right);
      bindLocal(ki, state, result);
      break;
    }

    case ICmpInst::ICMP_ULE: {
      ref<Expr> left = eval(ki, 0, state).value;
      ref<Expr> right = eval(ki, 1, state).value;
      ref<Expr> result = UleExpr::create(left, right);
      bindLocal(ki, state, result);
      break;
    }

    case ICmpInst::ICMP_SGT: {
      ref<Expr> left = eval(ki, 0, state).value;
      ref<Expr> right = eval(ki, 1, state).value;
      ref<Expr> result = SgtExpr::create(left, right);
      bindLocal(ki, state, result);
      break;
    }

    case ICmpInst::ICMP_SGE: {
      ref<Expr> left = eval(ki, 0, state).value;
      ref<Expr> right = eval(ki, 1, state).value;
      ref<Expr> result = SgeExpr::create(left, right);
      bindLocal(ki, state, result);
      break;
    }

    case ICmpInst::ICMP_SLT: {
      ref<Expr> left = eval(ki, 0, state).value;
      ref<Expr> right = eval(ki, 1, state).value;
      ref<Expr> result = SltExpr::create(left, right);
      bindLocal(ki, state, result);
      break;
    }

    case ICmpInst::ICMP_SLE: {
      ref<Expr> left = eval(ki, 0, state).value;
      ref<Expr> right = eval(ki, 1, state).value;
      ref<Expr> result = SleExpr::create(left, right);
      bindLocal(ki, state, result);
      break;
    }

    default:
      terminateStateOnExecError(state, "invalid ICmp predicate");
    }

    // Update dependency
    if (!NoInterpolation)
      interpTree->executeAbstractDependency(i);
    break;
  }
 
    // Memory instructions...
  case Instruction::Alloca: {
    AllocaInst *ai = cast<AllocaInst>(i);
    unsigned elementSize = 
      kmodule->targetData->getTypeStoreSize(ai->getAllocatedType());
    ref<Expr> size = Expr::createPointer(elementSize);
    if (ai->isArrayAllocation()) {
      ref<Expr> count = eval(ki, 0, state).value;
      count = Expr::createZExtToPointerWidth(count);
      size = MulExpr::create(size, count);
    }
    bool isLocal = i->getOpcode()==Instruction::Alloca;
    executeAlloc(state, size, isLocal, ki);

    // Update dependency
    if (!NoInterpolation)
      interpTree->executeAbstractDependency(i);
    break;
  }

  case Instruction::Load: {
    ref<Expr> base = eval(ki, 0, state).value;
    executeMemoryOperation(state, false, base, 0, ki);

    // Update dependency
    if (!NoInterpolation)
      interpTree->executeAbstractDependency(i);
    break;
  }
  case Instruction::Store: {
    ref<Expr> base = eval(ki, 1, state).value;
    ref<Expr> value = eval(ki, 0, state).value;
    executeMemoryOperation(state, true, base, value, 0);

    // Update dependency
    if (!NoInterpolation)
      interpTree->executeAbstractDependency(i);
    break;
  }

  case Instruction::GetElementPtr: {
    KGEPInstruction *kgepi = static_cast<KGEPInstruction*>(ki);
    ref<Expr> base = eval(ki, 0, state).value;

    for (std::vector< std::pair<unsigned, uint64_t> >::iterator 
           it = kgepi->indices.begin(), ie = kgepi->indices.end(); 
         it != ie; ++it) {
      uint64_t elementSize = it->second;
      ref<Expr> index = eval(ki, it->first, state).value;
      base = AddExpr::create(base,
                             MulExpr::create(Expr::createSExtToPointerWidth(index),
                                             Expr::createPointer(elementSize)));
    }
    if (kgepi->offset)
      base = AddExpr::create(base,
                             Expr::createPointer(kgepi->offset));
    bindLocal(ki, state, base);

    // Update dependency
    if (!NoInterpolation)
      interpTree->executeAbstractDependency(i);
    break;
  }

    // Conversion
  case Instruction::Trunc: {
    CastInst *ci = cast<CastInst>(i);
    ref<Expr> result = ExtractExpr::create(eval(ki, 0, state).value,
                                           0,
                                           getWidthForLLVMType(ci->getType()));
    bindLocal(ki, state, result);

    // Update dependency
    if (!NoInterpolation)
      interpTree->executeAbstractDependency(i);
    break;
  }
  case Instruction::ZExt: {
    CastInst *ci = cast<CastInst>(i);
    ref<Expr> result = ZExtExpr::create(eval(ki, 0, state).value,
                                        getWidthForLLVMType(ci->getType()));
    bindLocal(ki, state, result);

    // Update dependency
    if (!NoInterpolation)
      interpTree->executeAbstractDependency(i);
    break;
  }
  case Instruction::SExt: {
    CastInst *ci = cast<CastInst>(i);
    ref<Expr> result = SExtExpr::create(eval(ki, 0, state).value,
                                        getWidthForLLVMType(ci->getType()));
    bindLocal(ki, state, result);

    // Update dependency
    if (!NoInterpolation)
      interpTree->executeAbstractDependency(i);
    break;
  }

  case Instruction::IntToPtr: {
    CastInst *ci = cast<CastInst>(i);
    Expr::Width pType = getWidthForLLVMType(ci->getType());
    ref<Expr> arg = eval(ki, 0, state).value;
    bindLocal(ki, state, ZExtExpr::create(arg, pType));

    // Update dependency
    if (!NoInterpolation)
      interpTree->executeAbstractDependency(i);
    break;
  } 
  case Instruction::PtrToInt: {
    CastInst *ci = cast<CastInst>(i);
    Expr::Width iType = getWidthForLLVMType(ci->getType());
    ref<Expr> arg = eval(ki, 0, state).value;
    bindLocal(ki, state, ZExtExpr::create(arg, iType));

    // Update dependency
    if (!NoInterpolation)
      interpTree->executeAbstractDependency(i);
    break;
  }

  case Instruction::BitCast: {
    ref<Expr> result = eval(ki, 0, state).value;
    bindLocal(ki, state, result);

    // Update dependency
    if (!NoInterpolation)
      interpTree->executeAbstractDependency(i);
    break;
  }

    // Floating point instructions

  case Instruction::FAdd: {
    ref<ConstantExpr> left = toConstant(state, eval(ki, 0, state).value,
                                        "floating point");
    ref<ConstantExpr> right = toConstant(state, eval(ki, 1, state).value,
                                         "floating point");
    if (!fpWidthToSemantics(left->getWidth()) ||
        !fpWidthToSemantics(right->getWidth()))
      return terminateStateOnExecError(state, "Unsupported FAdd operation");

#if LLVM_VERSION_CODE >= LLVM_VERSION(3, 3)
    llvm::APFloat Res(*fpWidthToSemantics(left->getWidth()), left->getAPValue());
    Res.add(APFloat(*fpWidthToSemantics(right->getWidth()),right->getAPValue()), APFloat::rmNearestTiesToEven);
#else
    llvm::APFloat Res(left->getAPValue());
    Res.add(APFloat(right->getAPValue()), APFloat::rmNearestTiesToEven);
#endif
    bindLocal(ki, state, ConstantExpr::alloc(Res.bitcastToAPInt()));

    // Update dependency
    if (!NoInterpolation)
      interpTree->executeAbstractDependency(i);
    break;
  }

  case Instruction::FSub: {
    ref<ConstantExpr> left = toConstant(state, eval(ki, 0, state).value,
                                        "floating point");
    ref<ConstantExpr> right = toConstant(state, eval(ki, 1, state).value,
                                         "floating point");
    if (!fpWidthToSemantics(left->getWidth()) ||
        !fpWidthToSemantics(right->getWidth()))
      return terminateStateOnExecError(state, "Unsupported FSub operation");
#if LLVM_VERSION_CODE >= LLVM_VERSION(3, 3)
    llvm::APFloat Res(*fpWidthToSemantics(left->getWidth()), left->getAPValue());
    Res.subtract(APFloat(*fpWidthToSemantics(right->getWidth()), right->getAPValue()), APFloat::rmNearestTiesToEven);
#else
    llvm::APFloat Res(left->getAPValue());
    Res.subtract(APFloat(right->getAPValue()), APFloat::rmNearestTiesToEven);
#endif
    bindLocal(ki, state, ConstantExpr::alloc(Res.bitcastToAPInt()));

    // Update dependency
    if (!NoInterpolation)
      interpTree->executeAbstractDependency(i);
    break;
  }
 
  case Instruction::FMul: {
    ref<ConstantExpr> left = toConstant(state, eval(ki, 0, state).value,
                                        "floating point");
    ref<ConstantExpr> right = toConstant(state, eval(ki, 1, state).value,
                                         "floating point");
    if (!fpWidthToSemantics(left->getWidth()) ||
        !fpWidthToSemantics(right->getWidth()))
      return terminateStateOnExecError(state, "Unsupported FMul operation");

#if LLVM_VERSION_CODE >= LLVM_VERSION(3, 3)
    llvm::APFloat Res(*fpWidthToSemantics(left->getWidth()), left->getAPValue());
    Res.multiply(APFloat(*fpWidthToSemantics(right->getWidth()), right->getAPValue()), APFloat::rmNearestTiesToEven);
#else
    llvm::APFloat Res(left->getAPValue());
    Res.multiply(APFloat(right->getAPValue()), APFloat::rmNearestTiesToEven);
#endif
    bindLocal(ki, state, ConstantExpr::alloc(Res.bitcastToAPInt()));

    // Update dependency
    if (!NoInterpolation)
      interpTree->executeAbstractDependency(i);
    break;
  }

  case Instruction::FDiv: {
    ref<ConstantExpr> left = toConstant(state, eval(ki, 0, state).value,
                                        "floating point");
    ref<ConstantExpr> right = toConstant(state, eval(ki, 1, state).value,
                                         "floating point");
    if (!fpWidthToSemantics(left->getWidth()) ||
        !fpWidthToSemantics(right->getWidth()))
      return terminateStateOnExecError(state, "Unsupported FDiv operation");

#if LLVM_VERSION_CODE >= LLVM_VERSION(3, 3)
    llvm::APFloat Res(*fpWidthToSemantics(left->getWidth()), left->getAPValue());
    Res.divide(APFloat(*fpWidthToSemantics(right->getWidth()), right->getAPValue()), APFloat::rmNearestTiesToEven);
#else
    llvm::APFloat Res(left->getAPValue());
    Res.divide(APFloat(right->getAPValue()), APFloat::rmNearestTiesToEven);
#endif
    bindLocal(ki, state, ConstantExpr::alloc(Res.bitcastToAPInt()));

    // Update dependency
    if (!NoInterpolation)
      interpTree->executeAbstractDependency(i);
    break;
  }

  case Instruction::FRem: {
    ref<ConstantExpr> left = toConstant(state, eval(ki, 0, state).value,
                                        "floating point");
    ref<ConstantExpr> right = toConstant(state, eval(ki, 1, state).value,
                                         "floating point");
    if (!fpWidthToSemantics(left->getWidth()) ||
        !fpWidthToSemantics(right->getWidth()))
      return terminateStateOnExecError(state, "Unsupported FRem operation");
#if LLVM_VERSION_CODE >= LLVM_VERSION(3, 3)
    llvm::APFloat Res(*fpWidthToSemantics(left->getWidth()), left->getAPValue());
    Res.mod(APFloat(*fpWidthToSemantics(right->getWidth()),right->getAPValue()),
            APFloat::rmNearestTiesToEven);
#else
    llvm::APFloat Res(left->getAPValue());
    Res.mod(APFloat(right->getAPValue()), APFloat::rmNearestTiesToEven);
#endif
    bindLocal(ki, state, ConstantExpr::alloc(Res.bitcastToAPInt()));

    // Update dependency
    if (!NoInterpolation)
      interpTree->executeAbstractDependency(i);
    break;
  }

  case Instruction::FPTrunc: {
    FPTruncInst *fi = cast<FPTruncInst>(i);
    Expr::Width resultType = getWidthForLLVMType(fi->getType());
    ref<ConstantExpr> arg = toConstant(state, eval(ki, 0, state).value,
                                       "floating point");
    if (!fpWidthToSemantics(arg->getWidth()) || resultType > arg->getWidth())
      return terminateStateOnExecError(state, "Unsupported FPTrunc operation");

#if LLVM_VERSION_CODE >= LLVM_VERSION(3, 3)
    llvm::APFloat Res(*fpWidthToSemantics(arg->getWidth()), arg->getAPValue());
#else
    llvm::APFloat Res(arg->getAPValue());
#endif
    bool losesInfo = false;
    Res.convert(*fpWidthToSemantics(resultType),
                llvm::APFloat::rmNearestTiesToEven,
                &losesInfo);
    bindLocal(ki, state, ConstantExpr::alloc(Res));

    // Update dependency
    if (!NoInterpolation)
      interpTree->executeAbstractDependency(i);
    break;
  }

  case Instruction::FPExt: {
    FPExtInst *fi = cast<FPExtInst>(i);
    Expr::Width resultType = getWidthForLLVMType(fi->getType());
    ref<ConstantExpr> arg = toConstant(state, eval(ki, 0, state).value,
                                        "floating point");
    if (!fpWidthToSemantics(arg->getWidth()) || arg->getWidth() > resultType)
      return terminateStateOnExecError(state, "Unsupported FPExt operation");
#if LLVM_VERSION_CODE >= LLVM_VERSION(3, 3)
    llvm::APFloat Res(*fpWidthToSemantics(arg->getWidth()), arg->getAPValue());
#else
    llvm::APFloat Res(arg->getAPValue());
#endif
    bool losesInfo = false;
    Res.convert(*fpWidthToSemantics(resultType),
                llvm::APFloat::rmNearestTiesToEven,
                &losesInfo);
    bindLocal(ki, state, ConstantExpr::alloc(Res));

    // Update dependency
    if (!NoInterpolation)
      interpTree->executeAbstractDependency(i);
    break;
  }

  case Instruction::FPToUI: {
    FPToUIInst *fi = cast<FPToUIInst>(i);
    Expr::Width resultType = getWidthForLLVMType(fi->getType());
    ref<ConstantExpr> arg = toConstant(state, eval(ki, 0, state).value,
                                       "floating point");
    if (!fpWidthToSemantics(arg->getWidth()) || resultType > 64)
      return terminateStateOnExecError(state, "Unsupported FPToUI operation");

#if LLVM_VERSION_CODE >= LLVM_VERSION(3, 3)
    llvm::APFloat Arg(*fpWidthToSemantics(arg->getWidth()), arg->getAPValue());
#else
    llvm::APFloat Arg(arg->getAPValue());
#endif
    uint64_t value = 0;
    bool isExact = true;
    Arg.convertToInteger(&value, resultType, false,
                         llvm::APFloat::rmTowardZero, &isExact);
    bindLocal(ki, state, ConstantExpr::alloc(value, resultType));

    // Update dependency
    if (!NoInterpolation)
      interpTree->executeAbstractDependency(i);
    break;
  }

  case Instruction::FPToSI: {
    FPToSIInst *fi = cast<FPToSIInst>(i);
    Expr::Width resultType = getWidthForLLVMType(fi->getType());
    ref<ConstantExpr> arg = toConstant(state, eval(ki, 0, state).value,
                                       "floating point");
    if (!fpWidthToSemantics(arg->getWidth()) || resultType > 64)
      return terminateStateOnExecError(state, "Unsupported FPToSI operation");
#if LLVM_VERSION_CODE >= LLVM_VERSION(3, 3)
    llvm::APFloat Arg(*fpWidthToSemantics(arg->getWidth()), arg->getAPValue());
#else
    llvm::APFloat Arg(arg->getAPValue());

#endif
    uint64_t value = 0;
    bool isExact = true;
    Arg.convertToInteger(&value, resultType, true,
                         llvm::APFloat::rmTowardZero, &isExact);
    bindLocal(ki, state, ConstantExpr::alloc(value, resultType));

    // Update dependency
    if (!NoInterpolation)
      interpTree->executeAbstractDependency(i);
    break;
  }

  case Instruction::UIToFP: {
    UIToFPInst *fi = cast<UIToFPInst>(i);
    Expr::Width resultType = getWidthForLLVMType(fi->getType());
    ref<ConstantExpr> arg = toConstant(state, eval(ki, 0, state).value,
                                       "floating point");
    const llvm::fltSemantics *semantics = fpWidthToSemantics(resultType);
    if (!semantics)
      return terminateStateOnExecError(state, "Unsupported UIToFP operation");
    llvm::APFloat f(*semantics, 0);
    f.convertFromAPInt(arg->getAPValue(), false,
                       llvm::APFloat::rmNearestTiesToEven);

    bindLocal(ki, state, ConstantExpr::alloc(f));

    // Update dependency
    if (!NoInterpolation)
      interpTree->executeAbstractDependency(i);
    break;
  }

  case Instruction::SIToFP: {
    SIToFPInst *fi = cast<SIToFPInst>(i);
    Expr::Width resultType = getWidthForLLVMType(fi->getType());
    ref<ConstantExpr> arg = toConstant(state, eval(ki, 0, state).value,
                                       "floating point");
    const llvm::fltSemantics *semantics = fpWidthToSemantics(resultType);
    if (!semantics)
      return terminateStateOnExecError(state, "Unsupported SIToFP operation");
    llvm::APFloat f(*semantics, 0);
    f.convertFromAPInt(arg->getAPValue(), true,
                       llvm::APFloat::rmNearestTiesToEven);

    bindLocal(ki, state, ConstantExpr::alloc(f));

    // Update dependency
    if (!NoInterpolation)
      interpTree->executeAbstractDependency(i);
    break;
  }

  case Instruction::FCmp: {
    FCmpInst *fi = cast<FCmpInst>(i);
    ref<ConstantExpr> left = toConstant(state, eval(ki, 0, state).value,
                                        "floating point");
    ref<ConstantExpr> right = toConstant(state, eval(ki, 1, state).value,
                                         "floating point");
    if (!fpWidthToSemantics(left->getWidth()) ||
        !fpWidthToSemantics(right->getWidth()))
      return terminateStateOnExecError(state, "Unsupported FCmp operation");

#if LLVM_VERSION_CODE >= LLVM_VERSION(3, 3)
    APFloat LHS(*fpWidthToSemantics(left->getWidth()),left->getAPValue());
    APFloat RHS(*fpWidthToSemantics(right->getWidth()),right->getAPValue());
#else
    APFloat LHS(left->getAPValue());
    APFloat RHS(right->getAPValue());
#endif
    APFloat::cmpResult CmpRes = LHS.compare(RHS);

    bool Result = false;
    switch( fi->getPredicate() ) {
      // Predicates which only care about whether or not the operands are NaNs.
    case FCmpInst::FCMP_ORD:
      Result = CmpRes != APFloat::cmpUnordered;
      break;

    case FCmpInst::FCMP_UNO:
      Result = CmpRes == APFloat::cmpUnordered;
      break;

      // Ordered comparisons return false if either operand is NaN.  Unordered
      // comparisons return true if either operand is NaN.
    case FCmpInst::FCMP_UEQ:
      if (CmpRes == APFloat::cmpUnordered) {
        Result = true;
        break;
      }
    case FCmpInst::FCMP_OEQ:
      Result = CmpRes == APFloat::cmpEqual;
      break;

    case FCmpInst::FCMP_UGT:
      if (CmpRes == APFloat::cmpUnordered) {
        Result = true;
        break;
      }
    case FCmpInst::FCMP_OGT:
      Result = CmpRes == APFloat::cmpGreaterThan;
      break;

    case FCmpInst::FCMP_UGE:
      if (CmpRes == APFloat::cmpUnordered) {
        Result = true;
        break;
      }
    case FCmpInst::FCMP_OGE:
      Result = CmpRes == APFloat::cmpGreaterThan || CmpRes == APFloat::cmpEqual;
      break;

    case FCmpInst::FCMP_ULT:
      if (CmpRes == APFloat::cmpUnordered) {
        Result = true;
        break;
      }
    case FCmpInst::FCMP_OLT:
      Result = CmpRes == APFloat::cmpLessThan;
      break;

    case FCmpInst::FCMP_ULE:
      if (CmpRes == APFloat::cmpUnordered) {
        Result = true;
        break;
      }
    case FCmpInst::FCMP_OLE:
      Result = CmpRes == APFloat::cmpLessThan || CmpRes == APFloat::cmpEqual;
      break;

    case FCmpInst::FCMP_UNE:
      Result = CmpRes == APFloat::cmpUnordered || CmpRes != APFloat::cmpEqual;
      break;
    case FCmpInst::FCMP_ONE:
      Result = CmpRes != APFloat::cmpUnordered && CmpRes != APFloat::cmpEqual;
      break;

    default:
      assert(0 && "Invalid FCMP predicate!");
    case FCmpInst::FCMP_FALSE:
      Result = false;
      break;
    case FCmpInst::FCMP_TRUE:
      Result = true;
      break;
    }

    bindLocal(ki, state, ConstantExpr::alloc(Result, Expr::Bool));

    // Update dependency
    if (!NoInterpolation)
      interpTree->executeAbstractDependency(i);
    break;
  }
  case Instruction::InsertValue: {
    KGEPInstruction *kgepi = static_cast<KGEPInstruction*>(ki);

    ref<Expr> agg = eval(ki, 0, state).value;
    ref<Expr> val = eval(ki, 1, state).value;

    ref<Expr> l = NULL, r = NULL;
    unsigned lOffset = kgepi->offset*8, rOffset = kgepi->offset*8 + val->getWidth();

    if (lOffset > 0)
      l = ExtractExpr::create(agg, 0, lOffset);
    if (rOffset < agg->getWidth())
      r = ExtractExpr::create(agg, rOffset, agg->getWidth() - rOffset);

    ref<Expr> result;
    if (!l.isNull() && !r.isNull())
      result = ConcatExpr::create(r, ConcatExpr::create(val, l));
    else if (!l.isNull())
      result = ConcatExpr::create(val, l);
    else if (!r.isNull())
      result = ConcatExpr::create(r, val);
    else
      result = val;

    bindLocal(ki, state, result);

    // Update dependency
    if (!NoInterpolation)
      interpTree->executeAbstractDependency(i);
    break;
  }
  case Instruction::ExtractValue: {
    KGEPInstruction *kgepi = static_cast<KGEPInstruction*>(ki);

    ref<Expr> agg = eval(ki, 0, state).value;

    ref<Expr> result = ExtractExpr::create(agg, kgepi->offset*8, getWidthForLLVMType(i->getType()));

    bindLocal(ki, state, result);

    // Update dependency
    if (!NoInterpolation)
      interpTree->executeAbstractDependency(i);
    break;
  }
 
    // Other instructions...
    // Unhandled
  case Instruction::ExtractElement:
  case Instruction::InsertElement:
  case Instruction::ShuffleVector:
    terminateStateOnError(state, "XXX vector instructions unhandled",
                          "xxx.err");
    break;
 
  default:
    terminateStateOnExecError(state, "illegal instruction");
    break;
  }
}

void Executor::updateStates(ExecutionState *current) {
  if (searcher) {
    searcher->update(current, addedStates, removedStates);
  }
  
  states.insert(addedStates.begin(), addedStates.end());
  addedStates.clear();
  
  for (std::set<ExecutionState*>::iterator
         it = removedStates.begin(), ie = removedStates.end();
       it != ie; ++it) {
    ExecutionState *es = *it;
    std::set<ExecutionState*>::iterator it2 = states.find(es);
    assert(it2!=states.end());
    states.erase(it2);
    std::map<ExecutionState*, std::vector<SeedInfo> >::iterator it3 = 
      seedMap.find(es);
    if (it3 != seedMap.end())
      seedMap.erase(it3);
    processTree->remove(es->ptreeNode);
#ifdef SUPPORT_Z3
<<<<<<< HEAD
    if (!NoInterpolation)
=======
    if (!NoInterpolation
#ifdef SUPPORT_STP
        && SelectSolver == SOLVER_Z3
#endif
        ) {
>>>>>>> fc72a6f4
      interpTree->remove(es->itreeNode);
#endif
    delete es;
  }
  removedStates.clear();
}

template <typename TypeIt>
void Executor::computeOffsets(KGEPInstruction *kgepi, TypeIt ib, TypeIt ie) {
  ref<ConstantExpr> constantOffset =
    ConstantExpr::alloc(0, Context::get().getPointerWidth());
  uint64_t index = 1;
  for (TypeIt ii = ib; ii != ie; ++ii) {
    if (LLVM_TYPE_Q StructType *st = dyn_cast<StructType>(*ii)) {
      const StructLayout *sl = kmodule->targetData->getStructLayout(st);
      const ConstantInt *ci = cast<ConstantInt>(ii.getOperand());
      uint64_t addend = sl->getElementOffset((unsigned) ci->getZExtValue());
      constantOffset = constantOffset->Add(ConstantExpr::alloc(addend,
                                                               Context::get().getPointerWidth()));
    } else {
      const SequentialType *set = cast<SequentialType>(*ii);
      uint64_t elementSize = 
        kmodule->targetData->getTypeStoreSize(set->getElementType());
      Value *operand = ii.getOperand();
      if (Constant *c = dyn_cast<Constant>(operand)) {
        ref<ConstantExpr> index = 
          evalConstant(c)->SExt(Context::get().getPointerWidth());
        ref<ConstantExpr> addend = 
          index->Mul(ConstantExpr::alloc(elementSize,
                                         Context::get().getPointerWidth()));
        constantOffset = constantOffset->Add(addend);
      } else {
        kgepi->indices.push_back(std::make_pair(index, elementSize));
      }
    }
    index++;
  }
  kgepi->offset = constantOffset->getZExtValue();
}

void Executor::bindInstructionConstants(KInstruction *KI) {
  KGEPInstruction *kgepi = static_cast<KGEPInstruction*>(KI);

  if (GetElementPtrInst *gepi = dyn_cast<GetElementPtrInst>(KI->inst)) {
    computeOffsets(kgepi, gep_type_begin(gepi), gep_type_end(gepi));
  } else if (InsertValueInst *ivi = dyn_cast<InsertValueInst>(KI->inst)) {
    computeOffsets(kgepi, iv_type_begin(ivi), iv_type_end(ivi));
    assert(kgepi->indices.empty() && "InsertValue constant offset expected");
  } else if (ExtractValueInst *evi = dyn_cast<ExtractValueInst>(KI->inst)) {
    computeOffsets(kgepi, ev_type_begin(evi), ev_type_end(evi));
    assert(kgepi->indices.empty() && "ExtractValue constant offset expected");
  }
}

void Executor::bindModuleConstants() {
  for (std::vector<KFunction*>::iterator it = kmodule->functions.begin(), 
         ie = kmodule->functions.end(); it != ie; ++it) {
    KFunction *kf = *it;
    for (unsigned i=0; i<kf->numInstructions; ++i)
      bindInstructionConstants(kf->instructions[i]);
  }

  kmodule->constantTable = new Cell[kmodule->constants.size()];
  for (unsigned i=0; i<kmodule->constants.size(); ++i) {
    Cell &c = kmodule->constantTable[i];
    c.value = evalConstant(kmodule->constants[i]);
  }
}

void Executor::run(ExecutionState &initialState) {

  bindModuleConstants();

  // Delay init till now so that ticks don't accrue during
  // optimization and such.
  initTimers();

  states.insert(&initialState);

  if (usingSeeds) {
    std::vector<SeedInfo> &v = seedMap[&initialState];
    
    for (std::vector<KTest*>::const_iterator it = usingSeeds->begin(), 
           ie = usingSeeds->end(); it != ie; ++it)
      v.push_back(SeedInfo(*it));

    int lastNumSeeds = usingSeeds->size()+10;
    double lastTime, startTime = lastTime = util::getWallTime();
    ExecutionState *lastState = 0;
    while (!seedMap.empty()) {
      if (haltExecution) goto dump;

      std::map<ExecutionState*, std::vector<SeedInfo> >::iterator it = 
        seedMap.upper_bound(lastState);
      if (it == seedMap.end())
        it = seedMap.begin();
      lastState = it->first;
      unsigned numSeeds = it->second.size();
      ExecutionState &state = *lastState;
      KInstruction *ki = state.pc;
      stepInstruction(state);

      executeInstruction(state, ki);
      processTimers(&state, MaxInstructionTime * numSeeds);
      updateStates(&state);

      if ((stats::instructions % 1000) == 0) {
        int numSeeds = 0, numStates = 0;
        for (std::map<ExecutionState*, std::vector<SeedInfo> >::iterator
               it = seedMap.begin(), ie = seedMap.end();
             it != ie; ++it) {
          numSeeds += it->second.size();
          numStates++;
        }
        double time = util::getWallTime();
        if (SeedTime>0. && time > startTime + SeedTime) {
          klee_warning("seed time expired, %d seeds remain over %d states",
                       numSeeds, numStates);
          break;
        } else if (numSeeds<=lastNumSeeds-10 ||
                   time >= lastTime+10) {
          lastTime = time;
          lastNumSeeds = numSeeds;          
          klee_message("%d seeds remaining over: %d states", 
                       numSeeds, numStates);
        }
      }
    }

    klee_message("seeding done (%d states remain)", (int) states.size());

    // XXX total hack, just because I like non uniform better but want
    // seed results to be equally weighted.
    for (std::set<ExecutionState*>::iterator
           it = states.begin(), ie = states.end();
         it != ie; ++it) {
      (*it)->weight = 1.;
    }

    if (OnlySeed)
      goto dump;
  }

  searcher = constructUserSearcher(*this);

  searcher->update(0, states, std::set<ExecutionState*>());

  while (!states.empty() && !haltExecution) {
    ExecutionState &state = searcher->selectState();

#ifdef SUPPORT_Z3
    if (!NoInterpolation
#ifdef SUPPORT_STP
        && SelectSolver == SOLVER_Z3
#endif
        ) {
      // We synchronize the node id to that of the state. The node id
      // is set only when it was the address of the first instruction
      // in the node.
      state.itreeNode->setNodeLocation(reinterpret_cast<uintptr_t>(state.pc->inst));
      interpTree->setCurrentINode(state.itreeNode);

      // Uncomment the following statements to show the state
      // of the interpolation tree and the active node.

      // llvm::errs() << "\nCurrent state:\n";
      // processTree->dump();
      // interpTree->dump();
      // state.itreeNode->dump();
      // llvm::errs() << "------------------- Executing New Instruction "
      //                 "-----------------------\n";
      // state.pc->inst->dump();
    }

    if (!NoInterpolation &&
#ifdef SUPPORT_STP
        SelectSolver == SOLVER_Z3 &&
#endif
        interpTree->checkCurrentStateSubsumption(solver, state,
                                                 coreSolverTimeout)) {
      terminateStateOnSubsumption(state);
    } else
#endif
      {
	KInstruction *ki = state.pc;
	stepInstruction(state);

	executeInstruction(state, ki);
	processTimers(&state, MaxInstructionTime);

	if (MaxMemory) {
	    if ((stats::instructions & 0xFFFF) == 0) {
		// We need to avoid calling GetMallocUsage() often because it
		// is O(elts on freelist). This is really bad since we start
		// to pummel the freelist once we hit the memory cap.
		unsigned mbs = util::GetTotalMallocUsage() >> 20;
		if (mbs > MaxMemory) {
		    if (mbs > MaxMemory + 100) {
			// just guess at how many to kill
			unsigned numStates = states.size();
			unsigned toKill = std::max(1U, numStates - numStates*MaxMemory/mbs);

			klee_warning("killing %d states (over memory cap)", toKill);

			std::vector<ExecutionState*> arr(states.begin(), states.end());
			for (unsigned i=0,N=arr.size(); N && i<toKill; ++i,--N) {
			    unsigned idx = rand() % N;

			    // Make two pulls to try and not hit a state that
			    // covered new code.
			    if (arr[idx]->coveredNew)
			      idx = rand() % N;

			    std::swap(arr[idx], arr[N-1]);
			    terminateStateEarly(*arr[N-1], "Memory limit exceeded.");
			}
		    }
		    atMemoryLimit = true;
		} else {
		    atMemoryLimit = false;
		}
	    }
	}
      }
    updateStates(&state);
  }

  delete searcher;
  searcher = 0;
  
 dump:
  if (DumpStatesOnHalt && !states.empty()) {
    llvm::errs() << "KLEE: halting execution, dumping remaining states\n";
    for (std::set<ExecutionState*>::iterator
           it = states.begin(), ie = states.end();
         it != ie; ++it) {
      ExecutionState &state = **it;
      stepInstruction(state); // keep stats rolling
      terminateStateEarly(state, "Execution halting.");
    }
    updateStates(0);
  }
}

std::string Executor::getAddressInfo(ExecutionState &state, 
                                     ref<Expr> address) const{
  std::string Str;
  llvm::raw_string_ostream info(Str);
  info << "\taddress: " << address << "\n";
  uint64_t example;
  if (ConstantExpr *CE = dyn_cast<ConstantExpr>(address)) {
    example = CE->getZExtValue();
  } else {
    ref<ConstantExpr> value;
    bool success = solver->getValue(state, address, value);
    assert(success && "FIXME: Unhandled solver failure");
    (void) success;
    example = value->getZExtValue();
    info << "\texample: " << example << "\n";
    std::pair< ref<Expr>, ref<Expr> > res = solver->getRange(state, address);
    info << "\trange: [" << res.first << ", " << res.second <<"]\n";
  }
  
  MemoryObject hack((unsigned) example);    
  MemoryMap::iterator lower = state.addressSpace.objects.upper_bound(&hack);
  info << "\tnext: ";
  if (lower==state.addressSpace.objects.end()) {
    info << "none\n";
  } else {
    const MemoryObject *mo = lower->first;
    std::string alloc_info;
    mo->getAllocInfo(alloc_info);
    info << "object at " << mo->address
         << " of size " << mo->size << "\n"
         << "\t\t" << alloc_info << "\n";
  }
  if (lower!=state.addressSpace.objects.begin()) {
    --lower;
    info << "\tprev: ";
    if (lower==state.addressSpace.objects.end()) {
      info << "none\n";
    } else {
      const MemoryObject *mo = lower->first;
      std::string alloc_info;
      mo->getAllocInfo(alloc_info);
      info << "object at " << mo->address 
           << " of size " << mo->size << "\n"
           << "\t\t" << alloc_info << "\n";
    }
  }

  return info.str();
}

void Executor::terminateState(ExecutionState &state) {
  if (replayOut && replayPosition!=replayOut->numObjects) {
    klee_warning_once(replayOut, 
                      "replay did not consume all objects in test input.");
  }

  interpreterHandler->incPathsExplored();

  std::set<ExecutionState*>::iterator it = addedStates.find(&state);
  if (it==addedStates.end()) {
    state.pc = state.prevPC;

    removedStates.insert(&state);
  } else {
    // never reached searcher, just delete immediately
    std::map< ExecutionState*, std::vector<SeedInfo> >::iterator it3 = 
      seedMap.find(&state);
    if (it3 != seedMap.end())
      seedMap.erase(it3);
    addedStates.erase(it);
    processTree->remove(state.ptreeNode);
#ifdef SUPPORT_Z3
    if (!NoInterpolation
#ifdef SUPPORT_STP
        && SelectSolver == SOLVER_Z3
#endif
        ) {
      interpTree->remove(state.itreeNode);
    }
#endif
    delete &state;
  }
}

void Executor::terminateStateOnSubsumption(ExecutionState &state) {
#ifdef SUPPORT_Z3
#ifndef SUPPORT_STP
  assert (!NoInterpolation);
<<<<<<< HEAD
#endif
=======
#else
  assert(!NoInterpolation && SelectSolver == SOLVER_Z3);
#endif /* SUPPORT_STP */
#endif /* SUPPORT_Z3 */

>>>>>>> fc72a6f4
  // Implementationwise, basically the same as terminateStateEarly method,
  // but with different statistics functions called, and empty error
  // message as this is not an error.
  interpreterHandler->incSubsumptionTermination();
  if (!OnlyOutputStatesCoveringNew || state.coveredNew ||
      (AlwaysOutputSeeds && seedMap.count(&state))) {
    interpreterHandler->incSubsumptionTerminationTest();
    interpreterHandler->processTestCase(state, 0, "early");
  }
  terminateState(state);
}
void Executor::terminateStateEarly(ExecutionState &state, 
                                   const Twine &message) {
  interpreterHandler->incEarlyTermination();
  if (!OnlyOutputStatesCoveringNew || state.coveredNew ||
      (AlwaysOutputSeeds && seedMap.count(&state))) {
    interpreterHandler->incEarlyTerminationTest();
    interpreterHandler->processTestCase(state, (message + "\n").str().c_str(),
                                        "early");
  }
  terminateState(state);
}

void Executor::terminateStateOnExit(ExecutionState &state) {
  interpreterHandler->incExitTermination();
  if (!OnlyOutputStatesCoveringNew || state.coveredNew || 
      (AlwaysOutputSeeds && seedMap.count(&state))) {
    interpreterHandler->incExitTerminationTest();
    interpreterHandler->processTestCase(state, 0, 0);
  }
  terminateState(state);
}

const InstructionInfo & Executor::getLastNonKleeInternalInstruction(const ExecutionState &state,
    Instruction ** lastInstruction) {
  // unroll the stack of the applications state and find
  // the last instruction which is not inside a KLEE internal function
  ExecutionState::stack_ty::const_reverse_iterator it = state.stack.rbegin(),
      itE = state.stack.rend();

  // don't check beyond the outermost function (i.e. main())
  itE--;

  const InstructionInfo * ii = 0;
  if (kmodule->internalFunctions.count(it->kf->function) == 0){
    ii =  state.prevPC->info;
    *lastInstruction = state.prevPC->inst;
    //  Cannot return yet because even though
    //  it->function is not an internal function it might of
    //  been called from an internal function.
  }

  // Wind up the stack and check if we are in a KLEE internal function.
  // We visit the entire stack because we want to return a CallInstruction
  // that was not reached via any KLEE internal functions.
  for (;it != itE; ++it) {
    // check calling instruction and if it is contained in a KLEE internal function
    const Function * f = (*it->caller).inst->getParent()->getParent();
    if (kmodule->internalFunctions.count(f)){
      ii = 0;
      continue;
    }
    if (!ii){
      ii = (*it->caller).info;
      *lastInstruction = (*it->caller).inst;
    }
  }

  if (!ii) {
    // something went wrong, play safe and return the current instruction info
    *lastInstruction = state.prevPC->inst;
    return *state.prevPC->info;
  }
  return *ii;
}
void Executor::terminateStateOnError(ExecutionState &state,
                                     const llvm::Twine &messaget,
                                     const char *suffix,
                                     const llvm::Twine &info) {
  interpreterHandler->incErrorTermination();

  std::string message = messaget.str();
  static std::set< std::pair<Instruction*, std::string> > emittedErrors;
  Instruction * lastInst;
  const InstructionInfo &ii = getLastNonKleeInternalInstruction(state, &lastInst);
  
  if (EmitAllErrors ||
      emittedErrors.insert(std::make_pair(lastInst, message)).second) {
    if (ii.file != "") {
      klee_message("ERROR: %s:%d: %s", ii.file.c_str(), ii.line, message.c_str());
    } else {
      klee_message("ERROR: (location information missing) %s", message.c_str());
    }
    if (!EmitAllErrors)
      klee_message("NOTE: now ignoring this error at this location");

    std::string MsgString;
    llvm::raw_string_ostream msg(MsgString);
    msg << "Error: " << message << "\n";
    if (ii.file != "") {
      msg << "File: " << ii.file << "\n";
      msg << "Line: " << ii.line << "\n";
      msg << "assembly.ll line: " << ii.assemblyLine << "\n";
    }
    msg << "Stack: \n";
    state.dumpStack(msg);

    std::string info_str = info.str();
    if (info_str != "")
      msg << "Info: \n" << info_str;

    interpreterHandler->incErrorTerminationTest();
    interpreterHandler->processTestCase(state, msg.str().c_str(), suffix);
  }
    
  terminateState(state);
}

// XXX shoot me
static const char *okExternalsList[] = { "printf", 
                                         "fprintf", 
                                         "puts",
                                         "getpid" };
static std::set<std::string> okExternals(okExternalsList,
                                         okExternalsList + 
                                         (sizeof(okExternalsList)/sizeof(okExternalsList[0])));

void Executor::callExternalFunction(ExecutionState &state,
                                    KInstruction *target,
                                    Function *function,
                                    std::vector< ref<Expr> > &arguments) {
  // check if specialFunctionHandler wants it
  if (specialFunctionHandler->handle(state, function, target, arguments))
    return;
  
  if (NoExternals && !okExternals.count(function->getName())) {
    llvm::errs() << "KLEE:ERROR: Calling not-OK external function : "
                 << function->getName().str() << "\n";
    terminateStateOnError(state, "externals disallowed", "user.err");
    return;
  }

  // normal external function handling path
  // allocate 128 bits for each argument (+return value) to support fp80's;
  // we could iterate through all the arguments first and determine the exact
  // size we need, but this is faster, and the memory usage isn't significant.
  uint64_t *args = (uint64_t*) alloca(2*sizeof(*args) * (arguments.size() + 1));
  memset(args, 0, 2 * sizeof(*args) * (arguments.size() + 1));
  unsigned wordIndex = 2;
  for (std::vector<ref<Expr> >::iterator ai = arguments.begin(), 
       ae = arguments.end(); ai!=ae; ++ai) {
    if (AllowExternalSymCalls) { // don't bother checking uniqueness
      ref<ConstantExpr> ce;
      bool success = solver->getValue(state, *ai, ce);
      assert(success && "FIXME: Unhandled solver failure");
      (void) success;
      ce->toMemory(&args[wordIndex]);
      wordIndex += (ce->getWidth()+63)/64;
    } else {
      ref<Expr> arg = toUnique(state, *ai);
      if (ConstantExpr *ce = dyn_cast<ConstantExpr>(arg)) {
        // XXX kick toMemory functions from here
        ce->toMemory(&args[wordIndex]);
        wordIndex += (ce->getWidth()+63)/64;
      } else {
        terminateStateOnExecError(state, 
                                  "external call with symbolic argument: " + 
                                  function->getName());
        return;
      }
    }
  }

  state.addressSpace.copyOutConcretes();

  if (!SuppressExternalWarnings) {

    std::string TmpStr;
    llvm::raw_string_ostream os(TmpStr);
    os << "calling external: " << function->getName().str() << "(";
    for (unsigned i=0; i<arguments.size(); i++) {
      os << arguments[i];
      if (i != arguments.size()-1)
	os << ", ";
    }
    os << ")";
    
    if (AllExternalWarnings)
      klee_warning("%s", os.str().c_str());
    else
      klee_warning_once(function, "%s", os.str().c_str());
  }
  
  bool success = externalDispatcher->executeCall(function, target->inst, args);
  if (!success) {
    terminateStateOnError(state, "failed external call: " + function->getName(),
                          "external.err");
    return;
  }

  if (!state.addressSpace.copyInConcretes()) {
    terminateStateOnError(state, "external modified read-only object",
                          "external.err");
    return;
  }

  LLVM_TYPE_Q Type *resultType = target->inst->getType();
  if (resultType != Type::getVoidTy(getGlobalContext())) {
    ref<Expr> e = ConstantExpr::fromMemory((void*) args, 
                                           getWidthForLLVMType(resultType));
    bindLocal(target, state, e);
  }
}

/***/

ref<Expr> Executor::replaceReadWithSymbolic(ExecutionState &state, 
                                            ref<Expr> e) {
  unsigned n = interpreterOpts.MakeConcreteSymbolic;
  if (!n || replayOut || replayPath)
    return e;

  // right now, we don't replace symbolics (is there any reason to?)
  if (!isa<ConstantExpr>(e))
    return e;

  if (n != 1 && random() % n)
    return e;

  // create a new fresh location, assert it is equal to concrete value in e
  // and return it.
  
  static unsigned id;
  const Array *array =
      arrayCache.CreateArray("rrws_arr" + llvm::utostr(++id),
                             Expr::getMinBytesForWidth(e->getWidth()));
  ref<Expr> res = Expr::createTempRead(array, e->getWidth());
  ref<Expr> eq = NotOptimizedExpr::create(EqExpr::create(e, res));
  llvm::errs() << "Making symbolic: " << eq << "\n";
  state.addConstraint(eq);
  return res;
}

ObjectState *Executor::bindObjectInState(ExecutionState &state, 
                                         const MemoryObject *mo,
                                         bool isLocal,
                                         const Array *array) {
  ObjectState *os = array ? new ObjectState(mo, array) : new ObjectState(mo);
  state.addressSpace.bindObject(mo, os);

  // Its possible that multiple bindings of the same mo in the state
  // will put multiple copies on this list, but it doesn't really
  // matter because all we use this list for is to unbind the object
  // on function return.
  if (isLocal)
    state.stack.back().allocas.push_back(mo);

  return os;
}

void Executor::executeAlloc(ExecutionState &state,
                            ref<Expr> size,
                            bool isLocal,
                            KInstruction *target,
                            bool zeroMemory,
                            const ObjectState *reallocFrom) {
  size = toUnique(state, size);
  if (ConstantExpr *CE = dyn_cast<ConstantExpr>(size)) {
    MemoryObject *mo = memory->allocate(CE->getZExtValue(), isLocal, false, 
                                        state.prevPC->inst);
    if (!mo) {
      bindLocal(target, state, 
                ConstantExpr::alloc(0, Context::get().getPointerWidth()));
    } else {
      ObjectState *os = bindObjectInState(state, mo, isLocal);
      if (zeroMemory) {
        os->initializeToZero();
      } else {
        os->initializeToRandom();
      }
      bindLocal(target, state, mo->getBaseExpr());
      
      if (reallocFrom) {
        unsigned count = std::min(reallocFrom->size, os->size);
        for (unsigned i=0; i<count; i++)
          os->write(i, reallocFrom->read8(i));
        state.addressSpace.unbindObject(reallocFrom->getObject());
      }
    }
  } else {
    // XXX For now we just pick a size. Ideally we would support
    // symbolic sizes fully but even if we don't it would be better to
    // "smartly" pick a value, for example we could fork and pick the
    // min and max values and perhaps some intermediate (reasonable
    // value).
    // 
    // It would also be nice to recognize the case when size has
    // exactly two values and just fork (but we need to get rid of
    // return argument first). This shows up in pcre when llvm
    // collapses the size expression with a select.

    ref<ConstantExpr> example;
    bool success = solver->getValue(state, size, example);
    assert(success && "FIXME: Unhandled solver failure");
    (void) success;
    
    // Try and start with a small example.
    Expr::Width W = example->getWidth();
    while (example->Ugt(ConstantExpr::alloc(128, W))->isTrue()) {
      ref<ConstantExpr> tmp = example->LShr(ConstantExpr::alloc(1, W));
      bool res;
      bool success = solver->mayBeTrue(state, EqExpr::create(tmp, size), res);
      assert(success && "FIXME: Unhandled solver failure");      
      (void) success;
      if (!res)
        break;
      example = tmp;
    }

    StatePair fixedSize = fork(state, EqExpr::create(example, size), true);
    
    if (fixedSize.second) { 
      // Check for exactly two values
      ref<ConstantExpr> tmp;
      bool success = solver->getValue(*fixedSize.second, size, tmp);
      assert(success && "FIXME: Unhandled solver failure");      
      (void) success;
      bool res;
      success = solver->mustBeTrue(*fixedSize.second, 
                                   EqExpr::create(tmp, size),
                                   res);
      assert(success && "FIXME: Unhandled solver failure");      
      (void) success;
      if (res) {
        executeAlloc(*fixedSize.second, tmp, isLocal,
                     target, zeroMemory, reallocFrom);
      } else {
        // See if a *really* big value is possible. If so assume
        // malloc will fail for it, so lets fork and return 0.
        StatePair hugeSize = 
          fork(*fixedSize.second, 
               UltExpr::create(ConstantExpr::alloc(1<<31, W), size), 
               true);
        if (hugeSize.first) {
          klee_message("NOTE: found huge malloc, returning 0");
          bindLocal(target, *hugeSize.first, 
                    ConstantExpr::alloc(0, Context::get().getPointerWidth()));
        }
        
        if (hugeSize.second) {

          std::string Str;
          llvm::raw_string_ostream info(Str);
          ExprPPrinter::printOne(info, "  size expr", size);
          info << "  concretization : " << example << "\n";
          info << "  unbound example: " << tmp << "\n";
          terminateStateOnError(*hugeSize.second, 
                                "concretized symbolic size", 
                                "model.err", 
                                info.str());
        }
      }
    }

    if (fixedSize.first) // can be zero when fork fails
      executeAlloc(*fixedSize.first, example, isLocal, 
                   target, zeroMemory, reallocFrom);
  }
}

void Executor::executeFree(ExecutionState &state,
                           ref<Expr> address,
                           KInstruction *target) {
  StatePair zeroPointer = fork(state, Expr::createIsZero(address), true);
  if (zeroPointer.first) {
    if (target)
      bindLocal(target, *zeroPointer.first, Expr::createPointer(0));
  }
  if (zeroPointer.second) { // address != 0
    ExactResolutionList rl;
    resolveExact(*zeroPointer.second, address, rl, "free");
    
    for (Executor::ExactResolutionList::iterator it = rl.begin(), 
           ie = rl.end(); it != ie; ++it) {
      const MemoryObject *mo = it->first.first;
      if (mo->isLocal) {
        terminateStateOnError(*it->second, 
                              "free of alloca", 
                              "free.err",
                              getAddressInfo(*it->second, address));
      } else if (mo->isGlobal) {
        terminateStateOnError(*it->second, 
                              "free of global", 
                              "free.err",
                              getAddressInfo(*it->second, address));
      } else {
        it->second->addressSpace.unbindObject(mo);
        if (target)
          bindLocal(target, *it->second, Expr::createPointer(0));
      }
    }
  }
}

void Executor::resolveExact(ExecutionState &state,
                            ref<Expr> p,
                            ExactResolutionList &results, 
                            const std::string &name) {
  // XXX we may want to be capping this?
  ResolutionList rl;
  state.addressSpace.resolve(state, solver, p, rl);
  
  ExecutionState *unbound = &state;
  for (ResolutionList::iterator it = rl.begin(), ie = rl.end(); 
       it != ie; ++it) {
    ref<Expr> inBounds = EqExpr::create(p, it->first->getBaseExpr());
    
    StatePair branches = fork(*unbound, inBounds, true);
    
    if (branches.first)
      results.push_back(std::make_pair(*it, branches.first));

    unbound = branches.second;
    if (!unbound) // Fork failure
      break;
  }

  if (unbound) {
    terminateStateOnError(*unbound,
                          "memory error: invalid pointer: " + name,
                          "ptr.err",
                          getAddressInfo(*unbound, p));
  }
}

void Executor::executeMemoryOperation(ExecutionState &state,
                                      bool isWrite,
                                      ref<Expr> address,
                                      ref<Expr> value /* undef if read */,
                                      KInstruction *target /* undef if write */) {
  Expr::Width type = (isWrite ? value->getWidth() : 
                     getWidthForLLVMType(target->inst->getType()));
  unsigned bytes = Expr::getMinBytesForWidth(type);

  if (SimplifySymIndices) {
    if (!isa<ConstantExpr>(address))
      address = state.constraints.simplifyExpr(address);
    if (isWrite && !isa<ConstantExpr>(value))
      value = state.constraints.simplifyExpr(value);
  }

  // fast path: single in-bounds resolution
  ObjectPair op;
  bool success;
  solver->setTimeout(coreSolverTimeout);
  if (!state.addressSpace.resolveOne(state, solver, address, op, success)) {
    address = toConstant(state, address, "resolveOne failure");
    success = state.addressSpace.resolveOne(cast<ConstantExpr>(address), op);
  }
  solver->setTimeout(0);

  if (success) {
    const MemoryObject *mo = op.first;

    if (MaxSymArraySize && mo->size>=MaxSymArraySize) {
      address = toConstant(state, address, "max-sym-array-size");
    }
    
    ref<Expr> offset = mo->getOffsetExpr(address);

    bool inBounds;
    solver->setTimeout(coreSolverTimeout);
    bool success = solver->mustBeTrue(state, 
                                      mo->getBoundsCheckOffset(offset, bytes),
                                      inBounds);
    solver->setTimeout(0);
    if (!success) {
      state.pc = state.prevPC;
      terminateStateEarly(state, "Query timed out (bounds check).");
      return;
    }

    if (inBounds) {
      const ObjectState *os = op.second;
      if (isWrite) {
        if (os->readOnly) {
          terminateStateOnError(state,
                                "memory error: object read only",
                                "readonly.err");
        } else {
          ObjectState *wos = state.addressSpace.getWriteable(mo, os);
          wos->write(offset, value);
        }          
      } else {
        ref<Expr> result = os->read(offset, type);
        
        if (interpreterOpts.MakeConcreteSymbolic)
          result = replaceReadWithSymbolic(state, result);
        
        bindLocal(target, state, result);
      }

      return;
    }
  } 

  // we are on an error path (no resolution, multiple resolution, one
  // resolution with out of bounds)
  
  ResolutionList rl;  
  solver->setTimeout(coreSolverTimeout);
  bool incomplete = state.addressSpace.resolve(state, solver, address, rl,
                                               0, coreSolverTimeout);
  solver->setTimeout(0);
  
  // XXX there is some query wasteage here. who cares?
  ExecutionState *unbound = &state;
  
  for (ResolutionList::iterator i = rl.begin(), ie = rl.end(); i != ie; ++i) {
    const MemoryObject *mo = i->first;
    const ObjectState *os = i->second;
    ref<Expr> inBounds = mo->getBoundsCheckPointer(address, bytes);

    StatePair branches = fork(*unbound, inBounds, true);
    ExecutionState *bound = branches.first;

    // bound can be 0 on failure or overlapped 
    if (bound) {
      if (isWrite) {
        if (os->readOnly) {
          terminateStateOnError(*bound,
                                "memory error: object read only",
                                "readonly.err");
        } else {
          ObjectState *wos = bound->addressSpace.getWriteable(mo, os);
          wos->write(mo->getOffsetExpr(address), value);
        }
      } else {
        ref<Expr> result = os->read(mo->getOffsetExpr(address), type);
        bindLocal(target, *bound, result);
      }
    }

    unbound = branches.second;
    if (!unbound)
      break;
  }
  
  // XXX should we distinguish out of bounds and overlapped cases?
  if (unbound) {
    if (incomplete) {
      terminateStateEarly(*unbound, "Query timed out (resolve).");
    } else {
      terminateStateOnError(*unbound,
                            "memory error: out of bound pointer",
                            "ptr.err",
                            getAddressInfo(*unbound, address));
    }
  }
}

void Executor::executeMakeSymbolic(ExecutionState &state, 
                                   const MemoryObject *mo,
                                   const std::string &name) {
  // Create a new object state for the memory object (instead of a copy).
  if (!replayOut) {
    // Find a unique name for this array.  First try the original name,
    // or if that fails try adding a unique identifier.
    unsigned id = 0;
    std::string uniqueName = name;
    while (!state.arrayNames.insert(uniqueName).second) {
      uniqueName = name + "_" + llvm::utostr(++id);
    }
    const Array *array = arrayCache.CreateArray(uniqueName, mo->size);
    bindObjectInState(state, mo, false, array);
    state.addSymbolic(mo, array);
    
    std::map< ExecutionState*, std::vector<SeedInfo> >::iterator it = 
      seedMap.find(&state);
    if (it!=seedMap.end()) { // In seed mode we need to add this as a
                             // binding.
      for (std::vector<SeedInfo>::iterator siit = it->second.begin(), 
             siie = it->second.end(); siit != siie; ++siit) {
        SeedInfo &si = *siit;
        KTestObject *obj = si.getNextInput(mo, NamedSeedMatching);

        if (!obj) {
          if (ZeroSeedExtension) {
            std::vector<unsigned char> &values = si.assignment.bindings[array];
            values = std::vector<unsigned char>(mo->size, '\0');
          } else if (!AllowSeedExtension) {
            terminateStateOnError(state, 
                                  "ran out of inputs during seeding",
                                  "user.err");
            break;
          }
        } else {
          if (obj->numBytes != mo->size &&
              ((!(AllowSeedExtension || ZeroSeedExtension)
                && obj->numBytes < mo->size) ||
               (!AllowSeedTruncation && obj->numBytes > mo->size))) {
	    std::stringstream msg;
	    msg << "replace size mismatch: "
		<< mo->name << "[" << mo->size << "]"
		<< " vs " << obj->name << "[" << obj->numBytes << "]"
		<< " in test\n";

            terminateStateOnError(state,
                                  msg.str(),
                                  "user.err");
            break;
          } else {
            std::vector<unsigned char> &values = si.assignment.bindings[array];
            values.insert(values.begin(), obj->bytes, 
                          obj->bytes + std::min(obj->numBytes, mo->size));
            if (ZeroSeedExtension) {
              for (unsigned i=obj->numBytes; i<mo->size; ++i)
                values.push_back('\0');
            }
          }
        }
      }
    }
  } else {
    ObjectState *os = bindObjectInState(state, mo, false);
    if (replayPosition >= replayOut->numObjects) {
      terminateStateOnError(state, "replay count mismatch", "user.err");
    } else {
      KTestObject *obj = &replayOut->objects[replayPosition++];
      if (obj->numBytes != mo->size) {
        terminateStateOnError(state, "replay size mismatch", "user.err");
      } else {
        for (unsigned i=0; i<mo->size; i++)
          os->write8(i, obj->bytes[i]);
      }
    }
  }
}

/***/

void Executor::runFunctionAsMain(Function *f,
				 int argc,
				 char **argv,
				 char **envp) {
  std::vector<ref<Expr> > arguments;

  // force deterministic initialization of memory objects
  srand(1);
  srandom(1);
  
  MemoryObject *argvMO = 0;

  // In order to make uclibc happy and be closer to what the system is
  // doing we lay out the environments at the end of the argv array
  // (both are terminated by a null). There is also a final terminating
  // null that uclibc seems to expect, possibly the ELF header?

  int envc;
  for (envc=0; envp[envc]; ++envc) ;

  unsigned NumPtrBytes = Context::get().getPointerWidth() / 8;
  KFunction *kf = kmodule->functionMap[f];
  assert(kf);
  Function::arg_iterator ai = f->arg_begin(), ae = f->arg_end();
  if (ai!=ae) {
    arguments.push_back(ConstantExpr::alloc(argc, Expr::Int32));

    if (++ai!=ae) {
      argvMO = memory->allocate((argc+1+envc+1+1) * NumPtrBytes, false, true,
                                f->begin()->begin());
      
      arguments.push_back(argvMO->getBaseExpr());

      if (++ai!=ae) {
        uint64_t envp_start = argvMO->address + (argc+1)*NumPtrBytes;
        arguments.push_back(Expr::createPointer(envp_start));

        if (++ai!=ae)
          klee_error("invalid main function (expect 0-3 arguments)");
      }
    }
  }

  ExecutionState *state = new ExecutionState(kmodule->functionMap[f]);
  
  if (pathWriter) 
    state->pathOS = pathWriter->open();
  if (symPathWriter) 
    state->symPathOS = symPathWriter->open();


  if (statsTracker)
    statsTracker->framePushed(*state, 0);

  assert(arguments.size() == f->arg_size() && "wrong number of arguments");
  for (unsigned i = 0, e = f->arg_size(); i != e; ++i)
    bindArgument(kf, i, *state, arguments[i]);

  if (argvMO) {
    ObjectState *argvOS = bindObjectInState(*state, argvMO, false);

    for (int i=0; i<argc+1+envc+1+1; i++) {
      if (i==argc || i>=argc+1+envc) {
        // Write NULL pointer
        argvOS->write(i * NumPtrBytes, Expr::createPointer(0));
      } else {
        char *s = i<argc ? argv[i] : envp[i-(argc+1)];
        int j, len = strlen(s);
        
        MemoryObject *arg = memory->allocate(len+1, false, true, state->pc->inst);
        ObjectState *os = bindObjectInState(*state, arg, false);
        for (j=0; j<len+1; j++)
          os->write8(j, s[j]);

        // Write pointer to newly allocated and initialised argv/envp c-string
        argvOS->write(i * NumPtrBytes, arg->getBaseExpr());
      }
    }
  }
  
  initializeGlobals(*state);

  processTree = new PTree(state);
  state->ptreeNode = processTree->root;

#ifdef SUPPORT_Z3
  if (!NoInterpolation
#ifdef SUPPORT_STP
      && SelectSolver == SOLVER_Z3
#endif
      ) {
    interpTree = new ITree(state);//added by Felicia
  }
#endif

  run(*state);
  delete processTree;
  processTree = 0;

#ifdef SUPPORT_Z3
  if (!NoInterpolation
#ifdef SUPPORT_STP
      && SelectSolver == SOLVER_Z3
#endif
      ) {
    delete interpTree;
    interpTree = 0;
  }
#endif

  // hack to clear memory objects
  delete memory;
  memory = new MemoryManager(NULL);

  globalObjects.clear();
  globalAddresses.clear();

  if (statsTracker)
    statsTracker->done();
}

unsigned Executor::getPathStreamID(const ExecutionState &state) {
  assert(pathWriter);
  return state.pathOS.getID();
}

unsigned Executor::getSymbolicPathStreamID(const ExecutionState &state) {
  assert(symPathWriter);
  return state.symPathOS.getID();
}

void Executor::getConstraintLog(const ExecutionState &state, std::string &res,
                                Interpreter::LogType logFormat) {

  std::ostringstream info;

  switch (logFormat) {
  case STP: {
    Query query(state.constraints, ConstantExpr::alloc(0, Expr::Bool));
    char *log = solver->getConstraintLog(query);
    res = std::string(log);
    free(log);
  } break;

  case KQUERY: {
    std::string Str;
    llvm::raw_string_ostream info(Str);
    ExprPPrinter::printConstraints(info, state.constraints);
    res = info.str();
  } break;

  case SMTLIB2: {
    std::string Str;
    llvm::raw_string_ostream info(Str);
    ExprSMTLIBPrinter printer;
    printer.setOutput(info);
    Query query(state.constraints, ConstantExpr::alloc(0, Expr::Bool));
    printer.setQuery(query);
    printer.generateOutput();
    res = info.str();
  } break;

  default:
    klee_warning("Executor::getConstraintLog() : Log format not supported!");
  }
}

bool Executor::getSymbolicSolution(const ExecutionState &state,
                                   std::vector< 
                                   std::pair<std::string,
                                   std::vector<unsigned char> > >
                                   &res) {
  solver->setTimeout(coreSolverTimeout);

  ExecutionState tmp(state);

  // Go through each byte in every test case and attempt to restrict
  // it to the constraints contained in cexPreferences.  (Note:
  // usually this means trying to make it an ASCII character (0-127)
  // and therefore human readable. It is also possible to customize
  // the preferred constraints.  See test/Features/PreferCex.c for
  // an example) While this process can be very expensive, it can
  // also make understanding individual test cases much easier.
  for (unsigned i = 0; i != state.symbolics.size(); ++i) {
    const MemoryObject *mo = state.symbolics[i].first;
    std::vector< ref<Expr> >::const_iterator pi = 
      mo->cexPreferences.begin(), pie = mo->cexPreferences.end();
    for (; pi != pie; ++pi) {
      bool mustBeTrue;
      // Attempt to bound byte to constraints held in cexPreferences
      bool success = solver->mustBeTrue(tmp, Expr::createIsZero(*pi), 
					mustBeTrue);
      // If it isn't possible to constrain this particular byte in the desired
      // way (normally this would mean that the byte can't be constrained to
      // be between 0 and 127 without making the entire constraint list UNSAT)
      // then just continue on to the next byte.
      if (!success) break;
      // If the particular constraint operated on in this iteration through
      // the loop isn't implied then add it to the list of constraints.
      if (!mustBeTrue) tmp.addConstraint(*pi);
    }
    if (pi!=pie) break;
  }

  std::vector< std::vector<unsigned char> > values;
  std::vector<const Array*> objects;
  for (unsigned i = 0; i != state.symbolics.size(); ++i)
    objects.push_back(state.symbolics[i].second);
  bool success = solver->getInitialValues(tmp, objects, values);
  solver->setTimeout(0);
  if (!success) {
    klee_warning("unable to compute initial values (invalid constraints?)!");
    ExprPPrinter::printQuery(llvm::errs(), state.constraints,
                             ConstantExpr::alloc(0, Expr::Bool));
    return false;
  }

  for (unsigned i = 0; i != state.symbolics.size(); ++i)
    res.push_back(std::make_pair(state.symbolics[i].first->name, values[i]));
  return true;
}

void Executor::getCoveredLines(const ExecutionState &state,
                               std::map<const std::string*, std::set<unsigned> > &res) {
  res = state.coveredLines;
}

void Executor::doImpliedValueConcretization(ExecutionState &state,
                                            ref<Expr> e,
                                            ref<ConstantExpr> value) {

  abort(); // FIXME: Broken until we sort out how to do the write back.

  if (DebugCheckForImpliedValues)
    ImpliedValue::checkForImpliedValues(solver->solver, e, value);

  ImpliedValueList results;
  ImpliedValue::getImpliedValues(e, value, results);
  for (ImpliedValueList::iterator it = results.begin(), ie = results.end();
       it != ie; ++it) {
    ReadExpr *re = it->first.get();
    
    if (ConstantExpr *CE = dyn_cast<ConstantExpr>(re->index)) {
      // FIXME: This is the sole remaining usage of the Array object
      // variable. Kill me.
      const MemoryObject *mo = 0; //re->updates.root->object;
      const ObjectState *os = state.addressSpace.findObject(mo);

      if (!os) {
        // object has been free'd, no need to concretize (although as
        // in other cases we would like to concretize the outstanding
        // reads, but we have no facility for that yet)
      } else {
        assert(!os->readOnly && 
               "not possible? read only object with static read?");
        ObjectState *wos = state.addressSpace.getWriteable(mo, os);
        wos->write(CE, it->second);
      }
    }
  }
}

Expr::Width Executor::getWidthForLLVMType(LLVM_TYPE_Q llvm::Type *type) const {
  return kmodule->targetData->getTypeSizeInBits(type);
}

///

Interpreter *Interpreter::create(const InterpreterOptions &opts,
                                 InterpreterHandler *ih) {
  return new Executor(opts, ih);
}<|MERGE_RESOLUTION|>--- conflicted
+++ resolved
@@ -368,11 +368,6 @@
                          interpreterHandler->getOutputFilename(SOLVER_QUERIES_PC_FILE_NAME));
 
 #ifdef SUPPORT_Z3
-<<<<<<< HEAD
-  // In case interpolation is enabled with Z3 solver,
-  // we should not simplify the constraints before
-  // submitting them to the solver.
-=======
 // In case interpolation is enabled with Z3 solver,
 // we should not simplify the constraints before
 // submitting them to the solver.
@@ -384,7 +379,6 @@
     this->solver = new TimingSolver(solver, EqualitySubstitution);
   }
 #else
->>>>>>> fc72a6f4
   this->solver = new TimingSolver(solver, NoInterpolation? EqualitySubstitution : false);
 #endif /* SUPPORT_STP */
 
@@ -701,16 +695,11 @@
       es->ptreeNode = res.second;
 
 #ifdef SUPPORT_Z3
-<<<<<<< HEAD
-      if (!NoInterpolation) {
-=======
       if (!NoInterpolation
 #ifdef SUPPORT_STP
           && SelectSolver == SOLVER_Z3
 #endif
           ) {
-        es->itreeNode->data = 0;
->>>>>>> fc72a6f4
         std::pair<ITreeNode *, ITreeNode *> ires =
 	  interpTree->split(es->itreeNode, ns, es);
         ns->itreeNode = ires.first;
@@ -918,23 +907,15 @@
     }
 
 #ifdef SUPPORT_Z3
-<<<<<<< HEAD
-    if (!NoInterpolation) {
+    if (!NoInterpolation
+#ifdef SUPPORT_STP
+        && SelectSolver == SOLVER_Z3
+#endif
+        ) {
       // Validity proof succeeded of a query: antecedent -> consequent.
       // We then extract the unsatisfiability core of antecedent and not
       // consequent as the Craig interpolant.
       interpTree->markPathCondition(current, solver);
-=======
-    if (!NoInterpolation
-#ifdef SUPPORT_STP
-        && SelectSolver == SOLVER_Z3
-#endif
-        ) {
-      // Validity proof succeeded of a query: antecedent -> consequent.
-      // We then extract the unsatisfiability core of antecedent and not
-      // consequent as the Craig interpolant.
-      interpTree->markPathCondition(solver->getUnsatCore());
->>>>>>> fc72a6f4
     }
 #endif
 
@@ -947,23 +928,15 @@
     }
 
 #ifdef SUPPORT_Z3
-<<<<<<< HEAD
-    if (!NoInterpolation) {
+    if (!NoInterpolation
+#ifdef SUPPORT_STP
+        && SelectSolver == SOLVER_Z3
+#endif
+        ) {
       // Falsity proof succeeded of a query: antecedent -> consequent,
       // which means that antecedent -> not(consequent) is valid. In this
       // case also we extract the unsat core of the proof
       interpTree->markPathCondition(current, solver);
-=======
-    if (!NoInterpolation
-#ifdef SUPPORT_STP
-        && SelectSolver == SOLVER_Z3
-#endif
-        ) {
-      // Falsity proof succeeded of a query: antecedent -> consequent,
-      // which means that antecedent -> not(consequent) is valid. In this
-      // case also we extract the unsat core of the proof
-      interpTree->markPathCondition(solver->getUnsatCore());
->>>>>>> fc72a6f4
     }
 #endif
 
@@ -1034,17 +1007,11 @@
     }
 
 #ifdef SUPPORT_Z3
-<<<<<<< HEAD
-    if (!NoInterpolation) {
-=======
     if (!NoInterpolation
 #ifdef SUPPORT_STP
         && SelectSolver == SOLVER_Z3
-#else
 #endif
         ) {
-      current.itreeNode->data = 0;
->>>>>>> fc72a6f4
       std::pair<ITreeNode *, ITreeNode *> ires =
 	  interpTree->split(current.itreeNode, falseState, trueState);
       falseState->itreeNode = ires.first;
@@ -2723,16 +2690,13 @@
       seedMap.erase(it3);
     processTree->remove(es->ptreeNode);
 #ifdef SUPPORT_Z3
-<<<<<<< HEAD
-    if (!NoInterpolation)
-=======
     if (!NoInterpolation
 #ifdef SUPPORT_STP
         && SelectSolver == SOLVER_Z3
 #endif
         ) {
->>>>>>> fc72a6f4
       interpTree->remove(es->itreeNode);
+    }
 #endif
     delete es;
   }
@@ -3064,15 +3028,11 @@
 #ifdef SUPPORT_Z3
 #ifndef SUPPORT_STP
   assert (!NoInterpolation);
-<<<<<<< HEAD
-#endif
-=======
 #else
   assert(!NoInterpolation && SelectSolver == SOLVER_Z3);
 #endif /* SUPPORT_STP */
 #endif /* SUPPORT_Z3 */
 
->>>>>>> fc72a6f4
   // Implementationwise, basically the same as terminateStateEarly method,
   // but with different statistics functions called, and empty error
   // message as this is not an error.
