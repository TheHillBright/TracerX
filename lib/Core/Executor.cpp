//===-- Executor.cpp ------------------------------------------------------===//
//
//                     The KLEE Symbolic Virtual Machine
//
// This file is distributed under the University of Illinois Open Source
// License. See LICENSE.TXT for details.
//
//===----------------------------------------------------------------------===//

#include "Executor.h"
#include "Context.h"
#include "CoreStats.h"
#include "ExternalDispatcher.h"
#include "ImpliedValue.h"
#include "Memory.h"
#include "MemoryManager.h"
#include "PTree.h"
#include "ITree.h"
#include "Searcher.h"
#include "SeedInfo.h"
#include "SpecialFunctionHandler.h"
#include "StatsTracker.h"
#include "TimingSolver.h"
#include "UserSearcher.h"
#include "ExecutorTimerInfo.h"


#include "klee/ExecutionState.h"
#include "klee/Expr.h"
#include "klee/Interpreter.h"
#include "klee/TimerStatIncrementer.h"
#include "klee/CommandLine.h"
#include "klee/Common.h"
#include "klee/util/Assignment.h"
#include "klee/util/ExprPPrinter.h"
#include "klee/util/ExprSMTLIBPrinter.h"
#include "klee/util/ExprUtil.h"
#include "klee/util/GetElementPtrTypeIterator.h"
#include "klee/Config/Version.h"
#include "klee/Internal/ADT/KTest.h"
#include "klee/Internal/ADT/RNG.h"
#include "klee/Internal/Module/Cell.h"
#include "klee/Internal/Module/InstructionInfoTable.h"
#include "klee/Internal/Module/KInstruction.h"
#include "klee/Internal/Module/KModule.h"
#include "klee/Internal/Support/ErrorHandling.h"
#include "klee/Internal/Support/FloatEvaluation.h"
#include "klee/Internal/System/Time.h"
#include "klee/Internal/System/MemoryUsage.h"
#include "klee/SolverStats.h"

#if LLVM_VERSION_CODE >= LLVM_VERSION(3, 3)
#include "llvm/IR/Function.h"
#include "llvm/IR/Attributes.h"
#include "llvm/IR/BasicBlock.h"
#include "llvm/IR/Constants.h"
#include "llvm/IR/Function.h"
#include "llvm/IR/Instructions.h"
#include "llvm/IR/IntrinsicInst.h"
#include "llvm/IR/LLVMContext.h"
#include "llvm/IR/Module.h"
#include "llvm/IR/DataLayout.h"
#include "llvm/IR/TypeBuilder.h"
#else
#include "llvm/Attributes.h"
#include "llvm/BasicBlock.h"
#include "llvm/Constants.h"
#include "llvm/Function.h"
#include "llvm/Instructions.h"
#include "llvm/IntrinsicInst.h"
#include "llvm/LLVMContext.h"
#include "llvm/Module.h"

#if LLVM_VERSION_CODE <= LLVM_VERSION(3, 1)
#include "llvm/Target/TargetData.h"
#else
#include "llvm/DataLayout.h"
#include "llvm/TypeBuilder.h"
#endif
#endif
#include "llvm/ADT/SmallPtrSet.h"
#include "llvm/ADT/StringExtras.h"
#include "llvm/Support/CommandLine.h"
#include "llvm/Support/ErrorHandling.h"
#include "llvm/Support/Process.h"
#include "llvm/Support/raw_ostream.h"
#include "llvm/Analysis/MemoryDependenceAnalysis.h"

#if LLVM_VERSION_CODE < LLVM_VERSION(3, 5)
#include "llvm/Support/CallSite.h"
#else
#include "llvm/IR/CallSite.h"
#endif

#include <cassert>
#include <algorithm>
#include <iomanip>
#include <iosfwd>
#include <fstream>
#include <sstream>
#include <vector>
#include <string>

#include <sys/mman.h>

#include <errno.h>
#include <cxxabi.h>

using namespace llvm;
using namespace klee;


#ifdef SUPPORT_METASMT

#include <metaSMT/frontend/Array.hpp>
#include <metaSMT/backend/Z3_Backend.hpp>
#include <metaSMT/backend/Boolector.hpp>
#include <metaSMT/backend/MiniSAT.hpp>
#include <metaSMT/DirectSolver_Context.hpp>
#include <metaSMT/support/run_algorithm.hpp>
#include <metaSMT/API/Stack.hpp>
#include <metaSMT/API/Group.hpp>

#define Expr VCExpr
#define Type VCType
#define STP STP_Backend
#include <metaSMT/backend/STP.hpp>
#undef Expr
#undef Type
#undef STP

using namespace metaSMT;
using namespace metaSMT::solver;

#endif /* SUPPORT_METASMT */

namespace {
  cl::opt<bool>
  DumpStatesOnHalt("dump-states-on-halt",
                   cl::init(true),
		   cl::desc("Dump test cases for all active states on exit (default=on)"));
 
  cl::opt<bool>
  RandomizeFork("randomize-fork",
                cl::init(false),
		cl::desc("Randomly swap the true and false states on a fork (default=off)"));
 
  cl::opt<bool>
  AllowExternalSymCalls("allow-external-sym-calls",
                        cl::init(false),
			cl::desc("Allow calls with symbolic arguments to external functions.  This concretizes the symbolic arguments.  (default=off)"));

  cl::opt<bool>
  DebugPrintInstructions("debug-print-instructions", 
                         cl::desc("Print instructions during execution."));

  cl::opt<bool>
  DebugCheckForImpliedValues("debug-check-for-implied-values");


  cl::opt<bool>
  SimplifySymIndices("simplify-sym-indices",
                     cl::init(false));

  cl::opt<bool>
  EqualitySubstitution("equality-substitution",
                     cl::init(true),
                     cl::desc("Simplify equality expressions before querying the solver (default=on)."));

  cl::opt<unsigned>
  MaxSymArraySize("max-sym-array-size",
                  cl::init(0));

  cl::opt<bool>
  SuppressExternalWarnings("suppress-external-warnings");

  cl::opt<bool>
  AllExternalWarnings("all-external-warnings");

  cl::opt<bool>
  OnlyOutputStatesCoveringNew("only-output-states-covering-new",
                              cl::init(false),
			      cl::desc("Only output test cases covering new code."));

  cl::opt<bool>
  EmitAllErrors("emit-all-errors",
                cl::init(false),
                cl::desc("Generate tests cases for all errors "
                         "(default=off, i.e. one per (error,instruction) pair)"));
  
  cl::opt<bool>
  NoExternals("no-externals", 
           cl::desc("Do not allow external function calls (default=off)"));

  cl::opt<bool>
  AlwaysOutputSeeds("always-output-seeds",
		    cl::init(true));

  cl::opt<bool>
  OnlyReplaySeeds("only-replay-seeds", 
                  cl::desc("Discard states that do not have a seed."));
 
  cl::opt<bool>
  OnlySeed("only-seed", 
           cl::desc("Stop execution after seeding is done without doing regular search."));
 
  cl::opt<bool>
  AllowSeedExtension("allow-seed-extension", 
                     cl::desc("Allow extra (unbound) values to become symbolic during seeding."));
 
  cl::opt<bool>
  ZeroSeedExtension("zero-seed-extension");
 
  cl::opt<bool>
  AllowSeedTruncation("allow-seed-truncation", 
                      cl::desc("Allow smaller buffers than in seeds."));
 
  cl::opt<bool>
  NamedSeedMatching("named-seed-matching",
                    cl::desc("Use names to match symbolic objects to inputs."));

  // We should compile in this option even when SUPPORT_Z3
  // was undefined to avoid regression test failure.
  cl::opt<bool> NoInterpolation(
      "no-interpolation",
      cl::desc("Disable interpolation for search space reduction. "
               "Interpolation is enabled by default when Z3 was the solver "
               "used. This option has no effect when Z3 was not used."));

  cl::opt<double>
  MaxStaticForkPct("max-static-fork-pct", cl::init(1.));
  cl::opt<double>
  MaxStaticSolvePct("max-static-solve-pct", cl::init(1.));
  cl::opt<double>
  MaxStaticCPForkPct("max-static-cpfork-pct", cl::init(1.));
  cl::opt<double>
  MaxStaticCPSolvePct("max-static-cpsolve-pct", cl::init(1.));

  cl::opt<double>
  MaxInstructionTime("max-instruction-time",
                     cl::desc("Only allow a single instruction to take this much time (default=0s (off)). Enables --use-forked-solver"),
                     cl::init(0));
  
  cl::opt<double>
  SeedTime("seed-time",
           cl::desc("Amount of time to dedicate to seeds, before normal search (default=0 (off))"),
           cl::init(0));
  
  cl::opt<unsigned int>
  StopAfterNInstructions("stop-after-n-instructions",
                         cl::desc("Stop execution after specified number of instructions (default=0 (off))"),
                         cl::init(0));
  
  cl::opt<unsigned>
  MaxForks("max-forks",
           cl::desc("Only fork this many times (default=-1 (off))"),
           cl::init(~0u));
  
  cl::opt<unsigned>
  MaxDepth("max-depth",
           cl::desc("Only allow this many symbolic branches (default=0 (off))"),
           cl::init(0));
  
  cl::opt<unsigned>
  MaxMemory("max-memory",
            cl::desc("Refuse to fork when above this amount of memory (in MB, default=2000)"),
            cl::init(2000));

  cl::opt<bool>
  MaxMemoryInhibit("max-memory-inhibit",
            cl::desc("Inhibit forking at memory cap (vs. random terminate) (default=on)"),
            cl::init(true));
}


namespace klee {
  RNG theRNG;
}

Executor::Executor(const InterpreterOptions &opts,
                   InterpreterHandler *ih) 
  : Interpreter(opts),
    kmodule(0),
    interpreterHandler(ih),
    searcher(0),
    externalDispatcher(new ExternalDispatcher()),
    statsTracker(0),
    pathWriter(0),
    symPathWriter(0),
    specialFunctionHandler(0),
    processTree(0),
    interpTree(0), 
    replayOut(0),
    replayPath(0),    
    usingSeeds(0),
    atMemoryLimit(false),
    inhibitForking(false),
    haltExecution(false),
    ivcEnabled(false),
    coreSolverTimeout(MaxCoreSolverTime != 0 && MaxInstructionTime != 0
      ? std::min(MaxCoreSolverTime,MaxInstructionTime)
      : std::max(MaxCoreSolverTime,MaxInstructionTime)) {
      
  if (coreSolverTimeout) UseForkedCoreSolver = true;
  
  Solver *coreSolver = NULL;
  
#ifdef SUPPORT_METASMT
  if (UseMetaSMT != METASMT_BACKEND_NONE) {
    
    std::string backend;
    
    switch (UseMetaSMT) {
          case METASMT_BACKEND_STP:
              backend = "STP"; 
              coreSolver = new MetaSMTSolver< DirectSolver_Context < STP_Backend > >(UseForkedCoreSolver, CoreSolverOptimizeDivides);
              break;
          case METASMT_BACKEND_Z3:
              backend = "Z3";
              coreSolver = new MetaSMTSolver< DirectSolver_Context < Z3_Backend > >(UseForkedCoreSolver, CoreSolverOptimizeDivides);
              break;
          case METASMT_BACKEND_BOOLECTOR:
              backend = "Boolector";
              coreSolver = new MetaSMTSolver< DirectSolver_Context < Boolector > >(UseForkedCoreSolver, CoreSolverOptimizeDivides);
              break;
          default:
              assert(false);
              break;
    };
    llvm::errs() << "Starting MetaSMTSolver(" << backend << ") ...\n";
  }
  else {
    coreSolver = new STPSolver(UseForkedCoreSolver, CoreSolverOptimizeDivides);
    llvm::errs() << "Starting STPSolver ...\n";
  }
#elif SUPPORT_STP

#ifdef SUPPORT_Z3
  switch (SelectSolver) {
  case SOLVER_STP:
    coreSolver = new STPSolver(UseForkedCoreSolver, CoreSolverOptimizeDivides);
    llvm::errs() << "Starting STPSolver ...\n";
    break;
  case SOLVER_Z3:
    coreSolver = new Z3Solver();
    llvm::errs() << "Starting Z3Solver ...\n";
    break;
  default:
    assert(false);
    break;
  };
#else
#ifdef SUPPORT_Z3
  coreSolver = new Z3Solver();
#else
  coreSolver = new STPSolver(UseForkedCoreSolver, CoreSolverOptimizeDivides);
<<<<<<< HEAD
#endif /* SUPPORT_Z3 */
=======
  llvm::errs() << "Starting STPSolver ...\n";
#endif /* SUPPORT_Z3 */

#elif SUPPORT_Z3
  coreSolver = new Z3Solver();
  llvm::errs() << "Starting Z3Solver ...\n";
>>>>>>> 8c155c3f
#endif /* SUPPORT_METASMT */
  
   
  Solver *solver = 
    constructSolverChain(coreSolver,
                         interpreterHandler->getOutputFilename(ALL_QUERIES_SMT2_FILE_NAME),
                         interpreterHandler->getOutputFilename(SOLVER_QUERIES_SMT2_FILE_NAME),
                         interpreterHandler->getOutputFilename(ALL_QUERIES_PC_FILE_NAME),
                         interpreterHandler->getOutputFilename(SOLVER_QUERIES_PC_FILE_NAME));

#ifdef SUPPORT_Z3
// In case interpolation is enabled with Z3 solver,
// we should not simplify the constraints before
// submitting them to the solver.
#ifdef SUPPORT_STP
  if (SelectSolver == SOLVER_Z3) {
    this->solver = new TimingSolver(
        solver, NoInterpolation ? EqualitySubstitution : false);
  } else {
    this->solver = new TimingSolver(solver, EqualitySubstitution);
  }
#else
  this->solver = new TimingSolver(solver, NoInterpolation? EqualitySubstitution : false);
#endif /* SUPPORT_STP */

#else
  this->solver = new TimingSolver(solver, EqualitySubstitution);
#endif /* SUPPORT_Z3 */

  memory = new MemoryManager(&arrayCache);
}


const Module *Executor::setModule(llvm::Module *module, 
                                  const ModuleOptions &opts) {
  assert(!kmodule && module && "can only register one module"); // XXX gross
  
  kmodule = new KModule(module);

  // Initialize the context.
#if LLVM_VERSION_CODE <= LLVM_VERSION(3, 1)
  TargetData *TD = kmodule->targetData;
#else
  DataLayout *TD = kmodule->targetData;
#endif
  Context::initialize(TD->isLittleEndian(),
                      (Expr::Width) TD->getPointerSizeInBits());

  specialFunctionHandler = new SpecialFunctionHandler(*this);

  specialFunctionHandler->prepare();
  kmodule->prepare(opts, interpreterHandler);
  specialFunctionHandler->bind();

  if (StatsTracker::useStatistics()) {
    statsTracker = 
      new StatsTracker(*this,
                       interpreterHandler->getOutputFilename("assembly.ll"),
                       userSearcherRequiresMD2U());
  }
  
  return module;
}

Executor::~Executor() {
  delete memory;
  delete externalDispatcher;
  if (processTree)
    delete processTree;
  if (specialFunctionHandler)
    delete specialFunctionHandler;
  if (statsTracker)
    delete statsTracker;
  delete solver;
  delete kmodule;
  while(!timers.empty()) {
    delete timers.back();
    timers.pop_back();
  }
}

/***/

void Executor::initializeGlobalObject(ExecutionState &state, ObjectState *os,
                                      const Constant *c, 
                                      unsigned offset) {
#if LLVM_VERSION_CODE <= LLVM_VERSION(3, 1)
  TargetData *targetData = kmodule->targetData;
#else
  DataLayout *targetData = kmodule->targetData;
#endif
  if (const ConstantVector *cp = dyn_cast<ConstantVector>(c)) {
    unsigned elementSize =
      targetData->getTypeStoreSize(cp->getType()->getElementType());
    for (unsigned i=0, e=cp->getNumOperands(); i != e; ++i)
      initializeGlobalObject(state, os, cp->getOperand(i), 
			     offset + i*elementSize);
  } else if (isa<ConstantAggregateZero>(c)) {
    unsigned i, size = targetData->getTypeStoreSize(c->getType());
    for (i=0; i<size; i++)
      os->write8(offset+i, (uint8_t) 0);
  } else if (const ConstantArray *ca = dyn_cast<ConstantArray>(c)) {
    unsigned elementSize =
      targetData->getTypeStoreSize(ca->getType()->getElementType());
    for (unsigned i=0, e=ca->getNumOperands(); i != e; ++i)
      initializeGlobalObject(state, os, ca->getOperand(i), 
			     offset + i*elementSize);
  } else if (const ConstantStruct *cs = dyn_cast<ConstantStruct>(c)) {
    const StructLayout *sl =
      targetData->getStructLayout(cast<StructType>(cs->getType()));
    for (unsigned i=0, e=cs->getNumOperands(); i != e; ++i)
      initializeGlobalObject(state, os, cs->getOperand(i), 
			     offset + sl->getElementOffset(i));
#if LLVM_VERSION_CODE >= LLVM_VERSION(3, 1)
  } else if (const ConstantDataSequential *cds =
               dyn_cast<ConstantDataSequential>(c)) {
    unsigned elementSize =
      targetData->getTypeStoreSize(cds->getElementType());
    for (unsigned i=0, e=cds->getNumElements(); i != e; ++i)
      initializeGlobalObject(state, os, cds->getElementAsConstant(i),
                             offset + i*elementSize);
#endif
  } else if (!isa<UndefValue>(c)) {
    unsigned StoreBits = targetData->getTypeStoreSizeInBits(c->getType());
    ref<ConstantExpr> C = evalConstant(c);

    // Extend the constant if necessary;
    assert(StoreBits >= C->getWidth() && "Invalid store size!");
    if (StoreBits > C->getWidth())
      C = C->ZExt(StoreBits);

    os->write(offset, C);
  }
}

MemoryObject * Executor::addExternalObject(ExecutionState &state, 
                                           void *addr, unsigned size, 
                                           bool isReadOnly) {
  MemoryObject *mo = memory->allocateFixed((uint64_t) (unsigned long) addr, 
                                           size, 0);
  ObjectState *os = bindObjectInState(state, mo, false);
  for(unsigned i = 0; i < size; i++)
    os->write8(i, ((uint8_t*)addr)[i]);
  if(isReadOnly)
    os->setReadOnly(true);  
  return mo;
}


extern void *__dso_handle __attribute__ ((__weak__));

void Executor::initializeGlobals(ExecutionState &state) {
  Module *m = kmodule->module;

  if (m->getModuleInlineAsm() != "")
    klee_warning("executable has module level assembly (ignoring)");
#if LLVM_VERSION_CODE < LLVM_VERSION(3, 3)
  assert(m->lib_begin() == m->lib_end() &&
         "XXX do not support dependent libraries");
#endif
  // represent function globals using the address of the actual llvm function
  // object. given that we use malloc to allocate memory in states this also
  // ensures that we won't conflict. we don't need to allocate a memory object
  // since reading/writing via a function pointer is unsupported anyway.
  for (Module::iterator i = m->begin(), ie = m->end(); i != ie; ++i) {
    Function *f = i;
    ref<ConstantExpr> addr(0);

    // If the symbol has external weak linkage then it is implicitly
    // not defined in this module; if it isn't resolvable then it
    // should be null.
    if (f->hasExternalWeakLinkage() && 
        !externalDispatcher->resolveSymbol(f->getName())) {
      addr = Expr::createPointer(0);
    } else {
      addr = Expr::createPointer((unsigned long) (void*) f);
      legalFunctions.insert((uint64_t) (unsigned long) (void*) f);
    }
    
    globalAddresses.insert(std::make_pair(f, addr));
  }

  // Disabled, we don't want to promote use of live externals.
#ifdef HAVE_CTYPE_EXTERNALS
#ifndef WINDOWS
#ifndef DARWIN
  /* From /usr/include/errno.h: it [errno] is a per-thread variable. */
  int *errno_addr = __errno_location();
  addExternalObject(state, (void *)errno_addr, sizeof *errno_addr, false);

  /* from /usr/include/ctype.h:
       These point into arrays of 384, so they can be indexed by any `unsigned
       char' value [0,255]; by EOF (-1); or by any `signed char' value
       [-128,-1).  ISO C requires that the ctype functions work for `unsigned */
  const uint16_t **addr = __ctype_b_loc();
  addExternalObject(state, const_cast<uint16_t*>(*addr-128),
                    384 * sizeof **addr, true);
  addExternalObject(state, addr, sizeof(*addr), true);
    
  const int32_t **lower_addr = __ctype_tolower_loc();
  addExternalObject(state, const_cast<int32_t*>(*lower_addr-128),
                    384 * sizeof **lower_addr, true);
  addExternalObject(state, lower_addr, sizeof(*lower_addr), true);
  
  const int32_t **upper_addr = __ctype_toupper_loc();
  addExternalObject(state, const_cast<int32_t*>(*upper_addr-128),
                    384 * sizeof **upper_addr, true);
  addExternalObject(state, upper_addr, sizeof(*upper_addr), true);
#endif
#endif
#endif

  // allocate and initialize globals, done in two passes since we may
  // need address of a global in order to initialize some other one.

  // allocate memory objects for all globals
  for (Module::const_global_iterator i = m->global_begin(),
         e = m->global_end();
       i != e; ++i) {
    if (i->isDeclaration()) {
      // FIXME: We have no general way of handling unknown external
      // symbols. If we really cared about making external stuff work
      // better we could support user definition, or use the EXE style
      // hack where we check the object file information.

      LLVM_TYPE_Q Type *ty = i->getType()->getElementType();
      uint64_t size = kmodule->targetData->getTypeStoreSize(ty);

      // XXX - DWD - hardcode some things until we decide how to fix.
#ifndef WINDOWS
      if (i->getName() == "_ZTVN10__cxxabiv117__class_type_infoE") {
        size = 0x2C;
      } else if (i->getName() == "_ZTVN10__cxxabiv120__si_class_type_infoE") {
        size = 0x2C;
      } else if (i->getName() == "_ZTVN10__cxxabiv121__vmi_class_type_infoE") {
        size = 0x2C;
      }
#endif

      if (size == 0) {
        llvm::errs() << "Unable to find size for global variable: " 
                     << i->getName() 
                     << " (use will result in out of bounds access)\n";
      }

      MemoryObject *mo = memory->allocate(size, false, true, i);
      ObjectState *os = bindObjectInState(state, mo, false);
      globalObjects.insert(std::make_pair(i, mo));
      globalAddresses.insert(std::make_pair(i, mo->getBaseExpr()));

      // Program already running = object already initialized.  Read
      // concrete value and write it to our copy.
      if (size) {
        void *addr;
        if (i->getName() == "__dso_handle") {
          addr = &__dso_handle; // wtf ?
        } else {
          addr = externalDispatcher->resolveSymbol(i->getName());
        }
        if (!addr)
          klee_error("unable to load symbol(%s) while initializing globals.", 
                     i->getName().data());

        for (unsigned offset=0; offset<mo->size; offset++)
          os->write8(offset, ((unsigned char*)addr)[offset]);
      }
    } else {
      LLVM_TYPE_Q Type *ty = i->getType()->getElementType();
      uint64_t size = kmodule->targetData->getTypeStoreSize(ty);
      MemoryObject *mo = memory->allocate(size, false, true, &*i);
      if (!mo)
        llvm::report_fatal_error("out of memory");
      ObjectState *os = bindObjectInState(state, mo, false);
      globalObjects.insert(std::make_pair(i, mo));
      globalAddresses.insert(std::make_pair(i, mo->getBaseExpr()));

      if (!i->hasInitializer())
          os->initializeToRandom();
    }
  }
  
  // link aliases to their definitions (if bound)
  for (Module::alias_iterator i = m->alias_begin(), ie = m->alias_end(); 
       i != ie; ++i) {
    // Map the alias to its aliasee's address. This works because we have
    // addresses for everything, even undefined functions. 
    globalAddresses.insert(std::make_pair(i, evalConstant(i->getAliasee())));
  }

  // once all objects are allocated, do the actual initialization
  for (Module::const_global_iterator i = m->global_begin(),
         e = m->global_end();
       i != e; ++i) {
    if (i->hasInitializer()) {
      MemoryObject *mo = globalObjects.find(i)->second;
      const ObjectState *os = state.addressSpace.findObject(mo);
      assert(os);
      ObjectState *wos = state.addressSpace.getWriteable(mo, os);
      
      initializeGlobalObject(state, wos, i->getInitializer(), 0);
      // if(i->isConstant()) os->setReadOnly(true);
    }
  }
}

void Executor::branch(ExecutionState &state, 
                      const std::vector< ref<Expr> > &conditions,
                      std::vector<ExecutionState*> &result) {
  TimerStatIncrementer timer(stats::forkTime);
  unsigned N = conditions.size();
  assert(N);

  if (MaxForks!=~0u && stats::forks >= MaxForks) {
    unsigned next = theRNG.getInt32() % N;
    for (unsigned i=0; i<N; ++i) {
      if (i == next) {
        result.push_back(&state);
      } else {
        result.push_back(NULL);
      }
    }
  } else {
    stats::forks += N-1;

    // XXX do proper balance or keep random?
    result.push_back(&state);
    for (unsigned i=1; i<N; ++i) {
      ExecutionState *es = result[theRNG.getInt32() % i];
      ExecutionState *ns = es->branch();
      addedStates.insert(ns);
      result.push_back(ns);
      es->ptreeNode->data = 0;
      std::pair<PTree::Node*,PTree::Node*> res = 
        processTree->split(es->ptreeNode, ns, es);
      ns->ptreeNode = res.first;
      es->ptreeNode = res.second;

#ifdef SUPPORT_Z3
      if (InterpolationOption::interpolation) {
        std::pair<ITreeNode *, ITreeNode *> ires =
	  interpTree->split(es->itreeNode, ns, es);
        ns->itreeNode = ires.first;
        es->itreeNode = ires.second;
      }
#endif
    }
  }

  // If necessary redistribute seeds to match conditions, killing
  // states if necessary due to OnlyReplaySeeds (inefficient but
  // simple).
  
  std::map< ExecutionState*, std::vector<SeedInfo> >::iterator it = 
    seedMap.find(&state);
  if (it != seedMap.end()) {
    std::vector<SeedInfo> seeds = it->second;
    seedMap.erase(it);

    // Assume each seed only satisfies one condition (necessarily true
    // when conditions are mutually exclusive and their conjunction is
    // a tautology).
    for (std::vector<SeedInfo>::iterator siit = seeds.begin(), 
           siie = seeds.end(); siit != siie; ++siit) {
      unsigned i;
      for (i=0; i<N; ++i) {
        ref<ConstantExpr> res;
        bool success = 
          solver->getValue(state, siit->assignment.evaluate(conditions[i]), 
                           res);
        assert(success && "FIXME: Unhandled solver failure");
        (void) success;
        if (res->isTrue())
          break;
      }
      
      // If we didn't find a satisfying condition randomly pick one
      // (the seed will be patched).
      if (i==N)
        i = theRNG.getInt32() % N;

      // Extra check in case we're replaying seeds with a max-fork
      if (result[i])
        seedMap[result[i]].push_back(*siit);
    }

    if (OnlyReplaySeeds) {
      for (unsigned i=0; i<N; ++i) {
        if (result[i] && !seedMap.count(result[i])) {
          terminateState(*result[i]);
          result[i] = NULL;
        }
      } 
    }
  }

  for (unsigned i=0; i<N; ++i)
    if (result[i])
      addConstraint(*result[i], conditions[i]);
}

Executor::StatePair 
Executor::fork(ExecutionState &current, ref<Expr> condition, bool isInternal) {
  Solver::Validity res;
  std::map< ExecutionState*, std::vector<SeedInfo> >::iterator it = 
    seedMap.find(&current);
  bool isSeeding = it != seedMap.end();

  if (!isSeeding && !isa<ConstantExpr>(condition) && 
      (MaxStaticForkPct!=1. || MaxStaticSolvePct != 1. ||
       MaxStaticCPForkPct!=1. || MaxStaticCPSolvePct != 1.) &&
      statsTracker->elapsed() > 60.) {
    StatisticManager &sm = *theStatisticManager;
    CallPathNode *cpn = current.stack.back().callPathNode;
    if ((MaxStaticForkPct<1. &&
         sm.getIndexedValue(stats::forks, sm.getIndex()) > 
         stats::forks*MaxStaticForkPct) ||
        (MaxStaticCPForkPct<1. &&
         cpn && (cpn->statistics.getValue(stats::forks) > 
                 stats::forks*MaxStaticCPForkPct)) ||
        (MaxStaticSolvePct<1 &&
         sm.getIndexedValue(stats::solverTime, sm.getIndex()) > 
         stats::solverTime*MaxStaticSolvePct) ||
        (MaxStaticCPForkPct<1. &&
         cpn && (cpn->statistics.getValue(stats::solverTime) > 
                 stats::solverTime*MaxStaticCPSolvePct))) {
      ref<ConstantExpr> value; 
      bool success = solver->getValue(current, condition, value);
      assert(success && "FIXME: Unhandled solver failure");
      (void) success;
      addConstraint(current, EqExpr::create(value, condition));
      condition = value;
    }
  }

  double timeout = coreSolverTimeout;
  if (isSeeding)
    timeout *= it->second.size();

  // llvm::errs() << "Calling solver->evaluate on query:\n";
  // ExprPPrinter::printQuery(llvm::errs(), current.constraints, condition);

  solver->setTimeout(timeout);
  bool success = solver->evaluate(current, condition, res);
  solver->setTimeout(0);
  if (!success) {
    current.pc = current.prevPC;
    terminateStateEarly(current, "Query timed out (fork).");
    return StatePair(0, 0);
  }

  if (!isSeeding) {
    if (replayPath && !isInternal) {
      assert(replayPosition<replayPath->size() &&
             "ran out of branches in replay path mode");
      bool branch = (*replayPath)[replayPosition++];
      
      if (res==Solver::True) {
        assert(branch && "hit invalid branch in replay path mode");
      } else if (res==Solver::False) {
        assert(!branch && "hit invalid branch in replay path mode");
      } else {
        // add constraints
        if(branch) {
          res = Solver::True;
          addConstraint(current, condition);
        } else  {
          res = Solver::False;
          addConstraint(current, Expr::createIsZero(condition));
        }
      }
    } else if (res==Solver::Unknown) {
      assert(!replayOut && "in replay mode, only one branch can be true.");
      
      if ((MaxMemoryInhibit && atMemoryLimit) || 
          current.forkDisabled ||
          inhibitForking || 
          (MaxForks!=~0u && stats::forks >= MaxForks)) {

	if (MaxMemoryInhibit && atMemoryLimit)
	  klee_warning_once(0, "skipping fork (memory cap exceeded)");
	else if (current.forkDisabled)
	  klee_warning_once(0, "skipping fork (fork disabled on current path)");
	else if (inhibitForking)
	  klee_warning_once(0, "skipping fork (fork disabled globally)");
	else 
	  klee_warning_once(0, "skipping fork (max-forks reached)");

        TimerStatIncrementer timer(stats::forkTime);
        if (theRNG.getBool()) {
          addConstraint(current, condition);
          res = Solver::True;        
        } else {
          addConstraint(current, Expr::createIsZero(condition));
          res = Solver::False;
        }
      }
    }
  }

  // Fix branch in only-replay-seed mode, if we don't have both true
  // and false seeds.
  if (isSeeding && 
      (current.forkDisabled || OnlyReplaySeeds) && 
      res == Solver::Unknown) {
    bool trueSeed=false, falseSeed=false;
    // Is seed extension still ok here?
    for (std::vector<SeedInfo>::iterator siit = it->second.begin(), 
           siie = it->second.end(); siit != siie; ++siit) {
      ref<ConstantExpr> res;
      bool success = 
        solver->getValue(current, siit->assignment.evaluate(condition), res);
      assert(success && "FIXME: Unhandled solver failure");
      (void) success;
      if (res->isTrue()) {
        trueSeed = true;
      } else {
        falseSeed = true;
      }
      if (trueSeed && falseSeed)
        break;
    }
    if (!(trueSeed && falseSeed)) {
      assert(trueSeed || falseSeed);
      
      res = trueSeed ? Solver::True : Solver::False;
      addConstraint(current,
                    trueSeed ? condition : Expr::createIsZero(condition));
    }
  }

  // XXX - even if the constraint is provable one way or the other we
  // can probably benefit by adding this constraint and allowing it to
  // reduce the other constraints. For example, if we do a binary
  // search on a particular value, and then see a comparison against
  // the value it has been fixed at, we should take this as a nice
  // hint to just use the single constraint instead of all the binary
  // search ones. If that makes sense.
  if (res==Solver::True) {

    if (!isInternal) {
      if (pathWriter) {
        current.pathOS << "1";
      }
    }

#ifdef SUPPORT_Z3
    if (InterpolationOption::interpolation) {
      // Validity proof succeeded of a query: antecedent -> consequent.
      // We then extract the unsatisfiability core of antecedent and not
      // consequent as the Craig interpolant.
      interpTree->markPathCondition(current, solver);
    }
#endif

    return StatePair(&current, 0);
  } else if (res==Solver::False) {
    if (!isInternal) {
      if (pathWriter) {
        current.pathOS << "0";
      }
    }

#ifdef SUPPORT_Z3
    if (InterpolationOption::interpolation) {
      // Falsity proof succeeded of a query: antecedent -> consequent,
      // which means that antecedent -> not(consequent) is valid. In this
      // case also we extract the unsat core of the proof
      interpTree->markPathCondition(current, solver);
    }
#endif

    return StatePair(0, &current);
  } else {
    TimerStatIncrementer timer(stats::forkTime);
    ExecutionState *falseState, *trueState = &current;

    ++stats::forks;

    falseState = trueState->branch();
    addedStates.insert(falseState);

    if (RandomizeFork && theRNG.getBool())
      std::swap(trueState, falseState);

    if (it != seedMap.end()) {
      std::vector<SeedInfo> seeds = it->second;
      it->second.clear();
      std::vector<SeedInfo> &trueSeeds = seedMap[trueState];
      std::vector<SeedInfo> &falseSeeds = seedMap[falseState];
      for (std::vector<SeedInfo>::iterator siit = seeds.begin(), 
             siie = seeds.end(); siit != siie; ++siit) {
        ref<ConstantExpr> res;
        bool success =
          solver->getValue(current, siit->assignment.evaluate(condition), res);
        assert(success && "FIXME: Unhandled solver failure");
        (void) success;
        if (res->isTrue()) {
          trueSeeds.push_back(*siit);
        } else {
          falseSeeds.push_back(*siit);
        }
      }
      
      bool swapInfo = false;
      if (trueSeeds.empty()) {
        if (&current == trueState) swapInfo = true;
        seedMap.erase(trueState);
      }
      if (falseSeeds.empty()) {
        if (&current == falseState) swapInfo = true;
        seedMap.erase(falseState);
      }
      if (swapInfo) {
        std::swap(trueState->coveredNew, falseState->coveredNew);
        std::swap(trueState->coveredLines, falseState->coveredLines);
      }
    }

    current.ptreeNode->data = 0;
    std::pair<PTree::Node*, PTree::Node*> res =
      processTree->split(current.ptreeNode, falseState, trueState);
    falseState->ptreeNode = res.first;
    trueState->ptreeNode = res.second;

    if (!isInternal) {
      if (pathWriter) {
        falseState->pathOS = pathWriter->open(current.pathOS);
        trueState->pathOS << "1";
        falseState->pathOS << "0";
      }      
      if (symPathWriter) {
        falseState->symPathOS = symPathWriter->open(current.symPathOS);
        trueState->symPathOS << "1";
        falseState->symPathOS << "0";
      }
    }

#ifdef SUPPORT_Z3
    if (InterpolationOption::interpolation) {
      std::pair<ITreeNode *, ITreeNode *> ires =
	  interpTree->split(current.itreeNode, falseState, trueState);
      falseState->itreeNode = ires.first;
      trueState->itreeNode = ires.second;
    }
#endif

    addConstraint(*trueState, condition);
    addConstraint(*falseState, Expr::createIsZero(condition));

    // Kinda gross, do we even really still want this option?
    if (MaxDepth && MaxDepth<=trueState->depth) {
      terminateStateEarly(*trueState, "max-depth exceeded.");
      terminateStateEarly(*falseState, "max-depth exceeded.");
      return StatePair(0, 0);
    }

    return StatePair(trueState, falseState);
  }
}

void Executor::addConstraint(ExecutionState &state, ref<Expr> condition) {
  if (ConstantExpr *CE = dyn_cast<ConstantExpr>(condition)) {
    if (!CE->isTrue())
      llvm::report_fatal_error("attempt to add invalid constraint");
    return;
  }

  // Check to see if this constraint violates seeds.
  std::map< ExecutionState*, std::vector<SeedInfo> >::iterator it = 
    seedMap.find(&state);
  if (it != seedMap.end()) {
    bool warn = false;
    for (std::vector<SeedInfo>::iterator siit = it->second.begin(), 
           siie = it->second.end(); siit != siie; ++siit) {
      bool res;
      bool success = 
        solver->mustBeFalse(state, siit->assignment.evaluate(condition), res);
      assert(success && "FIXME: Unhandled solver failure");
      (void) success;
      if (res) {
        siit->patchSeed(state, condition, solver);
        warn = true;
      }
    }
    if (warn)
      klee_warning("seeds patched for violating constraint"); 
  }

  state.addConstraint(condition);
  if (ivcEnabled)
    doImpliedValueConcretization(state, condition, 
                                 ConstantExpr::alloc(1, Expr::Bool));
}

ref<klee::ConstantExpr> Executor::evalConstant(const Constant *c) {
  if (const llvm::ConstantExpr *ce = dyn_cast<llvm::ConstantExpr>(c)) {
    return evalConstantExpr(ce);
  } else {
    if (const ConstantInt *ci = dyn_cast<ConstantInt>(c)) {
      return ConstantExpr::alloc(ci->getValue());
    } else if (const ConstantFP *cf = dyn_cast<ConstantFP>(c)) {      
      return ConstantExpr::alloc(cf->getValueAPF().bitcastToAPInt());
    } else if (const GlobalValue *gv = dyn_cast<GlobalValue>(c)) {
      return globalAddresses.find(gv)->second;
    } else if (isa<ConstantPointerNull>(c)) {
      return Expr::createPointer(0);
    } else if (isa<UndefValue>(c) || isa<ConstantAggregateZero>(c)) {
      return ConstantExpr::create(0, getWidthForLLVMType(c->getType()));
#if LLVM_VERSION_CODE >= LLVM_VERSION(3, 1)
    } else if (const ConstantDataSequential *cds =
                 dyn_cast<ConstantDataSequential>(c)) {
      std::vector<ref<Expr> > kids;
      for (unsigned i = 0, e = cds->getNumElements(); i != e; ++i) {
        ref<Expr> kid = evalConstant(cds->getElementAsConstant(i));
        kids.push_back(kid);
      }
      ref<Expr> res = ConcatExpr::createN(kids.size(), kids.data());
      return cast<ConstantExpr>(res);
#endif
    } else if (const ConstantStruct *cs = dyn_cast<ConstantStruct>(c)) {
      const StructLayout *sl = kmodule->targetData->getStructLayout(cs->getType());
      llvm::SmallVector<ref<Expr>, 4> kids;
      for (unsigned i = cs->getNumOperands(); i != 0; --i) {
        unsigned op = i-1;
        ref<Expr> kid = evalConstant(cs->getOperand(op));

        uint64_t thisOffset = sl->getElementOffsetInBits(op),
                 nextOffset = (op == cs->getNumOperands() - 1)
                              ? sl->getSizeInBits()
                              : sl->getElementOffsetInBits(op+1);
        if (nextOffset-thisOffset > kid->getWidth()) {
          uint64_t paddingWidth = nextOffset-thisOffset-kid->getWidth();
          kids.push_back(ConstantExpr::create(0, paddingWidth));
        }

        kids.push_back(kid);
      }
      ref<Expr> res = ConcatExpr::createN(kids.size(), kids.data());
      return cast<ConstantExpr>(res);
    } else if (const ConstantArray *ca = dyn_cast<ConstantArray>(c)){
      llvm::SmallVector<ref<Expr>, 4> kids;
      for (unsigned i = ca->getNumOperands(); i != 0; --i) {
        unsigned op = i-1;
        ref<Expr> kid = evalConstant(ca->getOperand(op));
        kids.push_back(kid);
      }
      ref<Expr> res = ConcatExpr::createN(kids.size(), kids.data());
      return cast<ConstantExpr>(res);
    } else {
      // Constant{Vector}
      llvm::report_fatal_error("invalid argument to evalConstant()");
    }
  }
}

const Cell& Executor::eval(KInstruction *ki, unsigned index, 
                           ExecutionState &state) const {
  assert(index < ki->inst->getNumOperands());
  int vnumber = ki->operands[index];

  assert(vnumber != -1 &&
         "Invalid operand to eval(), not a value or constant!");

  // Determine if this is a constant or not.
  if (vnumber < 0) {
    unsigned index = -vnumber - 2;
    return kmodule->constantTable[index];
  } else {
    unsigned index = vnumber;
    StackFrame &sf = state.stack.back();
    return sf.locals[index];
  }
}

void Executor::bindLocal(KInstruction *target, ExecutionState &state, 
                         ref<Expr> value) {
  getDestCell(state, target).value = value;
}

void Executor::bindArgument(KFunction *kf, unsigned index, 
                            ExecutionState &state, ref<Expr> value) {
  getArgumentCell(state, kf, index).value = value;
}

ref<Expr> Executor::toUnique(const ExecutionState &state, 
                             ref<Expr> &e) {
  ref<Expr> result = e;

  if (!isa<ConstantExpr>(e)) {
    ref<ConstantExpr> value;
    bool isTrue = false;

    solver->setTimeout(coreSolverTimeout);      
    if (solver->getValue(state, e, value) &&
        solver->mustBeTrue(state, EqExpr::create(e, value), isTrue) &&
        isTrue)
      result = value;
    solver->setTimeout(0);
  }
  
  return result;
}


/* Concretize the given expression, and return a possible constant value. 
   'reason' is just a documentation string stating the reason for concretization. */
ref<klee::ConstantExpr> 
Executor::toConstant(ExecutionState &state, 
                     ref<Expr> e,
                     const char *reason) {
  e = state.constraints.simplifyExpr(e);
  if (ConstantExpr *CE = dyn_cast<ConstantExpr>(e))
    return CE;

  ref<ConstantExpr> value;
  bool success = solver->getValue(state, e, value);
  assert(success && "FIXME: Unhandled solver failure");
  (void) success;

  std::string str;
  llvm::raw_string_ostream os(str);
  os << "silently concretizing (reason: " << reason << ") expression " << e
     << " to value " << value << " (" << (*(state.pc)).info->file << ":"
     << (*(state.pc)).info->line << ")";

  if (AllExternalWarnings)
    klee_warning(reason, os.str().c_str());
  else
    klee_warning_once(reason, "%s", os.str().c_str());

  addConstraint(state, EqExpr::create(e, value));

  return value;
}

void Executor::executeGetValue(ExecutionState &state,
                               ref<Expr> e,
                               KInstruction *target) {
  e = state.constraints.simplifyExpr(e);
  std::map< ExecutionState*, std::vector<SeedInfo> >::iterator it = 
    seedMap.find(&state);
  if (it==seedMap.end() || isa<ConstantExpr>(e)) {
    ref<ConstantExpr> value;
    bool success = solver->getValue(state, e, value);
    assert(success && "FIXME: Unhandled solver failure");
    (void) success;
    bindLocal(target, state, value);
  } else {
    std::set< ref<Expr> > values;
    for (std::vector<SeedInfo>::iterator siit = it->second.begin(), 
           siie = it->second.end(); siit != siie; ++siit) {
      ref<ConstantExpr> value;
      bool success = 
        solver->getValue(state, siit->assignment.evaluate(e), value);
      assert(success && "FIXME: Unhandled solver failure");
      (void) success;
      values.insert(value);
    }
    
    std::vector< ref<Expr> > conditions;
    for (std::set< ref<Expr> >::iterator vit = values.begin(), 
           vie = values.end(); vit != vie; ++vit)
      conditions.push_back(EqExpr::create(e, *vit));

    std::vector<ExecutionState*> branches;
    branch(state, conditions, branches);
    
    std::vector<ExecutionState*>::iterator bit = branches.begin();
    for (std::set< ref<Expr> >::iterator vit = values.begin(), 
           vie = values.end(); vit != vie; ++vit) {
      ExecutionState *es = *bit;
      if (es)
        bindLocal(target, *es, *vit);
      ++bit;
    }
  }
}

void Executor::stepInstruction(ExecutionState &state) {
  if (DebugPrintInstructions) {
    printFileLine(state, state.pc);
    llvm::errs().indent(10) << stats::instructions << " ";
    llvm::errs() << *(state.pc->inst) << '\n';
  }

  if (statsTracker)
    statsTracker->stepInstruction(state);

  ++stats::instructions;
  state.prevPC = state.pc;
  ++state.pc;

  if (stats::instructions==StopAfterNInstructions)
    haltExecution = true;
}

void Executor::executeCall(ExecutionState &state, 
                           KInstruction *ki,
                           Function *f,
                           std::vector< ref<Expr> > &arguments) {
  Instruction *i = ki->inst;
  if (f && f->isDeclaration()) {
    switch(f->getIntrinsicID()) {
    case Intrinsic::not_intrinsic:
      // state may be destroyed by this call, cannot touch
      callExternalFunction(state, ki, f, arguments);
      break;
        
      // va_arg is handled by caller and intrinsic lowering, see comment for
      // ExecutionState::varargs
    case Intrinsic::vastart:  {
      StackFrame &sf = state.stack.back();
      assert(sf.varargs && 
             "vastart called in function with no vararg object");

      // FIXME: This is really specific to the architecture, not the pointer
      // size. This happens to work fir x86-32 and x86-64, however.
      Expr::Width WordSize = Context::get().getPointerWidth();
      if (WordSize == Expr::Int32) {
        executeMemoryOperation(state, true, arguments[0], 
                               sf.varargs->getBaseExpr(), 0);
      } else {
        assert(WordSize == Expr::Int64 && "Unknown word size!");

        // X86-64 has quite complicated calling convention. However,
        // instead of implementing it, we can do a simple hack: just
        // make a function believe that all varargs are on stack.
        executeMemoryOperation(state, true, arguments[0],
                               ConstantExpr::create(48, 32), 0); // gp_offset
        executeMemoryOperation(state, true,
                               AddExpr::create(arguments[0], 
                                               ConstantExpr::create(4, 64)),
                               ConstantExpr::create(304, 32), 0); // fp_offset
        executeMemoryOperation(state, true,
                               AddExpr::create(arguments[0], 
                                               ConstantExpr::create(8, 64)),
                               sf.varargs->getBaseExpr(), 0); // overflow_arg_area
        executeMemoryOperation(state, true,
                               AddExpr::create(arguments[0], 
                                               ConstantExpr::create(16, 64)),
                               ConstantExpr::create(0, 64), 0); // reg_save_area
      }
      break;
    }
    case Intrinsic::vaend:
      // va_end is a noop for the interpreter.
      //
      // FIXME: We should validate that the target didn't do something bad
      // with vaeend, however (like call it twice).
      break;
        
    case Intrinsic::vacopy:
      // va_copy should have been lowered.
      //
      // FIXME: It would be nice to check for errors in the usage of this as
      // well.
    default:
      klee_error("unknown intrinsic: %s", f->getName().data());
    }

    if (InvokeInst *ii = dyn_cast<InvokeInst>(i))
      transferToBasicBlock(ii->getNormalDest(), i->getParent(), state);
  } else {
    // FIXME: I'm not really happy about this reliance on prevPC but it is ok, I
    // guess. This just done to avoid having to pass KInstIterator everywhere
    // instead of the actual instruction, since we can't make a KInstIterator
    // from just an instruction (unlike LLVM).
    KFunction *kf = kmodule->functionMap[f];
    state.pushFrame(state.prevPC, kf);
    state.pc = kf->instructions;
        
    if (statsTracker)
      statsTracker->framePushed(state, &state.stack[state.stack.size()-2]);
 
     // TODO: support "byval" parameter attribute
     // TODO: support zeroext, signext, sret attributes
        
    unsigned callingArgs = arguments.size();
    unsigned funcArgs = f->arg_size();
    if (!f->isVarArg()) {
      if (callingArgs > funcArgs) {
        klee_warning_once(f, "calling %s with extra arguments.", 
                          f->getName().data());
      } else if (callingArgs < funcArgs) {
        terminateStateOnError(state, "calling function with too few arguments", 
                              "user.err");
        return;
      }
    } else {
      Expr::Width WordSize = Context::get().getPointerWidth();

      if (callingArgs < funcArgs) {
        terminateStateOnError(state, "calling function with too few arguments", 
                              "user.err");
        return;
      }
            
      StackFrame &sf = state.stack.back();
      unsigned size = 0;
      for (unsigned i = funcArgs; i < callingArgs; i++) {
        // FIXME: This is really specific to the architecture, not the pointer
        // size. This happens to work fir x86-32 and x86-64, however.
        if (WordSize == Expr::Int32) {
          size += Expr::getMinBytesForWidth(arguments[i]->getWidth());
        } else {
          Expr::Width argWidth = arguments[i]->getWidth();
          // AMD64-ABI 3.5.7p5: Step 7. Align l->overflow_arg_area upwards to a 16
          // byte boundary if alignment needed by type exceeds 8 byte boundary.
          //
          // Alignment requirements for scalar types is the same as their size
          if (argWidth > Expr::Int64) {
             size = llvm::RoundUpToAlignment(size, 16);
          }
          size += llvm::RoundUpToAlignment(argWidth, WordSize) / 8;
        }
      }

      MemoryObject *mo = sf.varargs = memory->allocate(size, true, false, 
                                                       state.prevPC->inst);
      if (!mo) {
        terminateStateOnExecError(state, "out of memory (varargs)");
        return;
      }

      if ((WordSize == Expr::Int64) && (mo->address & 15)) {
        // Both 64bit Linux/Glibc and 64bit MacOSX should align to 16 bytes.
        klee_warning_once(0, "While allocating varargs: malloc did not align to 16 bytes.");
      }

      ObjectState *os = bindObjectInState(state, mo, true);
      unsigned offset = 0;
      for (unsigned i = funcArgs; i < callingArgs; i++) {
        // FIXME: This is really specific to the architecture, not the pointer
        // size. This happens to work fir x86-32 and x86-64, however.
        if (WordSize == Expr::Int32) {
          os->write(offset, arguments[i]);
          offset += Expr::getMinBytesForWidth(arguments[i]->getWidth());
        } else {
          assert(WordSize == Expr::Int64 && "Unknown word size!");

          Expr::Width argWidth = arguments[i]->getWidth();
          if (argWidth > Expr::Int64) {
             offset = llvm::RoundUpToAlignment(offset, 16);
          }
          os->write(offset, arguments[i]);
          offset += llvm::RoundUpToAlignment(argWidth, WordSize) / 8;
        }
      }
    }

    unsigned numFormals = f->arg_size();
    for (unsigned i=0; i<numFormals; ++i) 
      bindArgument(kf, i, state, arguments[i]);

#ifdef SUPPORT_Z3
    if (InterpolationOption::interpolation)
      // We bind the abstract dependency call arguments
      state.itreeNode->bindCallArguments(state.prevPC->inst, arguments);
#endif
  }
}

void Executor::transferToBasicBlock(BasicBlock *dst, BasicBlock *src, 
                                    ExecutionState &state) {
  // Note that in general phi nodes can reuse phi values from the same
  // block but the incoming value is the eval() result *before* the
  // execution of any phi nodes. this is pathological and doesn't
  // really seem to occur, but just in case we run the PhiCleanerPass
  // which makes sure this cannot happen and so it is safe to just
  // eval things in order. The PhiCleanerPass also makes sure that all
  // incoming blocks have the same order for each PHINode so we only
  // have to compute the index once.
  //
  // With that done we simply set an index in the state so that PHI
  // instructions know which argument to eval, set the pc, and continue.
  
  // XXX this lookup has to go ?
  KFunction *kf = state.stack.back().kf;
  unsigned entry = kf->basicBlockEntry[dst];
  state.pc = &kf->instructions[entry];
  if (state.pc->inst->getOpcode() == Instruction::PHI) {
    PHINode *first = static_cast<PHINode*>(state.pc->inst);
    state.incomingBBIndex = first->getBasicBlockIndex(src);
  }
}

void Executor::printFileLine(ExecutionState &state, KInstruction *ki) {
  const InstructionInfo &ii = *ki->info;
  if (ii.file != "")
    llvm::errs() << "     " << ii.file << ":" << ii.line << ":";
  else
    llvm::errs() << "     [no debug info]:";
}

/// Compute the true target of a function call, resolving LLVM and KLEE aliases
/// and bitcasts.
Function* Executor::getTargetFunction(Value *calledVal, ExecutionState &state) {
  SmallPtrSet<const GlobalValue*, 3> Visited;

  Constant *c = dyn_cast<Constant>(calledVal);
  if (!c)
    return 0;

  while (true) {
    if (GlobalValue *gv = dyn_cast<GlobalValue>(c)) {
      if (!Visited.insert(gv))
        return 0;

      std::string alias = state.getFnAlias(gv->getName());
      if (alias != "") {
        llvm::Module* currModule = kmodule->module;
        GlobalValue *old_gv = gv;
        gv = currModule->getNamedValue(alias);
        if (!gv) {
          llvm::errs() << "Function " << alias << "(), alias for " 
                       << old_gv->getName() << " not found!\n";
          assert(0 && "function alias not found");
        }
      }
     
      if (Function *f = dyn_cast<Function>(gv))
        return f;
      else if (GlobalAlias *ga = dyn_cast<GlobalAlias>(gv))
        c = ga->getAliasee();
      else
        return 0;
    } else if (llvm::ConstantExpr *ce = dyn_cast<llvm::ConstantExpr>(c)) {
      if (ce->getOpcode()==Instruction::BitCast)
        c = ce->getOperand(0);
      else
        return 0;
    } else
      return 0;
  }
}

/// TODO remove?
static bool isDebugIntrinsic(const Function *f, KModule *KM) {
  return false;
}

static inline const llvm::fltSemantics * fpWidthToSemantics(unsigned width) {
  switch(width) {
  case Expr::Int32:
    return &llvm::APFloat::IEEEsingle;
  case Expr::Int64:
    return &llvm::APFloat::IEEEdouble;
  case Expr::Fl80:
    return &llvm::APFloat::x87DoubleExtended;
  default:
    return 0;
  }
}

void Executor::executeInstruction(ExecutionState &state, KInstruction *ki) {
  Instruction *i = ki->inst;

  switch (i->getOpcode()) {
    // Control flow
  case Instruction::Ret: {
    ReturnInst *ri = cast<ReturnInst>(i);
    KInstIterator kcaller = state.stack.back().caller;
    Instruction *caller = kcaller ? kcaller->inst : 0;
    bool isVoidReturn = (ri->getNumOperands() == 0);
    ref<Expr> result = ConstantExpr::alloc(0, Expr::Bool);
    
    if (!isVoidReturn) {
      result = eval(ki, 0, state).value;
    }

    if (state.stack.size() <= 1) {
      assert(!caller && "caller set on initial stack frame");
      terminateStateOnExit(state);
    } else {
      state.popFrame(ki, result);

      if (statsTracker)
        statsTracker->framePopped(state);

      if (InvokeInst *ii = dyn_cast<InvokeInst>(caller)) {
        transferToBasicBlock(ii->getNormalDest(), caller->getParent(), state);
      } else {
        state.pc = kcaller;
        ++state.pc;
      }

      if (!isVoidReturn) {
        LLVM_TYPE_Q Type *t = caller->getType();
        if (t != Type::getVoidTy(getGlobalContext())) {
          // may need to do coercion due to bitcasts
          Expr::Width from = result->getWidth();
          Expr::Width to = getWidthForLLVMType(t);
            
          if (from != to) {
            CallSite cs = (isa<InvokeInst>(caller) ? CallSite(cast<InvokeInst>(caller)) : 
                           CallSite(cast<CallInst>(caller)));

            // XXX need to check other param attrs ?
#if LLVM_VERSION_CODE >= LLVM_VERSION(3, 3)
      bool isSExt = cs.paramHasAttr(0, llvm::Attribute::SExt);
#elif LLVM_VERSION_CODE >= LLVM_VERSION(3, 2)
	    bool isSExt = cs.paramHasAttr(0, llvm::Attributes::SExt);
#else
	    bool isSExt = cs.paramHasAttr(0, llvm::Attribute::SExt);
#endif
            if (isSExt) {
              result = SExtExpr::create(result, to);
            } else {
              result = ZExtExpr::create(result, to);
            }
          }

          bindLocal(kcaller, state, result);
        }
      } else {
        // We check that the return value has no users instead of
        // checking the type, since C defaults to returning int for
        // undeclared functions.
        if (!caller->use_empty()) {
          terminateStateOnExecError(state, "return void when caller expected a result");
        }
      }
    }      
    break;
  }
#if LLVM_VERSION_CODE < LLVM_VERSION(3, 1)
  case Instruction::Unwind: {
    for (;;) {
      KInstruction *kcaller = state.stack.back().caller;
      state.popFrame(ki, ConstantExpr::alloc(0, Expr::Bool));

      if (statsTracker)
        statsTracker->framePopped(state);

      if (state.stack.empty()) {
        terminateStateOnExecError(state, "unwind from initial stack frame");
        break;
      } else {
        Instruction *caller = kcaller->programPoint;
        if (InvokeInst *ii = dyn_cast<InvokeInst>(caller)) {
          transferToBasicBlock(ii->getUnwindDest(), caller->getParent(), state);
          break;
        }
      }
    }
    break;
  }
#endif
  case Instruction::Br: {
    BranchInst *bi = cast<BranchInst>(i);
    if (bi->isUnconditional()) {
      transferToBasicBlock(bi->getSuccessor(0), bi->getParent(), state);
    } else {
      // FIXME: Find a way that we don't have this hidden dependency.
      assert(bi->getCondition() == bi->getOperand(0) &&
             "Wrong operand index!");
      ref<Expr> cond = eval(ki, 0, state).value;
      Executor::StatePair branches = fork(state, cond, false);

      // NOTE: There is a hidden dependency here, markBranchVisited
      // requires that we still be in the context of the branch
      // instruction (it reuses its statistic id). Should be cleaned
      // up with convenient instruction specific data.
      if (statsTracker && state.stack.back().kf->trackCoverage)
        statsTracker->markBranchVisited(branches.first, branches.second);

      if (branches.first)
        transferToBasicBlock(bi->getSuccessor(0), bi->getParent(), *branches.first);
      if (branches.second)
        transferToBasicBlock(bi->getSuccessor(1), bi->getParent(), *branches.second);
    }
    break;
  }
  case Instruction::Switch: {
    SwitchInst *si = cast<SwitchInst>(i);
    ref<Expr> cond = eval(ki, 0, state).value;
    BasicBlock *bb = si->getParent();

    cond = toUnique(state, cond);
    if (ConstantExpr *CE = dyn_cast<ConstantExpr>(cond)) {
      // Somewhat gross to create these all the time, but fine till we
      // switch to an internal rep.
      LLVM_TYPE_Q llvm::IntegerType *Ty = 
        cast<IntegerType>(si->getCondition()->getType());
      ConstantInt *ci = ConstantInt::get(Ty, CE->getZExtValue());
#if LLVM_VERSION_CODE >= LLVM_VERSION(3, 1)
      unsigned index = si->findCaseValue(ci).getSuccessorIndex();
#else
      unsigned index = si->findCaseValue(ci);
#endif
      transferToBasicBlock(si->getSuccessor(index), si->getParent(), state);
    } else {
      std::map<BasicBlock*, ref<Expr> > targets;
      ref<Expr> isDefault = ConstantExpr::alloc(1, Expr::Bool);
#if LLVM_VERSION_CODE >= LLVM_VERSION(3, 1)      
      for (SwitchInst::CaseIt i = si->case_begin(), e = si->case_end();
           i != e; ++i) {
        ref<Expr> value = evalConstant(i.getCaseValue());
#else
      for (unsigned i=1, cases = si->getNumCases(); i<cases; ++i) {
        ref<Expr> value = evalConstant(si->getCaseValue(i));
#endif
        ref<Expr> match = EqExpr::create(cond, value);
        isDefault = AndExpr::create(isDefault, Expr::createIsZero(match));
        bool result;
        bool success = solver->mayBeTrue(state, match, result);
        assert(success && "FIXME: Unhandled solver failure");
        (void) success;
        if (result) {
#if LLVM_VERSION_CODE >= LLVM_VERSION(3, 1)
          BasicBlock *caseSuccessor = i.getCaseSuccessor();
#else
          BasicBlock *caseSuccessor = si->getSuccessor(i);
#endif
          std::map<BasicBlock*, ref<Expr> >::iterator it =
            targets.insert(std::make_pair(caseSuccessor,
                           ConstantExpr::alloc(0, Expr::Bool))).first;

          it->second = OrExpr::create(match, it->second);
        }
      }
      bool res;
      bool success = solver->mayBeTrue(state, isDefault, res);
      assert(success && "FIXME: Unhandled solver failure");
      (void) success;
      if (res)
        targets.insert(std::make_pair(si->getDefaultDest(), isDefault));
      
      std::vector< ref<Expr> > conditions;
      for (std::map<BasicBlock*, ref<Expr> >::iterator it = 
             targets.begin(), ie = targets.end();
           it != ie; ++it)
        conditions.push_back(it->second);
      
      std::vector<ExecutionState*> branches;
      branch(state, conditions, branches);

      std::vector<ExecutionState*>::iterator bit = branches.begin();
      for (std::map<BasicBlock*, ref<Expr> >::iterator it = 
             targets.begin(), ie = targets.end();
           it != ie; ++it) {
        ExecutionState *es = *bit;
        if (es)
          transferToBasicBlock(it->first, bb, *es);
        ++bit;
      }
    }
    break;
 }
  case Instruction::Unreachable:
    // Note that this is not necessarily an internal bug, llvm will
    // generate unreachable instructions in cases where it knows the
    // program will crash. So it is effectively a SEGV or internal
    // error.
    terminateStateOnExecError(state, "reached \"unreachable\" instruction");
    break;

  case Instruction::Invoke:
  case Instruction::Call: {
    CallSite cs(i);
    unsigned numArgs = cs.arg_size();
    Value *fp = cs.getCalledValue();
    Function *f = getTargetFunction(fp, state);

    // Skip debug intrinsics, we can't evaluate their metadata arguments.
    if (f && isDebugIntrinsic(f, kmodule))
      break;

    if (isa<InlineAsm>(fp)) {
      terminateStateOnExecError(state, "inline assembly is unsupported");
      break;
    }
    // evaluate arguments
    std::vector< ref<Expr> > arguments;
    arguments.reserve(numArgs);

    for (unsigned j=0; j<numArgs; ++j)
      arguments.push_back(eval(ki, j+1, state).value);

    if (f) {
      const FunctionType *fType = 
        dyn_cast<FunctionType>(cast<PointerType>(f->getType())->getElementType());
      const FunctionType *fpType =
        dyn_cast<FunctionType>(cast<PointerType>(fp->getType())->getElementType());

      // special case the call with a bitcast case
      if (fType != fpType) {
        assert(fType && fpType && "unable to get function type");

        // XXX check result coercion

        // XXX this really needs thought and validation
        unsigned i=0;
        for (std::vector< ref<Expr> >::iterator
               ai = arguments.begin(), ie = arguments.end();
             ai != ie; ++ai) {
          Expr::Width to, from = (*ai)->getWidth();
            
          if (i<fType->getNumParams()) {
            to = getWidthForLLVMType(fType->getParamType(i));

            if (from != to) {
              // XXX need to check other param attrs ?
#if LLVM_VERSION_CODE >= LLVM_VERSION(3, 3)
              bool isSExt = cs.paramHasAttr(i+1, llvm::Attribute::SExt);
#elif LLVM_VERSION_CODE >= LLVM_VERSION(3, 2)
	      bool isSExt = cs.paramHasAttr(i+1, llvm::Attributes::SExt);
#else
	      bool isSExt = cs.paramHasAttr(i+1, llvm::Attribute::SExt);
#endif
              if (isSExt) {
                arguments[i] = SExtExpr::create(arguments[i], to);
              } else {
                arguments[i] = ZExtExpr::create(arguments[i], to);
              }
            }
          }
            
          i++;
        }
      }
      executeCall(state, ki, f, arguments);
    } else {
      ref<Expr> v = eval(ki, 0, state).value;

      ExecutionState *free = &state;
      bool hasInvalid = false, first = true;

      /* XXX This is wasteful, no need to do a full evaluate since we
         have already got a value. But in the end the caches should
         handle it for us, albeit with some overhead. */
      do {
        ref<ConstantExpr> value;
        bool success = solver->getValue(*free, v, value);
        assert(success && "FIXME: Unhandled solver failure");
        (void) success;
        StatePair res = fork(*free, EqExpr::create(v, value), true);
        if (res.first) {
          uint64_t addr = value->getZExtValue();
          if (legalFunctions.count(addr)) {
            f = (Function*) addr;

            // Don't give warning on unique resolution
            if (res.second || !first)
              klee_warning_once((void*) (unsigned long) addr, 
                                "resolved symbolic function pointer to: %s",
                                f->getName().data());

            executeCall(*res.first, ki, f, arguments);
          } else {
            if (!hasInvalid) {
              terminateStateOnExecError(state, "invalid function pointer");
              hasInvalid = true;
            }
          }
        }

        first = false;
        free = res.second;
      } while (free);
    }
    break;
  }
  case Instruction::PHI: {
#if LLVM_VERSION_CODE >= LLVM_VERSION(3, 0)
    ref<Expr> result = eval(ki, state.incomingBBIndex, state).value;
#else
    ref<Expr> result = eval(ki, state.incomingBBIndex * 2, state).value;
#endif
    bindLocal(ki, state, result);
    break;
  }

    // Special instructions
  case Instruction::Select: {
    ref<Expr> cond = eval(ki, 0, state).value;
    ref<Expr> tExpr = eval(ki, 1, state).value;
    ref<Expr> fExpr = eval(ki, 2, state).value;
    ref<Expr> result = SelectExpr::create(cond, tExpr, fExpr);
    bindLocal(ki, state, result);

#ifdef SUPPORT_Z3
    // Update dependency
    if (InterpolationOption::interpolation)
      interpTree->executeAbstractBinaryDependency(i, result, tExpr, fExpr);
#endif
    break;
  }

  case Instruction::VAArg:
    terminateStateOnExecError(state, "unexpected VAArg instruction");
    break;

    // Arithmetic / logical

  case Instruction::Add: {
    ref<Expr> left = eval(ki, 0, state).value;
    ref<Expr> right = eval(ki, 1, state).value;
    ref<Expr> result = AddExpr::create(left, right);
    bindLocal(ki, state, result);

#ifdef SUPPORT_Z3
    // Update dependency
    if (InterpolationOption::interpolation)
      interpTree->executeAbstractBinaryDependency(i, result, left, right);
#endif
    break;
  }

  case Instruction::Sub: {
    ref<Expr> left = eval(ki, 0, state).value;
    ref<Expr> right = eval(ki, 1, state).value;
    ref<Expr> result = SubExpr::create(left, right);
    bindLocal(ki, state, result);

#ifdef SUPPORT_Z3
    // Update dependency
    if (InterpolationOption::interpolation)
      interpTree->executeAbstractBinaryDependency(i, result, left, right);
#endif
    break;
  }
 
  case Instruction::Mul: {
    ref<Expr> left = eval(ki, 0, state).value;
    ref<Expr> right = eval(ki, 1, state).value;
    ref<Expr> result = MulExpr::create(left, right);
    bindLocal(ki, state, result);

#ifdef SUPPORT_Z3
    // Update dependency
    if (InterpolationOption::interpolation)
      interpTree->executeAbstractBinaryDependency(i, result, left, right);
#endif
    break;
  }

  case Instruction::UDiv: {
    ref<Expr> left = eval(ki, 0, state).value;
    ref<Expr> right = eval(ki, 1, state).value;
    ref<Expr> result = UDivExpr::create(left, right);
    bindLocal(ki, state, result);

#ifdef SUPPORT_Z3
    // Update dependency
    if (InterpolationOption::interpolation)
      interpTree->executeAbstractBinaryDependency(i, result, left, right);
#endif
    break;
  }

  case Instruction::SDiv: {
    ref<Expr> left = eval(ki, 0, state).value;
    ref<Expr> right = eval(ki, 1, state).value;
    ref<Expr> result = SDivExpr::create(left, right);
    bindLocal(ki, state, result);

#ifdef SUPPORT_Z3
    // Update dependency
    if (InterpolationOption::interpolation)
      interpTree->executeAbstractBinaryDependency(i, result, left, right);
#endif
    break;
  }

  case Instruction::URem: {
    ref<Expr> left = eval(ki, 0, state).value;
    ref<Expr> right = eval(ki, 1, state).value;
    ref<Expr> result = URemExpr::create(left, right);
    bindLocal(ki, state, result);

#ifdef SUPPORT_Z3
    // Update dependency
    if (InterpolationOption::interpolation)
      interpTree->executeAbstractBinaryDependency(i, result, left, right);
#endif
    break;
  }
 
  case Instruction::SRem: {
    ref<Expr> left = eval(ki, 0, state).value;
    ref<Expr> right = eval(ki, 1, state).value;
    ref<Expr> result = SRemExpr::create(left, right);
    bindLocal(ki, state, result);

#ifdef SUPPORT_Z3
    // Update dependency
    if (InterpolationOption::interpolation)
      interpTree->executeAbstractBinaryDependency(i, result, left, right);
#endif
    break;
  }

  case Instruction::And: {
    ref<Expr> left = eval(ki, 0, state).value;
    ref<Expr> right = eval(ki, 1, state).value;
    ref<Expr> result = AndExpr::create(left, right);
    bindLocal(ki, state, result);

#ifdef SUPPORT_Z3
    // Update dependency
    if (InterpolationOption::interpolation)
      interpTree->executeAbstractBinaryDependency(i, result, left, right);
#endif
    break;
  }

  case Instruction::Or: {
    ref<Expr> left = eval(ki, 0, state).value;
    ref<Expr> right = eval(ki, 1, state).value;
    ref<Expr> result = OrExpr::create(left, right);
    bindLocal(ki, state, result);

#ifdef SUPPORT_Z3
    // Update dependency
    if (InterpolationOption::interpolation)
      interpTree->executeAbstractBinaryDependency(i, result, left, right);
#endif
    break;
  }

  case Instruction::Xor: {
    ref<Expr> left = eval(ki, 0, state).value;
    ref<Expr> right = eval(ki, 1, state).value;
    ref<Expr> result = XorExpr::create(left, right);
    bindLocal(ki, state, result);

#ifdef SUPPORT_Z3
    // Update dependency
    if (InterpolationOption::interpolation)
      interpTree->executeAbstractBinaryDependency(i, result, left, right);
#endif
    break;
  }

  case Instruction::Shl: {
    ref<Expr> left = eval(ki, 0, state).value;
    ref<Expr> right = eval(ki, 1, state).value;
    ref<Expr> result = ShlExpr::create(left, right);
    bindLocal(ki, state, result);

#ifdef SUPPORT_Z3
    // Update dependency
    if (InterpolationOption::interpolation)
      interpTree->executeAbstractBinaryDependency(i, result, left, right);
#endif
    break;
  }

  case Instruction::LShr: {
    ref<Expr> left = eval(ki, 0, state).value;
    ref<Expr> right = eval(ki, 1, state).value;
    ref<Expr> result = LShrExpr::create(left, right);
    bindLocal(ki, state, result);

#ifdef SUPPORT_Z3
    // Update dependency
    if (InterpolationOption::interpolation)
      interpTree->executeAbstractBinaryDependency(i, result, left, right);
#endif
    break;
  }

  case Instruction::AShr: {
    ref<Expr> left = eval(ki, 0, state).value;
    ref<Expr> right = eval(ki, 1, state).value;
    ref<Expr> result = AShrExpr::create(left, right);
    bindLocal(ki, state, result);

#ifdef SUPPORT_Z3
    // Update dependency
    if (InterpolationOption::interpolation)
      interpTree->executeAbstractBinaryDependency(i, result, left, right);
#endif
    break;
  }

    // Compare

  case Instruction::ICmp: {
    CmpInst *ci = cast<CmpInst>(i);
    ICmpInst *ii = cast<ICmpInst>(ci);
    ref<Expr> result, left, right;

    switch(ii->getPredicate()) {
    case ICmpInst::ICMP_EQ: {
      left = eval(ki, 0, state).value;
      right = eval(ki, 1, state).value;
      result = EqExpr::create(left, right);
      bindLocal(ki, state, result);
      break;
    }

    case ICmpInst::ICMP_NE: {
      left = eval(ki, 0, state).value;
      right = eval(ki, 1, state).value;
      result = NeExpr::create(left, right);
      bindLocal(ki, state, result);
      break;
    }

    case ICmpInst::ICMP_UGT: {
      left = eval(ki, 0, state).value;
      right = eval(ki, 1, state).value;
      result = UgtExpr::create(left, right);
      bindLocal(ki, state,result);
      break;
    }

    case ICmpInst::ICMP_UGE: {
      left = eval(ki, 0, state).value;
      right = eval(ki, 1, state).value;
      result = UgeExpr::create(left, right);
      bindLocal(ki, state, result);
      break;
    }

    case ICmpInst::ICMP_ULT: {
      left = eval(ki, 0, state).value;
      right = eval(ki, 1, state).value;
      result = UltExpr::create(left, right);
      bindLocal(ki, state, result);
      break;
    }

    case ICmpInst::ICMP_ULE: {
      left = eval(ki, 0, state).value;
      right = eval(ki, 1, state).value;
      result = UleExpr::create(left, right);
      bindLocal(ki, state, result);
      break;
    }

    case ICmpInst::ICMP_SGT: {
      left = eval(ki, 0, state).value;
      right = eval(ki, 1, state).value;
      result = SgtExpr::create(left, right);
      bindLocal(ki, state, result);
      break;
    }

    case ICmpInst::ICMP_SGE: {
      left = eval(ki, 0, state).value;
      right = eval(ki, 1, state).value;
      result = SgeExpr::create(left, right);
      bindLocal(ki, state, result);
      break;
    }

    case ICmpInst::ICMP_SLT: {
      left = eval(ki, 0, state).value;
      right = eval(ki, 1, state).value;
      result = SltExpr::create(left, right);
      bindLocal(ki, state, result);
      break;
    }

    case ICmpInst::ICMP_SLE: {
      left = eval(ki, 0, state).value;
      right = eval(ki, 1, state).value;
      result = SleExpr::create(left, right);
      bindLocal(ki, state, result);
      break;
    }

    default:
      terminateStateOnExecError(state, "invalid ICmp predicate");
    }

#ifdef SUPPORT_Z3
    // Update dependency
    if (InterpolationOption::interpolation)
      interpTree->executeAbstractBinaryDependency(i, result, left, right);
#endif
    break;
  }
 
    // Memory instructions...
  case Instruction::Alloca: {
    AllocaInst *ai = cast<AllocaInst>(i);
    unsigned elementSize = 
      kmodule->targetData->getTypeStoreSize(ai->getAllocatedType());
    ref<Expr> size = Expr::createPointer(elementSize);
    if (ai->isArrayAllocation()) {
      ref<Expr> count = eval(ki, 0, state).value;
      count = Expr::createZExtToPointerWidth(count);
      size = MulExpr::create(size, count);
    }
    bool isLocal = i->getOpcode()==Instruction::Alloca;
    executeAlloc(state, size, isLocal, ki);
    break;
  }

  case Instruction::Load: {
    ref<Expr> base = eval(ki, 0, state).value;
    executeMemoryOperation(state, false, base, 0, ki);
    break;
  }
  case Instruction::Store: {
    ref<Expr> base = eval(ki, 1, state).value;
    ref<Expr> value = eval(ki, 0, state).value;
    executeMemoryOperation(state, true, base, value, ki);
    break;
  }

  case Instruction::GetElementPtr: {
    KGEPInstruction *kgepi = static_cast<KGEPInstruction*>(ki);
    ref<Expr> base = eval(ki, 0, state).value;

    for (std::vector< std::pair<unsigned, uint64_t> >::iterator 
           it = kgepi->indices.begin(), ie = kgepi->indices.end(); 
         it != ie; ++it) {
      uint64_t elementSize = it->second;
      ref<Expr> index = eval(ki, it->first, state).value;
      base = AddExpr::create(base,
                             MulExpr::create(Expr::createSExtToPointerWidth(index),
                                             Expr::createPointer(elementSize)));
    }
    if (kgepi->offset)
      base = AddExpr::create(base,
                             Expr::createPointer(kgepi->offset));
    bindLocal(ki, state, base);

#ifdef SUPPORT_Z3
    // Update dependency
    if (InterpolationOption::interpolation)
      interpTree->executeAbstractDependency(i, base);
#endif
    break;
  }

    // Conversion
  case Instruction::Trunc: {
    CastInst *ci = cast<CastInst>(i);
    ref<Expr> result = ExtractExpr::create(eval(ki, 0, state).value,
                                           0,
                                           getWidthForLLVMType(ci->getType()));
    bindLocal(ki, state, result);

#ifdef SUPPORT_Z3
    // Update dependency
    if (InterpolationOption::interpolation)
      interpTree->executeAbstractDependency(i, result);
#endif
    break;
  }
  case Instruction::ZExt: {
    CastInst *ci = cast<CastInst>(i);
    ref<Expr> result = ZExtExpr::create(eval(ki, 0, state).value,
                                        getWidthForLLVMType(ci->getType()));
    bindLocal(ki, state, result);

#ifdef SUPPORT_Z3
    // Update dependency
    if (InterpolationOption::interpolation)
      interpTree->executeAbstractDependency(i, result);
#endif
    break;
  }
  case Instruction::SExt: {
    CastInst *ci = cast<CastInst>(i);
    ref<Expr> result = SExtExpr::create(eval(ki, 0, state).value,
                                        getWidthForLLVMType(ci->getType()));
    bindLocal(ki, state, result);

#ifdef SUPPORT_Z3
    // Update dependency
    if (InterpolationOption::interpolation)
      interpTree->executeAbstractDependency(i, result);
#endif
    break;
  }

  case Instruction::IntToPtr: {
    CastInst *ci = cast<CastInst>(i);
    Expr::Width pType = getWidthForLLVMType(ci->getType());
    ref<Expr> arg = eval(ki, 0, state).value;
    ref<Expr> result = ZExtExpr::create(arg, pType);
    bindLocal(ki, state, result);

#ifdef SUPPORT_Z3
    // Update dependency
    if (InterpolationOption::interpolation)
      interpTree->executeAbstractDependency(i, result);
#endif
    break;
  } 
  case Instruction::PtrToInt: {
    CastInst *ci = cast<CastInst>(i);
    Expr::Width iType = getWidthForLLVMType(ci->getType());
    ref<Expr> arg = eval(ki, 0, state).value;
    ref<Expr> result = ZExtExpr::create(arg, iType);
    bindLocal(ki, state, result);

#ifdef SUPPORT_Z3
    // Update dependency
    if (InterpolationOption::interpolation)
      interpTree->executeAbstractDependency(i, result);
#endif
    break;
  }

  case Instruction::BitCast: {
    ref<Expr> result = eval(ki, 0, state).value;
    bindLocal(ki, state, result);

#ifdef SUPPORT_Z3
    // Update dependency
    if (InterpolationOption::interpolation)
      interpTree->executeAbstractDependency(i, result);
#endif
    break;
  }

    // Floating point instructions

  case Instruction::FAdd: {
    ref<ConstantExpr> left = toConstant(state, eval(ki, 0, state).value,
                                        "floating point");
    ref<ConstantExpr> right = toConstant(state, eval(ki, 1, state).value,
                                         "floating point");
    if (!fpWidthToSemantics(left->getWidth()) ||
        !fpWidthToSemantics(right->getWidth()))
      return terminateStateOnExecError(state, "Unsupported FAdd operation");

#if LLVM_VERSION_CODE >= LLVM_VERSION(3, 3)
    llvm::APFloat Res(*fpWidthToSemantics(left->getWidth()), left->getAPValue());
    Res.add(APFloat(*fpWidthToSemantics(right->getWidth()),right->getAPValue()), APFloat::rmNearestTiesToEven);
#else
    llvm::APFloat Res(left->getAPValue());
    Res.add(APFloat(right->getAPValue()), APFloat::rmNearestTiesToEven);
#endif
    ref<Expr> result = ConstantExpr::alloc(Res.bitcastToAPInt());
    bindLocal(ki, state, result);

#ifdef SUPPORT_Z3
    // Update dependency
    if (InterpolationOption::interpolation)
      interpTree->executeAbstractBinaryDependency(i, result, left, right);
#endif
    break;
  }

  case Instruction::FSub: {
    ref<ConstantExpr> left = toConstant(state, eval(ki, 0, state).value,
                                        "floating point");
    ref<ConstantExpr> right = toConstant(state, eval(ki, 1, state).value,
                                         "floating point");
    if (!fpWidthToSemantics(left->getWidth()) ||
        !fpWidthToSemantics(right->getWidth()))
      return terminateStateOnExecError(state, "Unsupported FSub operation");
#if LLVM_VERSION_CODE >= LLVM_VERSION(3, 3)
    llvm::APFloat Res(*fpWidthToSemantics(left->getWidth()), left->getAPValue());
    Res.subtract(APFloat(*fpWidthToSemantics(right->getWidth()), right->getAPValue()), APFloat::rmNearestTiesToEven);
#else
    llvm::APFloat Res(left->getAPValue());
    Res.subtract(APFloat(right->getAPValue()), APFloat::rmNearestTiesToEven);
#endif
    ref<Expr> result = ConstantExpr::alloc(Res.bitcastToAPInt());
    bindLocal(ki, state, result);

#ifdef SUPPORT_Z3
    // Update dependency
    if (InterpolationOption::interpolation)
      interpTree->executeAbstractBinaryDependency(i, result, left, right);
#endif
    break;
  }
 
  case Instruction::FMul: {
    ref<ConstantExpr> left = toConstant(state, eval(ki, 0, state).value,
                                        "floating point");
    ref<ConstantExpr> right = toConstant(state, eval(ki, 1, state).value,
                                         "floating point");
    if (!fpWidthToSemantics(left->getWidth()) ||
        !fpWidthToSemantics(right->getWidth()))
      return terminateStateOnExecError(state, "Unsupported FMul operation");

#if LLVM_VERSION_CODE >= LLVM_VERSION(3, 3)
    llvm::APFloat Res(*fpWidthToSemantics(left->getWidth()), left->getAPValue());
    Res.multiply(APFloat(*fpWidthToSemantics(right->getWidth()), right->getAPValue()), APFloat::rmNearestTiesToEven);
#else
    llvm::APFloat Res(left->getAPValue());
    Res.multiply(APFloat(right->getAPValue()), APFloat::rmNearestTiesToEven);
#endif
    ref<Expr> result = ConstantExpr::alloc(Res.bitcastToAPInt());
    bindLocal(ki, state, result);

#ifdef SUPPORT_Z3
    // Update dependency
    if (InterpolationOption::interpolation)
      interpTree->executeAbstractBinaryDependency(i, result, left, right);
#endif
    break;
  }

  case Instruction::FDiv: {
    ref<ConstantExpr> left = toConstant(state, eval(ki, 0, state).value,
                                        "floating point");
    ref<ConstantExpr> right = toConstant(state, eval(ki, 1, state).value,
                                         "floating point");
    if (!fpWidthToSemantics(left->getWidth()) ||
        !fpWidthToSemantics(right->getWidth()))
      return terminateStateOnExecError(state, "Unsupported FDiv operation");

#if LLVM_VERSION_CODE >= LLVM_VERSION(3, 3)
    llvm::APFloat Res(*fpWidthToSemantics(left->getWidth()), left->getAPValue());
    Res.divide(APFloat(*fpWidthToSemantics(right->getWidth()), right->getAPValue()), APFloat::rmNearestTiesToEven);
#else
    llvm::APFloat Res(left->getAPValue());
    Res.divide(APFloat(right->getAPValue()), APFloat::rmNearestTiesToEven);
#endif
    ref<Expr> result = ConstantExpr::alloc(Res.bitcastToAPInt());
    bindLocal(ki, state, result);

#ifdef SUPPORT_Z3
    // Update dependency
    if (InterpolationOption::interpolation)
      interpTree->executeAbstractBinaryDependency(i, result, left, right);
#endif
    break;
  }

  case Instruction::FRem: {
    ref<ConstantExpr> left = toConstant(state, eval(ki, 0, state).value,
                                        "floating point");
    ref<ConstantExpr> right = toConstant(state, eval(ki, 1, state).value,
                                         "floating point");
    if (!fpWidthToSemantics(left->getWidth()) ||
        !fpWidthToSemantics(right->getWidth()))
      return terminateStateOnExecError(state, "Unsupported FRem operation");
#if LLVM_VERSION_CODE >= LLVM_VERSION(3, 3)
    llvm::APFloat Res(*fpWidthToSemantics(left->getWidth()), left->getAPValue());
    Res.mod(APFloat(*fpWidthToSemantics(right->getWidth()),right->getAPValue()),
            APFloat::rmNearestTiesToEven);
#else
    llvm::APFloat Res(left->getAPValue());
    Res.mod(APFloat(right->getAPValue()), APFloat::rmNearestTiesToEven);
#endif
    ref<Expr> result = ConstantExpr::alloc(Res.bitcastToAPInt());
    bindLocal(ki, state, result);

#ifdef SUPPORT_Z3
    // Update dependency
    if (InterpolationOption::interpolation)
      interpTree->executeAbstractBinaryDependency(i, result, left, right);
#endif
    break;
  }

  case Instruction::FPTrunc: {
    FPTruncInst *fi = cast<FPTruncInst>(i);
    Expr::Width resultType = getWidthForLLVMType(fi->getType());
    ref<ConstantExpr> arg = toConstant(state, eval(ki, 0, state).value,
                                       "floating point");
    if (!fpWidthToSemantics(arg->getWidth()) || resultType > arg->getWidth())
      return terminateStateOnExecError(state, "Unsupported FPTrunc operation");

#if LLVM_VERSION_CODE >= LLVM_VERSION(3, 3)
    llvm::APFloat Res(*fpWidthToSemantics(arg->getWidth()), arg->getAPValue());
#else
    llvm::APFloat Res(arg->getAPValue());
#endif
    bool losesInfo = false;
    Res.convert(*fpWidthToSemantics(resultType),
                llvm::APFloat::rmNearestTiesToEven,
                &losesInfo);
    ref<Expr> result = ConstantExpr::alloc(Res);
    bindLocal(ki, state, result);

#ifdef SUPPORT_Z3
    // Update dependency
    if (InterpolationOption::interpolation)
      interpTree->executeAbstractDependency(i, result);
#endif
    break;
  }

  case Instruction::FPExt: {
    FPExtInst *fi = cast<FPExtInst>(i);
    Expr::Width resultType = getWidthForLLVMType(fi->getType());
    ref<ConstantExpr> arg = toConstant(state, eval(ki, 0, state).value,
                                        "floating point");
    if (!fpWidthToSemantics(arg->getWidth()) || arg->getWidth() > resultType)
      return terminateStateOnExecError(state, "Unsupported FPExt operation");
#if LLVM_VERSION_CODE >= LLVM_VERSION(3, 3)
    llvm::APFloat Res(*fpWidthToSemantics(arg->getWidth()), arg->getAPValue());
#else
    llvm::APFloat Res(arg->getAPValue());
#endif
    bool losesInfo = false;
    Res.convert(*fpWidthToSemantics(resultType),
                llvm::APFloat::rmNearestTiesToEven,
                &losesInfo);
    ref<Expr> result = ConstantExpr::alloc(Res);
    bindLocal(ki, state, result);

#ifdef SUPPORT_Z3
    // Update dependency
    if (InterpolationOption::interpolation)
      interpTree->executeAbstractDependency(i, result);
#endif
    break;
  }

  case Instruction::FPToUI: {
    FPToUIInst *fi = cast<FPToUIInst>(i);
    Expr::Width resultType = getWidthForLLVMType(fi->getType());
    ref<ConstantExpr> arg = toConstant(state, eval(ki, 0, state).value,
                                       "floating point");
    if (!fpWidthToSemantics(arg->getWidth()) || resultType > 64)
      return terminateStateOnExecError(state, "Unsupported FPToUI operation");

#if LLVM_VERSION_CODE >= LLVM_VERSION(3, 3)
    llvm::APFloat Arg(*fpWidthToSemantics(arg->getWidth()), arg->getAPValue());
#else
    llvm::APFloat Arg(arg->getAPValue());
#endif
    uint64_t value = 0;
    bool isExact = true;
    Arg.convertToInteger(&value, resultType, false,
                         llvm::APFloat::rmTowardZero, &isExact);
    ref<Expr> result = ConstantExpr::alloc(value, resultType);
    bindLocal(ki, state, result);

#ifdef SUPPORT_Z3
    // Update dependency
    if (InterpolationOption::interpolation)
      interpTree->executeAbstractDependency(i, result);
#endif
    break;
  }

  case Instruction::FPToSI: {
    FPToSIInst *fi = cast<FPToSIInst>(i);
    Expr::Width resultType = getWidthForLLVMType(fi->getType());
    ref<ConstantExpr> arg = toConstant(state, eval(ki, 0, state).value,
                                       "floating point");
    if (!fpWidthToSemantics(arg->getWidth()) || resultType > 64)
      return terminateStateOnExecError(state, "Unsupported FPToSI operation");
#if LLVM_VERSION_CODE >= LLVM_VERSION(3, 3)
    llvm::APFloat Arg(*fpWidthToSemantics(arg->getWidth()), arg->getAPValue());
#else
    llvm::APFloat Arg(arg->getAPValue());

#endif
    uint64_t value = 0;
    bool isExact = true;
    Arg.convertToInteger(&value, resultType, true,
                         llvm::APFloat::rmTowardZero, &isExact);
    ref<Expr> result = ConstantExpr::alloc(value, resultType);
    bindLocal(ki, state, result);

#ifdef SUPPORT_Z3
    // Update dependency
    if (InterpolationOption::interpolation)
      interpTree->executeAbstractDependency(i, result);
#endif
    break;
  }

  case Instruction::UIToFP: {
    UIToFPInst *fi = cast<UIToFPInst>(i);
    Expr::Width resultType = getWidthForLLVMType(fi->getType());
    ref<ConstantExpr> arg = toConstant(state, eval(ki, 0, state).value,
                                       "floating point");
    const llvm::fltSemantics *semantics = fpWidthToSemantics(resultType);
    if (!semantics)
      return terminateStateOnExecError(state, "Unsupported UIToFP operation");
    llvm::APFloat f(*semantics, 0);
    f.convertFromAPInt(arg->getAPValue(), false,
                       llvm::APFloat::rmNearestTiesToEven);

    ref<Expr> result = ConstantExpr::alloc(f);
    bindLocal(ki, state, result);

#ifdef SUPPORT_Z3
    // Update dependency
    if (InterpolationOption::interpolation)
      interpTree->executeAbstractDependency(i, result);
#endif
    break;
  }

  case Instruction::SIToFP: {
    SIToFPInst *fi = cast<SIToFPInst>(i);
    Expr::Width resultType = getWidthForLLVMType(fi->getType());
    ref<ConstantExpr> arg = toConstant(state, eval(ki, 0, state).value,
                                       "floating point");
    const llvm::fltSemantics *semantics = fpWidthToSemantics(resultType);
    if (!semantics)
      return terminateStateOnExecError(state, "Unsupported SIToFP operation");
    llvm::APFloat f(*semantics, 0);
    f.convertFromAPInt(arg->getAPValue(), true,
                       llvm::APFloat::rmNearestTiesToEven);

    ref<Expr> result = ConstantExpr::alloc(f);
    bindLocal(ki, state, result);

#ifdef SUPPORT_Z3
    // Update dependency
    if (InterpolationOption::interpolation)
      interpTree->executeAbstractDependency(i, result);
#endif
    break;
  }

  case Instruction::FCmp: {
    FCmpInst *fi = cast<FCmpInst>(i);
    ref<ConstantExpr> left = toConstant(state, eval(ki, 0, state).value,
                                        "floating point");
    ref<ConstantExpr> right = toConstant(state, eval(ki, 1, state).value,
                                         "floating point");
    if (!fpWidthToSemantics(left->getWidth()) ||
        !fpWidthToSemantics(right->getWidth()))
      return terminateStateOnExecError(state, "Unsupported FCmp operation");

#if LLVM_VERSION_CODE >= LLVM_VERSION(3, 3)
    APFloat LHS(*fpWidthToSemantics(left->getWidth()),left->getAPValue());
    APFloat RHS(*fpWidthToSemantics(right->getWidth()),right->getAPValue());
#else
    APFloat LHS(left->getAPValue());
    APFloat RHS(right->getAPValue());
#endif
    APFloat::cmpResult CmpRes = LHS.compare(RHS);

    bool Result = false;
    switch( fi->getPredicate() ) {
      // Predicates which only care about whether or not the operands are NaNs.
    case FCmpInst::FCMP_ORD:
      Result = CmpRes != APFloat::cmpUnordered;
      break;

    case FCmpInst::FCMP_UNO:
      Result = CmpRes == APFloat::cmpUnordered;
      break;

      // Ordered comparisons return false if either operand is NaN.  Unordered
      // comparisons return true if either operand is NaN.
    case FCmpInst::FCMP_UEQ:
      if (CmpRes == APFloat::cmpUnordered) {
        Result = true;
        break;
      }
    case FCmpInst::FCMP_OEQ:
      Result = CmpRes == APFloat::cmpEqual;
      break;

    case FCmpInst::FCMP_UGT:
      if (CmpRes == APFloat::cmpUnordered) {
        Result = true;
        break;
      }
    case FCmpInst::FCMP_OGT:
      Result = CmpRes == APFloat::cmpGreaterThan;
      break;

    case FCmpInst::FCMP_UGE:
      if (CmpRes == APFloat::cmpUnordered) {
        Result = true;
        break;
      }
    case FCmpInst::FCMP_OGE:
      Result = CmpRes == APFloat::cmpGreaterThan || CmpRes == APFloat::cmpEqual;
      break;

    case FCmpInst::FCMP_ULT:
      if (CmpRes == APFloat::cmpUnordered) {
        Result = true;
        break;
      }
    case FCmpInst::FCMP_OLT:
      Result = CmpRes == APFloat::cmpLessThan;
      break;

    case FCmpInst::FCMP_ULE:
      if (CmpRes == APFloat::cmpUnordered) {
        Result = true;
        break;
      }
    case FCmpInst::FCMP_OLE:
      Result = CmpRes == APFloat::cmpLessThan || CmpRes == APFloat::cmpEqual;
      break;

    case FCmpInst::FCMP_UNE:
      Result = CmpRes == APFloat::cmpUnordered || CmpRes != APFloat::cmpEqual;
      break;
    case FCmpInst::FCMP_ONE:
      Result = CmpRes != APFloat::cmpUnordered && CmpRes != APFloat::cmpEqual;
      break;

    default:
      assert(0 && "Invalid FCMP predicate!");
    case FCmpInst::FCMP_FALSE:
      Result = false;
      break;
    case FCmpInst::FCMP_TRUE:
      Result = true;
      break;
    }

    ref<Expr> result = ConstantExpr::alloc(Result, Expr::Bool);
    bindLocal(ki, state, result);

#ifdef SUPPORT_Z3
    // Update dependency
    if (InterpolationOption::interpolation)
      interpTree->executeAbstractBinaryDependency(i, result, left, right);
#endif
    break;
  }
  case Instruction::InsertValue: {
    KGEPInstruction *kgepi = static_cast<KGEPInstruction*>(ki);

    ref<Expr> agg = eval(ki, 0, state).value;
    ref<Expr> val = eval(ki, 1, state).value;

    ref<Expr> l = NULL, r = NULL;
    unsigned lOffset = kgepi->offset*8, rOffset = kgepi->offset*8 + val->getWidth();

    if (lOffset > 0)
      l = ExtractExpr::create(agg, 0, lOffset);
    if (rOffset < agg->getWidth())
      r = ExtractExpr::create(agg, rOffset, agg->getWidth() - rOffset);

    ref<Expr> result;
    if (!l.isNull() && !r.isNull())
      result = ConcatExpr::create(r, ConcatExpr::create(val, l));
    else if (!l.isNull())
      result = ConcatExpr::create(val, l);
    else if (!r.isNull())
      result = ConcatExpr::create(r, val);
    else
      result = val;

    bindLocal(ki, state, result);

#ifdef SUPPORT_Z3
    // Update dependency
    if (InterpolationOption::interpolation)
      interpTree->executeAbstractBinaryDependency(i, result, agg, val);
#endif
    break;
  }
  case Instruction::ExtractValue: {
    KGEPInstruction *kgepi = static_cast<KGEPInstruction*>(ki);

    ref<Expr> agg = eval(ki, 0, state).value;

    ref<Expr> result = ExtractExpr::create(agg, kgepi->offset*8, getWidthForLLVMType(i->getType()));

    bindLocal(ki, state, result);

#ifdef SUPPORT_Z3
    // Update dependency
    if (InterpolationOption::interpolation)
      interpTree->executeAbstractDependency(i, result);
#endif
    break;
  }
 
    // Other instructions...
    // Unhandled
  case Instruction::ExtractElement:
  case Instruction::InsertElement:
  case Instruction::ShuffleVector:
    terminateStateOnError(state, "XXX vector instructions unhandled",
                          "xxx.err");
    break;
 
  default:
    terminateStateOnExecError(state, "illegal instruction");
    break;
  }
}

void Executor::updateStates(ExecutionState *current) {
  if (searcher) {
    searcher->update(current, addedStates, removedStates);
  }
  
  states.insert(addedStates.begin(), addedStates.end());
  addedStates.clear();
  
  for (std::set<ExecutionState*>::iterator
         it = removedStates.begin(), ie = removedStates.end();
       it != ie; ++it) {
    ExecutionState *es = *it;
    std::set<ExecutionState*>::iterator it2 = states.find(es);
    assert(it2!=states.end());
    states.erase(it2);
    std::map<ExecutionState*, std::vector<SeedInfo> >::iterator it3 = 
      seedMap.find(es);
    if (it3 != seedMap.end())
      seedMap.erase(it3);
    processTree->remove(es->ptreeNode);
#ifdef SUPPORT_Z3
    if (InterpolationOption::interpolation)
      interpTree->remove(es->itreeNode);
#endif
    delete es;
  }
  removedStates.clear();
}

template <typename TypeIt>
void Executor::computeOffsets(KGEPInstruction *kgepi, TypeIt ib, TypeIt ie) {
  ref<ConstantExpr> constantOffset =
    ConstantExpr::alloc(0, Context::get().getPointerWidth());
  uint64_t index = 1;
  for (TypeIt ii = ib; ii != ie; ++ii) {
    if (LLVM_TYPE_Q StructType *st = dyn_cast<StructType>(*ii)) {
      const StructLayout *sl = kmodule->targetData->getStructLayout(st);
      const ConstantInt *ci = cast<ConstantInt>(ii.getOperand());
      uint64_t addend = sl->getElementOffset((unsigned) ci->getZExtValue());
      constantOffset = constantOffset->Add(ConstantExpr::alloc(addend,
                                                               Context::get().getPointerWidth()));
    } else {
      const SequentialType *set = cast<SequentialType>(*ii);
      uint64_t elementSize = 
        kmodule->targetData->getTypeStoreSize(set->getElementType());
      Value *operand = ii.getOperand();
      if (Constant *c = dyn_cast<Constant>(operand)) {
        ref<ConstantExpr> index = 
          evalConstant(c)->SExt(Context::get().getPointerWidth());
        ref<ConstantExpr> addend = 
          index->Mul(ConstantExpr::alloc(elementSize,
                                         Context::get().getPointerWidth()));
        constantOffset = constantOffset->Add(addend);
      } else {
        kgepi->indices.push_back(std::make_pair(index, elementSize));
      }
    }
    index++;
  }
  kgepi->offset = constantOffset->getZExtValue();
}

void Executor::bindInstructionConstants(KInstruction *KI) {
  KGEPInstruction *kgepi = static_cast<KGEPInstruction*>(KI);

  if (GetElementPtrInst *gepi = dyn_cast<GetElementPtrInst>(KI->inst)) {
    computeOffsets(kgepi, gep_type_begin(gepi), gep_type_end(gepi));
  } else if (InsertValueInst *ivi = dyn_cast<InsertValueInst>(KI->inst)) {
    computeOffsets(kgepi, iv_type_begin(ivi), iv_type_end(ivi));
    assert(kgepi->indices.empty() && "InsertValue constant offset expected");
  } else if (ExtractValueInst *evi = dyn_cast<ExtractValueInst>(KI->inst)) {
    computeOffsets(kgepi, ev_type_begin(evi), ev_type_end(evi));
    assert(kgepi->indices.empty() && "ExtractValue constant offset expected");
  }
}

void Executor::bindModuleConstants() {
  for (std::vector<KFunction*>::iterator it = kmodule->functions.begin(), 
         ie = kmodule->functions.end(); it != ie; ++it) {
    KFunction *kf = *it;
    for (unsigned i=0; i<kf->numInstructions; ++i)
      bindInstructionConstants(kf->instructions[i]);
  }

  kmodule->constantTable = new Cell[kmodule->constants.size()];
  for (unsigned i=0; i<kmodule->constants.size(); ++i) {
    Cell &c = kmodule->constantTable[i];
    c.value = evalConstant(kmodule->constants[i]);
  }
}

void Executor::run(ExecutionState &initialState) {

  bindModuleConstants();

  // Delay init till now so that ticks don't accrue during
  // optimization and such.
  initTimers();

  states.insert(&initialState);

  if (usingSeeds) {
    std::vector<SeedInfo> &v = seedMap[&initialState];
    
    for (std::vector<KTest*>::const_iterator it = usingSeeds->begin(), 
           ie = usingSeeds->end(); it != ie; ++it)
      v.push_back(SeedInfo(*it));

    int lastNumSeeds = usingSeeds->size()+10;
    double lastTime, startTime = lastTime = util::getWallTime();
    ExecutionState *lastState = 0;
    while (!seedMap.empty()) {
      if (haltExecution) goto dump;

      std::map<ExecutionState*, std::vector<SeedInfo> >::iterator it = 
        seedMap.upper_bound(lastState);
      if (it == seedMap.end())
        it = seedMap.begin();
      lastState = it->first;
      unsigned numSeeds = it->second.size();
      ExecutionState &state = *lastState;
      KInstruction *ki = state.pc;
      stepInstruction(state);

      executeInstruction(state, ki);
      processTimers(&state, MaxInstructionTime * numSeeds);
      updateStates(&state);

      if ((stats::instructions % 1000) == 0) {
        int numSeeds = 0, numStates = 0;
        for (std::map<ExecutionState*, std::vector<SeedInfo> >::iterator
               it = seedMap.begin(), ie = seedMap.end();
             it != ie; ++it) {
          numSeeds += it->second.size();
          numStates++;
        }
        double time = util::getWallTime();
        if (SeedTime>0. && time > startTime + SeedTime) {
          klee_warning("seed time expired, %d seeds remain over %d states",
                       numSeeds, numStates);
          break;
        } else if (numSeeds<=lastNumSeeds-10 ||
                   time >= lastTime+10) {
          lastTime = time;
          lastNumSeeds = numSeeds;          
          klee_message("%d seeds remaining over: %d states", 
                       numSeeds, numStates);
        }
      }
    }

    klee_message("seeding done (%d states remain)", (int) states.size());

    // XXX total hack, just because I like non uniform better but want
    // seed results to be equally weighted.
    for (std::set<ExecutionState*>::iterator
           it = states.begin(), ie = states.end();
         it != ie; ++it) {
      (*it)->weight = 1.;
    }

    if (OnlySeed)
      goto dump;
  }

  searcher = constructUserSearcher(*this);

  searcher->update(0, states, std::set<ExecutionState*>());

  while (!states.empty() && !haltExecution) {
    ExecutionState &state = searcher->selectState();

#ifdef SUPPORT_Z3
    if (InterpolationOption::interpolation) {
      // We synchronize the node id to that of the state. The node id
      // is set only when it was the address of the first instruction
      // in the node.
      state.itreeNode->setNodeLocation(reinterpret_cast<uintptr_t>(state.pc->inst));
      interpTree->setCurrentINode(state.itreeNode);

      // Uncomment the following statements to show the state
      // of the interpolation tree and the active node.

      // llvm::errs() << "\nCurrent state:\n";
      // processTree->dump();
      // interpTree->dump();
      // state.itreeNode->dump();
      // llvm::errs() << "------------------- Executing New Instruction "
      //                 "-----------------------\n";
      // state.pc->inst->dump();
    }

    if (InterpolationOption::interpolation &&
        interpTree->checkCurrentStateSubsumption(solver, state,
                                                 coreSolverTimeout)) {
      terminateStateOnSubsumption(state);
    } else
#endif
      {
	KInstruction *ki = state.pc;
	stepInstruction(state);

	executeInstruction(state, ki);
	processTimers(&state, MaxInstructionTime);

	if (MaxMemory) {
	    if ((stats::instructions & 0xFFFF) == 0) {
		// We need to avoid calling GetMallocUsage() often because it
		// is O(elts on freelist). This is really bad since we start
		// to pummel the freelist once we hit the memory cap.
		unsigned mbs = util::GetTotalMallocUsage() >> 20;
		if (mbs > MaxMemory) {
		    if (mbs > MaxMemory + 100) {
			// just guess at how many to kill
			unsigned numStates = states.size();
			unsigned toKill = std::max(1U, numStates - numStates*MaxMemory/mbs);

			klee_warning("killing %d states (over memory cap)", toKill);

			std::vector<ExecutionState*> arr(states.begin(), states.end());
			for (unsigned i=0,N=arr.size(); N && i<toKill; ++i,--N) {
			    unsigned idx = rand() % N;

			    // Make two pulls to try and not hit a state that
			    // covered new code.
			    if (arr[idx]->coveredNew)
			      idx = rand() % N;

			    std::swap(arr[idx], arr[N-1]);
			    terminateStateEarly(*arr[N-1], "Memory limit exceeded.");
			}
		    }
		    atMemoryLimit = true;
		} else {
		    atMemoryLimit = false;
		}
	    }
	}
      }
    updateStates(&state);
  }

  delete searcher;
  searcher = 0;
  
 dump:
  if (DumpStatesOnHalt && !states.empty()) {
    llvm::errs() << "KLEE: halting execution, dumping remaining states\n";
    for (std::set<ExecutionState*>::iterator
           it = states.begin(), ie = states.end();
         it != ie; ++it) {
      ExecutionState &state = **it;
      stepInstruction(state); // keep stats rolling
      terminateStateEarly(state, "Execution halting.");
    }
    updateStates(0);
  }
}

std::string Executor::getAddressInfo(ExecutionState &state, 
                                     ref<Expr> address) const{
  std::string Str;
  llvm::raw_string_ostream info(Str);
  info << "\taddress: " << address << "\n";
  uint64_t example;
  if (ConstantExpr *CE = dyn_cast<ConstantExpr>(address)) {
    example = CE->getZExtValue();
  } else {
    ref<ConstantExpr> value;
    bool success = solver->getValue(state, address, value);
    assert(success && "FIXME: Unhandled solver failure");
    (void) success;
    example = value->getZExtValue();
    info << "\texample: " << example << "\n";
    std::pair< ref<Expr>, ref<Expr> > res = solver->getRange(state, address);
    info << "\trange: [" << res.first << ", " << res.second <<"]\n";
  }
  
  MemoryObject hack((unsigned) example);    
  MemoryMap::iterator lower = state.addressSpace.objects.upper_bound(&hack);
  info << "\tnext: ";
  if (lower==state.addressSpace.objects.end()) {
    info << "none\n";
  } else {
    const MemoryObject *mo = lower->first;
    std::string alloc_info;
    mo->getAllocInfo(alloc_info);
    info << "object at " << mo->address
         << " of size " << mo->size << "\n"
         << "\t\t" << alloc_info << "\n";
  }
  if (lower!=state.addressSpace.objects.begin()) {
    --lower;
    info << "\tprev: ";
    if (lower==state.addressSpace.objects.end()) {
      info << "none\n";
    } else {
      const MemoryObject *mo = lower->first;
      std::string alloc_info;
      mo->getAllocInfo(alloc_info);
      info << "object at " << mo->address 
           << " of size " << mo->size << "\n"
           << "\t\t" << alloc_info << "\n";
    }
  }

  return info.str();
}

void Executor::terminateState(ExecutionState &state) {
  if (replayOut && replayPosition!=replayOut->numObjects) {
    klee_warning_once(replayOut, 
                      "replay did not consume all objects in test input.");
  }

  interpreterHandler->incPathsExplored();

  std::set<ExecutionState*>::iterator it = addedStates.find(&state);
  if (it==addedStates.end()) {
    state.pc = state.prevPC;

    removedStates.insert(&state);
  } else {
    // never reached searcher, just delete immediately
    std::map< ExecutionState*, std::vector<SeedInfo> >::iterator it3 = 
      seedMap.find(&state);
    if (it3 != seedMap.end())
      seedMap.erase(it3);
    addedStates.erase(it);
    processTree->remove(state.ptreeNode);
#ifdef SUPPORT_Z3
    if (InterpolationOption::interpolation)
      interpTree->remove(state.itreeNode);
#endif
    delete &state;
  }
}

#ifdef SUPPORT_Z3
void Executor::terminateStateOnSubsumption(ExecutionState &state) {
  assert (InterpolationOption::interpolation);

  // Implementationwise, basically the same as terminateStateEarly method,
  // but with different statistics functions called, and empty error
  // message as this is not an error.
  interpreterHandler->incSubsumptionTermination();
  if (!OnlyOutputStatesCoveringNew || state.coveredNew ||
      (AlwaysOutputSeeds && seedMap.count(&state))) {
    interpreterHandler->incSubsumptionTerminationTest();
    interpreterHandler->processTestCase(state, 0, "early");
  }
  terminateState(state);
}
#endif /* SUPPORT_Z3 */

void Executor::terminateStateEarly(ExecutionState &state, 
                                   const Twine &message) {
  interpreterHandler->incEarlyTermination();
  if (!OnlyOutputStatesCoveringNew || state.coveredNew ||
      (AlwaysOutputSeeds && seedMap.count(&state))) {
    interpreterHandler->incEarlyTerminationTest();
    interpreterHandler->processTestCase(state, (message + "\n").str().c_str(),
                                        "early");
  }
  terminateState(state);
}

void Executor::terminateStateOnExit(ExecutionState &state) {
  interpreterHandler->incExitTermination();
  if (!OnlyOutputStatesCoveringNew || state.coveredNew || 
      (AlwaysOutputSeeds && seedMap.count(&state))) {
    interpreterHandler->incExitTerminationTest();
    interpreterHandler->processTestCase(state, 0, 0);
  }
  terminateState(state);
}

const InstructionInfo & Executor::getLastNonKleeInternalInstruction(const ExecutionState &state,
    Instruction ** lastInstruction) {
  // unroll the stack of the applications state and find
  // the last instruction which is not inside a KLEE internal function
  ExecutionState::stack_ty::const_reverse_iterator it = state.stack.rbegin(),
      itE = state.stack.rend();

  // don't check beyond the outermost function (i.e. main())
  itE--;

  const InstructionInfo * ii = 0;
  if (kmodule->internalFunctions.count(it->kf->function) == 0){
    ii =  state.prevPC->info;
    *lastInstruction = state.prevPC->inst;
    //  Cannot return yet because even though
    //  it->function is not an internal function it might of
    //  been called from an internal function.
  }

  // Wind up the stack and check if we are in a KLEE internal function.
  // We visit the entire stack because we want to return a CallInstruction
  // that was not reached via any KLEE internal functions.
  for (;it != itE; ++it) {
    // check calling instruction and if it is contained in a KLEE internal function
    const Function * f = (*it->caller).inst->getParent()->getParent();
    if (kmodule->internalFunctions.count(f)){
      ii = 0;
      continue;
    }
    if (!ii){
      ii = (*it->caller).info;
      *lastInstruction = (*it->caller).inst;
    }
  }

  if (!ii) {
    // something went wrong, play safe and return the current instruction info
    *lastInstruction = state.prevPC->inst;
    return *state.prevPC->info;
  }
  return *ii;
}
void Executor::terminateStateOnError(ExecutionState &state,
                                     const llvm::Twine &messaget,
                                     const char *suffix,
                                     const llvm::Twine &info) {
  interpreterHandler->incErrorTermination();

  std::string message = messaget.str();
  static std::set< std::pair<Instruction*, std::string> > emittedErrors;
  Instruction * lastInst;
  const InstructionInfo &ii = getLastNonKleeInternalInstruction(state, &lastInst);
  
  if (EmitAllErrors ||
      emittedErrors.insert(std::make_pair(lastInst, message)).second) {
    if (ii.file != "") {
      klee_message("ERROR: %s:%d: %s", ii.file.c_str(), ii.line, message.c_str());
    } else {
      klee_message("ERROR: (location information missing) %s", message.c_str());
    }
    if (!EmitAllErrors)
      klee_message("NOTE: now ignoring this error at this location");

    std::string MsgString;
    llvm::raw_string_ostream msg(MsgString);
    msg << "Error: " << message << "\n";
    if (ii.file != "") {
      msg << "File: " << ii.file << "\n";
      msg << "Line: " << ii.line << "\n";
      msg << "assembly.ll line: " << ii.assemblyLine << "\n";
    }
    msg << "Stack: \n";
    state.dumpStack(msg);

    std::string info_str = info.str();
    if (info_str != "")
      msg << "Info: \n" << info_str;

    interpreterHandler->incErrorTerminationTest();
    interpreterHandler->processTestCase(state, msg.str().c_str(), suffix);
  }
    
  terminateState(state);
}

// XXX shoot me
static const char *okExternalsList[] = { "printf", 
                                         "fprintf", 
                                         "puts",
                                         "getpid" };
static std::set<std::string> okExternals(okExternalsList,
                                         okExternalsList + 
                                         (sizeof(okExternalsList)/sizeof(okExternalsList[0])));

void Executor::callExternalFunction(ExecutionState &state,
                                    KInstruction *target,
                                    Function *function,
                                    std::vector< ref<Expr> > &arguments) {
  // check if specialFunctionHandler wants it
  if (specialFunctionHandler->handle(state, function, target, arguments))
    return;
  
  if (NoExternals && !okExternals.count(function->getName())) {
    llvm::errs() << "KLEE:ERROR: Calling not-OK external function : "
                 << function->getName().str() << "\n";
    terminateStateOnError(state, "externals disallowed", "user.err");
    return;
  }

  // normal external function handling path
  // allocate 128 bits for each argument (+return value) to support fp80's;
  // we could iterate through all the arguments first and determine the exact
  // size we need, but this is faster, and the memory usage isn't significant.
  uint64_t *args = (uint64_t*) alloca(2*sizeof(*args) * (arguments.size() + 1));
  memset(args, 0, 2 * sizeof(*args) * (arguments.size() + 1));
  unsigned wordIndex = 2;
  for (std::vector<ref<Expr> >::iterator ai = arguments.begin(), 
       ae = arguments.end(); ai!=ae; ++ai) {
    if (AllowExternalSymCalls) { // don't bother checking uniqueness
      ref<ConstantExpr> ce;
      bool success = solver->getValue(state, *ai, ce);
      assert(success && "FIXME: Unhandled solver failure");
      (void) success;
      ce->toMemory(&args[wordIndex]);
      wordIndex += (ce->getWidth()+63)/64;
    } else {
      ref<Expr> arg = toUnique(state, *ai);
      if (ConstantExpr *ce = dyn_cast<ConstantExpr>(arg)) {
        // XXX kick toMemory functions from here
        ce->toMemory(&args[wordIndex]);
        wordIndex += (ce->getWidth()+63)/64;
      } else {
        terminateStateOnExecError(state, 
                                  "external call with symbolic argument: " + 
                                  function->getName());
        return;
      }
    }
  }

  state.addressSpace.copyOutConcretes();

  if (!SuppressExternalWarnings) {

    std::string TmpStr;
    llvm::raw_string_ostream os(TmpStr);
    os << "calling external: " << function->getName().str() << "(";
    for (unsigned i=0; i<arguments.size(); i++) {
      os << arguments[i];
      if (i != arguments.size()-1)
	os << ", ";
    }
    os << ")";
    
    if (AllExternalWarnings)
      klee_warning("%s", os.str().c_str());
    else
      klee_warning_once(function, "%s", os.str().c_str());
  }
  
  bool success = externalDispatcher->executeCall(function, target->inst, args);
  if (!success) {
    terminateStateOnError(state, "failed external call: " + function->getName(),
                          "external.err");
    return;
  }

  if (!state.addressSpace.copyInConcretes()) {
    terminateStateOnError(state, "external modified read-only object",
                          "external.err");
    return;
  }

  LLVM_TYPE_Q Type *resultType = target->inst->getType();
  if (resultType != Type::getVoidTy(getGlobalContext())) {
    ref<Expr> e = ConstantExpr::fromMemory((void*) args, 
                                           getWidthForLLVMType(resultType));
    bindLocal(target, state, e);
  }
}

/***/

ref<Expr> Executor::replaceReadWithSymbolic(ExecutionState &state, 
                                            ref<Expr> e) {
  unsigned n = interpreterOpts.MakeConcreteSymbolic;
  if (!n || replayOut || replayPath)
    return e;

  // right now, we don't replace symbolics (is there any reason to?)
  if (!isa<ConstantExpr>(e))
    return e;

  if (n != 1 && random() % n)
    return e;

  // create a new fresh location, assert it is equal to concrete value in e
  // and return it.
  
  static unsigned id;
  const std::string arrayName("rrws_arr" + llvm::utostr(++id));
  const unsigned arrayWidth(Expr::getMinBytesForWidth(e->getWidth()));
  const Array *array = arrayCache.CreateArray(arrayName, arrayWidth);
  ref<Expr> res = Expr::createTempRead(array, e->getWidth());
  ref<Expr> eq = NotOptimizedExpr::create(EqExpr::create(e, res));
  llvm::errs() << "Making symbolic: " << eq << "\n";
  state.addConstraint(eq);

#ifdef SUPPORT_Z3
    if (InterpolationOption::interpolation) {
      // We create shadow array as existentially-quantified
      // variables for subsumption checking
      const Array *shadow = arrayCache.CreateArray(ShadowArray::getShadowName(arrayName), arrayWidth);
      ShadowArray::addShadowArrayMap(array, shadow);
    }
#endif

  return res;
}

ObjectState *Executor::bindObjectInState(ExecutionState &state, 
                                         const MemoryObject *mo,
                                         bool isLocal,
                                         const Array *array) {
  ObjectState *os = array ? new ObjectState(mo, array) : new ObjectState(mo);
  state.addressSpace.bindObject(mo, os);

  // Its possible that multiple bindings of the same mo in the state
  // will put multiple copies on this list, but it doesn't really
  // matter because all we use this list for is to unbind the object
  // on function return.
  if (isLocal)
    state.stack.back().allocas.push_back(mo);

  return os;
}

void Executor::executeAlloc(ExecutionState &state,
                            ref<Expr> size,
                            bool isLocal,
                            KInstruction *target,
                            bool zeroMemory,
                            const ObjectState *reallocFrom) {
  size = toUnique(state, size);
  if (ConstantExpr *CE = dyn_cast<ConstantExpr>(size)) {
    MemoryObject *mo = memory->allocate(CE->getZExtValue(), isLocal, false, 
                                        state.prevPC->inst);
    if (!mo) {
      bindLocal(target, state, 
                ConstantExpr::alloc(0, Context::get().getPointerWidth()));
    } else {
      ObjectState *os = bindObjectInState(state, mo, isLocal);
      if (zeroMemory) {
        os->initializeToZero();
      } else {
        os->initializeToRandom();
      }
      bindLocal(target, state, mo->getBaseExpr());

#ifdef SUPPORT_Z3
      // Update dependency
      if (InterpolationOption::interpolation)
        interpTree->executeAbstractDependency(target->inst, mo->getBaseExpr());
#endif

      if (reallocFrom) {
        unsigned count = std::min(reallocFrom->size, os->size);
        for (unsigned i=0; i<count; i++)
          os->write(i, reallocFrom->read8(i));
        state.addressSpace.unbindObject(reallocFrom->getObject());
      }
    }
  } else {
    // XXX For now we just pick a size. Ideally we would support
    // symbolic sizes fully but even if we don't it would be better to
    // "smartly" pick a value, for example we could fork and pick the
    // min and max values and perhaps some intermediate (reasonable
    // value).
    // 
    // It would also be nice to recognize the case when size has
    // exactly two values and just fork (but we need to get rid of
    // return argument first). This shows up in pcre when llvm
    // collapses the size expression with a select.

    ref<ConstantExpr> example;
    bool success = solver->getValue(state, size, example);
    assert(success && "FIXME: Unhandled solver failure");
    (void) success;
    
    // Try and start with a small example.
    Expr::Width W = example->getWidth();
    while (example->Ugt(ConstantExpr::alloc(128, W))->isTrue()) {
      ref<ConstantExpr> tmp = example->LShr(ConstantExpr::alloc(1, W));
      bool res;
      bool success = solver->mayBeTrue(state, EqExpr::create(tmp, size), res);
      assert(success && "FIXME: Unhandled solver failure");      
      (void) success;
      if (!res)
        break;
      example = tmp;
    }

    StatePair fixedSize = fork(state, EqExpr::create(example, size), true);
    
    if (fixedSize.second) { 
      // Check for exactly two values
      ref<ConstantExpr> tmp;
      bool success = solver->getValue(*fixedSize.second, size, tmp);
      assert(success && "FIXME: Unhandled solver failure");      
      (void) success;
      bool res;
      success = solver->mustBeTrue(*fixedSize.second, 
                                   EqExpr::create(tmp, size),
                                   res);
      assert(success && "FIXME: Unhandled solver failure");      
      (void) success;
      if (res) {
        executeAlloc(*fixedSize.second, tmp, isLocal,
                     target, zeroMemory, reallocFrom);
      } else {
        // See if a *really* big value is possible. If so assume
        // malloc will fail for it, so lets fork and return 0.
        StatePair hugeSize = 
          fork(*fixedSize.second, 
               UltExpr::create(ConstantExpr::alloc(1<<31, W), size), 
               true);
        if (hugeSize.first) {
          klee_message("NOTE: found huge malloc, returning 0");
          ref<Expr> result =
              ConstantExpr::alloc(0, Context::get().getPointerWidth());
          bindLocal(target, *hugeSize.first, result);
#ifdef SUPPORT_Z3
          // Update dependency
          if (InterpolationOption::interpolation)
            interpTree->executeAbstractDependency(target->inst, result);
#endif
        }
        
        if (hugeSize.second) {

          std::string Str;
          llvm::raw_string_ostream info(Str);
          ExprPPrinter::printOne(info, "  size expr", size);
          info << "  concretization : " << example << "\n";
          info << "  unbound example: " << tmp << "\n";
          terminateStateOnError(*hugeSize.second, 
                                "concretized symbolic size", 
                                "model.err", 
                                info.str());
        }
      }
    }

    if (fixedSize.first) // can be zero when fork fails
      executeAlloc(*fixedSize.first, example, isLocal, 
                   target, zeroMemory, reallocFrom);
  }
}

void Executor::executeFree(ExecutionState &state,
                           ref<Expr> address,
                           KInstruction *target) {
  StatePair zeroPointer = fork(state, Expr::createIsZero(address), true);
  if (zeroPointer.first) {
    if (target)
      bindLocal(target, *zeroPointer.first, Expr::createPointer(0));
  }
  if (zeroPointer.second) { // address != 0
    ExactResolutionList rl;
    resolveExact(*zeroPointer.second, address, rl, "free");
    
    for (Executor::ExactResolutionList::iterator it = rl.begin(), 
           ie = rl.end(); it != ie; ++it) {
      const MemoryObject *mo = it->first.first;
      if (mo->isLocal) {
        terminateStateOnError(*it->second, 
                              "free of alloca", 
                              "free.err",
                              getAddressInfo(*it->second, address));
      } else if (mo->isGlobal) {
        terminateStateOnError(*it->second, 
                              "free of global", 
                              "free.err",
                              getAddressInfo(*it->second, address));
      } else {
        it->second->addressSpace.unbindObject(mo);
        if (target)
          bindLocal(target, *it->second, Expr::createPointer(0));
      }
    }
  }
}

void Executor::resolveExact(ExecutionState &state,
                            ref<Expr> p,
                            ExactResolutionList &results, 
                            const std::string &name) {
  // XXX we may want to be capping this?
  ResolutionList rl;
  state.addressSpace.resolve(state, solver, p, rl);
  
  ExecutionState *unbound = &state;
  for (ResolutionList::iterator it = rl.begin(), ie = rl.end(); 
       it != ie; ++it) {
    ref<Expr> inBounds = EqExpr::create(p, it->first->getBaseExpr());
    
    StatePair branches = fork(*unbound, inBounds, true);
    
    if (branches.first)
      results.push_back(std::make_pair(*it, branches.first));

    unbound = branches.second;
    if (!unbound) // Fork failure
      break;
  }

  if (unbound) {
    terminateStateOnError(*unbound,
                          "memory error: invalid pointer: " + name,
                          "ptr.err",
                          getAddressInfo(*unbound, p));
  }
}

void Executor::executeMemoryOperation(ExecutionState &state, bool isWrite,
                                      ref<Expr> address,
                                      ref<Expr> value /* undef if read */,
                                      KInstruction *target) {
  Expr::Width type = (isWrite ? value->getWidth() : 
                     getWidthForLLVMType(target->inst->getType()));
  unsigned bytes = Expr::getMinBytesForWidth(type);

  if (SimplifySymIndices) {
    if (!isa<ConstantExpr>(address))
      address = state.constraints.simplifyExpr(address);
    if (isWrite && !isa<ConstantExpr>(value))
      value = state.constraints.simplifyExpr(value);
  }

  // fast path: single in-bounds resolution
  ObjectPair op;
  bool success;
  solver->setTimeout(coreSolverTimeout);
  if (!state.addressSpace.resolveOne(state, solver, address, op, success)) {
    address = toConstant(state, address, "resolveOne failure");
    success = state.addressSpace.resolveOne(cast<ConstantExpr>(address), op);
  }
  solver->setTimeout(0);

  if (success) {
    const MemoryObject *mo = op.first;

    if (MaxSymArraySize && mo->size>=MaxSymArraySize) {
      address = toConstant(state, address, "max-sym-array-size");
    }
    
    ref<Expr> offset = mo->getOffsetExpr(address);

    bool inBounds;
    solver->setTimeout(coreSolverTimeout);
    bool success = solver->mustBeTrue(state, 
                                      mo->getBoundsCheckOffset(offset, bytes),
                                      inBounds);
    solver->setTimeout(0);
    if (!success) {
      state.pc = state.prevPC;
      terminateStateEarly(state, "Query timed out (bounds check).");
      return;
    }

    if (inBounds) {
      const ObjectState *os = op.second;
      if (isWrite) {
        if (os->readOnly) {
          terminateStateOnError(state,
                                "memory error: object read only",
                                "readonly.err");
        } else {
          ObjectState *wos = state.addressSpace.getWriteable(mo, os);
          wos->write(offset, value);

#ifdef SUPPORT_Z3
          // Update dependency
          if (InterpolationOption::interpolation && target)
            interpTree->executeAbstractMemoryDependency(target->inst, value,
                                                        address);
#endif
        }          
      } else {
        ref<Expr> result = os->read(offset, type);
        
        if (interpreterOpts.MakeConcreteSymbolic)
          result = replaceReadWithSymbolic(state, result);

        bindLocal(target, state, result);

#ifdef SUPPORT_Z3
        // Update dependency
        if (InterpolationOption::interpolation && target)
          interpTree->executeAbstractMemoryDependency(target->inst, result,
                                                      address);
#endif
      }

      return;
    }
  } 

  // we are on an error path (no resolution, multiple resolution, one
  // resolution with out of bounds)
  
  ResolutionList rl;  
  solver->setTimeout(coreSolverTimeout);
  bool incomplete = state.addressSpace.resolve(state, solver, address, rl,
                                               0, coreSolverTimeout);
  solver->setTimeout(0);
  
  // XXX there is some query wasteage here. who cares?
  ExecutionState *unbound = &state;

  for (ResolutionList::iterator i = rl.begin(), ie = rl.end(); i != ie; ++i) {
    const MemoryObject *mo = i->first;
    const ObjectState *os = i->second;
    ref<Expr> inBounds = mo->getBoundsCheckPointer(address, bytes);

    StatePair branches = fork(*unbound, inBounds, true);
    ExecutionState *bound = branches.first;

    // bound can be 0 on failure or overlapped 
    if (bound) {
      if (isWrite) {
        if (os->readOnly) {
          terminateStateOnError(*bound,
                                "memory error: object read only",
                                "readonly.err");
        } else {
          ObjectState *wos = bound->addressSpace.getWriteable(mo, os);
          wos->write(mo->getOffsetExpr(address), value);
        }
      } else {
        ref<Expr> result = os->read(mo->getOffsetExpr(address), type);
        bindLocal(target, *bound, result);
      }
    }

    unbound = branches.second;
    if (!unbound)
      break;
  }

  // XXX should we distinguish out of bounds and overlapped cases?
  if (unbound) {
    if (incomplete) {
      terminateStateEarly(*unbound, "Query timed out (resolve).");
    } else {
      terminateStateOnError(*unbound,
                            "memory error: out of bound pointer",
                            "ptr.err",
                            getAddressInfo(*unbound, address));
    }
  }
}

void Executor::executeMakeSymbolic(ExecutionState &state, 
                                   const MemoryObject *mo,
                                   const std::string &name) {
  // Create a new object state for the memory object (instead of a copy).
  if (!replayOut) {
    // Find a unique name for this array.  First try the original name,
    // or if that fails try adding a unique identifier.
    unsigned id = 0;
    std::string uniqueName = name;
    while (!state.arrayNames.insert(uniqueName).second) {
      uniqueName = name + "_" + llvm::utostr(++id);
    }
    const Array *array = arrayCache.CreateArray(uniqueName, mo->size);
#ifdef SUPPORT_Z3
    if (InterpolationOption::interpolation) {
      // We create shadow array as existentially-quantified
      // variables for subsumption checking
      const Array *shadow =
          arrayCache.CreateArray(ShadowArray::getShadowName(uniqueName), mo->size);
      ShadowArray::addShadowArrayMap(array, shadow);
    }
#endif

    bindObjectInState(state, mo, false, array);
    state.addSymbolic(mo, array);
    
    std::map< ExecutionState*, std::vector<SeedInfo> >::iterator it = 
      seedMap.find(&state);
    if (it!=seedMap.end()) { // In seed mode we need to add this as a
                             // binding.
      for (std::vector<SeedInfo>::iterator siit = it->second.begin(), 
             siie = it->second.end(); siit != siie; ++siit) {
        SeedInfo &si = *siit;
        KTestObject *obj = si.getNextInput(mo, NamedSeedMatching);

        if (!obj) {
          if (ZeroSeedExtension) {
            std::vector<unsigned char> &values = si.assignment.bindings[array];
            values = std::vector<unsigned char>(mo->size, '\0');
          } else if (!AllowSeedExtension) {
            terminateStateOnError(state, 
                                  "ran out of inputs during seeding",
                                  "user.err");
            break;
          }
        } else {
          if (obj->numBytes != mo->size &&
              ((!(AllowSeedExtension || ZeroSeedExtension)
                && obj->numBytes < mo->size) ||
               (!AllowSeedTruncation && obj->numBytes > mo->size))) {
	    std::stringstream msg;
	    msg << "replace size mismatch: "
		<< mo->name << "[" << mo->size << "]"
		<< " vs " << obj->name << "[" << obj->numBytes << "]"
		<< " in test\n";

            terminateStateOnError(state,
                                  msg.str(),
                                  "user.err");
            break;
          } else {
            std::vector<unsigned char> &values = si.assignment.bindings[array];
            values.insert(values.begin(), obj->bytes, 
                          obj->bytes + std::min(obj->numBytes, mo->size));
            if (ZeroSeedExtension) {
              for (unsigned i=obj->numBytes; i<mo->size; ++i)
                values.push_back('\0');
            }
          }
        }
      }
    }
  } else {
    ObjectState *os = bindObjectInState(state, mo, false);
    if (replayPosition >= replayOut->numObjects) {
      terminateStateOnError(state, "replay count mismatch", "user.err");
    } else {
      KTestObject *obj = &replayOut->objects[replayPosition++];
      if (obj->numBytes != mo->size) {
        terminateStateOnError(state, "replay size mismatch", "user.err");
      } else {
        for (unsigned i=0; i<mo->size; i++)
          os->write8(i, obj->bytes[i]);
      }
    }
  }
}

/***/

void Executor::runFunctionAsMain(Function *f,
				 int argc,
				 char **argv,
				 char **envp) {

#ifdef SUPPORT_Z3
  if (NoInterpolation ||
#ifdef SUPPORT_STP
      SelectSolver != SOLVER_Z3
#endif
      )
    // We globally declare that we don't do interpolation
    InterpolationOption::interpolation = false;
#endif /* SUPPORT_Z3 */

  std::vector<ref<Expr> > arguments;

  // force deterministic initialization of memory objects
  srand(1);
  srandom(1);
  
  MemoryObject *argvMO = 0;

  // In order to make uclibc happy and be closer to what the system is
  // doing we lay out the environments at the end of the argv array
  // (both are terminated by a null). There is also a final terminating
  // null that uclibc seems to expect, possibly the ELF header?

  int envc;
  for (envc=0; envp[envc]; ++envc) ;

  unsigned NumPtrBytes = Context::get().getPointerWidth() / 8;
  KFunction *kf = kmodule->functionMap[f];
  assert(kf);
  Function::arg_iterator ai = f->arg_begin(), ae = f->arg_end();
  if (ai!=ae) {
    arguments.push_back(ConstantExpr::alloc(argc, Expr::Int32));

    if (++ai!=ae) {
      argvMO = memory->allocate((argc+1+envc+1+1) * NumPtrBytes, false, true,
                                f->begin()->begin());
      
      arguments.push_back(argvMO->getBaseExpr());

      if (++ai!=ae) {
        uint64_t envp_start = argvMO->address + (argc+1)*NumPtrBytes;
        arguments.push_back(Expr::createPointer(envp_start));

        if (++ai!=ae)
          klee_error("invalid main function (expect 0-3 arguments)");
      }
    }
  }

  ExecutionState *state = new ExecutionState(kmodule->functionMap[f]);
  
  if (pathWriter) 
    state->pathOS = pathWriter->open();
  if (symPathWriter) 
    state->symPathOS = symPathWriter->open();


  if (statsTracker)
    statsTracker->framePushed(*state, 0);

  assert(arguments.size() == f->arg_size() && "wrong number of arguments");
  for (unsigned i = 0, e = f->arg_size(); i != e; ++i)
    bindArgument(kf, i, *state, arguments[i]);

  if (argvMO) {
    ObjectState *argvOS = bindObjectInState(*state, argvMO, false);

    for (int i=0; i<argc+1+envc+1+1; i++) {
      if (i==argc || i>=argc+1+envc) {
        // Write NULL pointer
        argvOS->write(i * NumPtrBytes, Expr::createPointer(0));
      } else {
        char *s = i<argc ? argv[i] : envp[i-(argc+1)];
        int j, len = strlen(s);
        
        MemoryObject *arg = memory->allocate(len+1, false, true, state->pc->inst);
        ObjectState *os = bindObjectInState(*state, arg, false);
        for (j=0; j<len+1; j++)
          os->write8(j, s[j]);

        // Write pointer to newly allocated and initialised argv/envp c-string
        argvOS->write(i * NumPtrBytes, arg->getBaseExpr());
      }
    }
  }
  
  initializeGlobals(*state);

  processTree = new PTree(state);
  state->ptreeNode = processTree->root;

#ifdef SUPPORT_Z3
  if (InterpolationOption::interpolation) {
    interpTree = new ITree(state);//added by Felicia
    state->itreeNode = interpTree->root;
  }
#endif

  run(*state);
  delete processTree;
  processTree = 0;

#ifdef SUPPORT_Z3
  if (InterpolationOption::interpolation) {
    delete interpTree;
    interpTree = 0;
  }
#endif

  // hack to clear memory objects
  delete memory;
  memory = new MemoryManager(NULL);

  globalObjects.clear();
  globalAddresses.clear();

  if (statsTracker)
    statsTracker->done();
}

unsigned Executor::getPathStreamID(const ExecutionState &state) {
  assert(pathWriter);
  return state.pathOS.getID();
}

unsigned Executor::getSymbolicPathStreamID(const ExecutionState &state) {
  assert(symPathWriter);
  return state.symPathOS.getID();
}

void Executor::getConstraintLog(const ExecutionState &state, std::string &res,
                                Interpreter::LogType logFormat) {

  std::ostringstream info;

  switch (logFormat) {
  case STP: {
    Query query(state.constraints, ConstantExpr::alloc(0, Expr::Bool));
    char *log = solver->getConstraintLog(query);
    res = std::string(log);
    free(log);
  } break;

  case KQUERY: {
    std::string Str;
    llvm::raw_string_ostream info(Str);
    ExprPPrinter::printConstraints(info, state.constraints);
    res = info.str();
  } break;

  case SMTLIB2: {
    std::string Str;
    llvm::raw_string_ostream info(Str);
    ExprSMTLIBPrinter printer;
    printer.setOutput(info);
    Query query(state.constraints, ConstantExpr::alloc(0, Expr::Bool));
    printer.setQuery(query);
    printer.generateOutput();
    res = info.str();
  } break;

  default:
    klee_warning("Executor::getConstraintLog() : Log format not supported!");
  }
}

bool Executor::getSymbolicSolution(const ExecutionState &state,
                                   std::vector< 
                                   std::pair<std::string,
                                   std::vector<unsigned char> > >
                                   &res) {
  solver->setTimeout(coreSolverTimeout);

  ExecutionState tmp(state);

  // Go through each byte in every test case and attempt to restrict
  // it to the constraints contained in cexPreferences.  (Note:
  // usually this means trying to make it an ASCII character (0-127)
  // and therefore human readable. It is also possible to customize
  // the preferred constraints.  See test/Features/PreferCex.c for
  // an example) While this process can be very expensive, it can
  // also make understanding individual test cases much easier.
  for (unsigned i = 0; i != state.symbolics.size(); ++i) {
    const MemoryObject *mo = state.symbolics[i].first;
    std::vector< ref<Expr> >::const_iterator pi = 
      mo->cexPreferences.begin(), pie = mo->cexPreferences.end();
    for (; pi != pie; ++pi) {
      bool mustBeTrue;
      // Attempt to bound byte to constraints held in cexPreferences
      bool success = solver->mustBeTrue(tmp, Expr::createIsZero(*pi), 
					mustBeTrue);
      // If it isn't possible to constrain this particular byte in the desired
      // way (normally this would mean that the byte can't be constrained to
      // be between 0 and 127 without making the entire constraint list UNSAT)
      // then just continue on to the next byte.
      if (!success) break;
      // If the particular constraint operated on in this iteration through
      // the loop isn't implied then add it to the list of constraints.
      if (!mustBeTrue) tmp.addConstraint(*pi);
    }
    if (pi!=pie) break;
  }

  std::vector< std::vector<unsigned char> > values;
  std::vector<const Array*> objects;
  for (unsigned i = 0; i != state.symbolics.size(); ++i)
    objects.push_back(state.symbolics[i].second);
  bool success = solver->getInitialValues(tmp, objects, values);
  solver->setTimeout(0);
  if (!success) {
    klee_warning("unable to compute initial values (invalid constraints?)!");
    ExprPPrinter::printQuery(llvm::errs(), state.constraints,
                             ConstantExpr::alloc(0, Expr::Bool));
    return false;
  }

  for (unsigned i = 0; i != state.symbolics.size(); ++i)
    res.push_back(std::make_pair(state.symbolics[i].first->name, values[i]));
  return true;
}

void Executor::getCoveredLines(const ExecutionState &state,
                               std::map<const std::string*, std::set<unsigned> > &res) {
  res = state.coveredLines;
}

void Executor::doImpliedValueConcretization(ExecutionState &state,
                                            ref<Expr> e,
                                            ref<ConstantExpr> value) {

  abort(); // FIXME: Broken until we sort out how to do the write back.

  if (DebugCheckForImpliedValues)
    ImpliedValue::checkForImpliedValues(solver->solver, e, value);

  ImpliedValueList results;
  ImpliedValue::getImpliedValues(e, value, results);
  for (ImpliedValueList::iterator it = results.begin(), ie = results.end();
       it != ie; ++it) {
    ReadExpr *re = it->first.get();
    
    if (ConstantExpr *CE = dyn_cast<ConstantExpr>(re->index)) {
      // FIXME: This is the sole remaining usage of the Array object
      // variable. Kill me.
      const MemoryObject *mo = 0; //re->updates.root->object;
      const ObjectState *os = state.addressSpace.findObject(mo);

      if (!os) {
        // object has been free'd, no need to concretize (although as
        // in other cases we would like to concretize the outstanding
        // reads, but we have no facility for that yet)
      } else {
        assert(!os->readOnly && 
               "not possible? read only object with static read?");
        ObjectState *wos = state.addressSpace.getWriteable(mo, os);
        wos->write(CE, it->second);
      }
    }
  }
}

Expr::Width Executor::getWidthForLLVMType(LLVM_TYPE_Q llvm::Type *type) const {
  return kmodule->targetData->getTypeSizeInBits(type);
}

///

Interpreter *Interpreter::create(const InterpreterOptions &opts,
                                 InterpreterHandler *ih) {
  return new Executor(opts, ih);
}<|MERGE_RESOLUTION|>--- conflicted
+++ resolved
@@ -350,20 +350,13 @@
     break;
   };
 #else
-#ifdef SUPPORT_Z3
-  coreSolver = new Z3Solver();
-#else
   coreSolver = new STPSolver(UseForkedCoreSolver, CoreSolverOptimizeDivides);
-<<<<<<< HEAD
-#endif /* SUPPORT_Z3 */
-=======
   llvm::errs() << "Starting STPSolver ...\n";
 #endif /* SUPPORT_Z3 */
 
 #elif SUPPORT_Z3
   coreSolver = new Z3Solver();
   llvm::errs() << "Starting Z3Solver ...\n";
->>>>>>> 8c155c3f
 #endif /* SUPPORT_METASMT */
   
    
