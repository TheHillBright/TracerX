--- conflicted
+++ resolved
@@ -45,8 +45,8 @@
 
 void Dependency::removeAddressValue(
     std::map<ref<TxStateAddress>, ref<TxStateValue> > &simpleStore,
-    Dependency::ConcreteStore &concreteStore,
-    std::set<const Array *> &replacements, bool coreOnly) {
+    Dependency::InterpolantStore &concreteStore,
+    std::set<const Array *> &replacements, bool coreOnly) const {
   std::map<ref<TxStateAddress>, ref<TxStateValue> > _concreteStore;
   std::set<ref<TxStateAddress> > addressesToRemove;
 
@@ -78,46 +78,57 @@
   std::set<ref<TxStateAddress> >::iterator addressesToRemoveEnd =
       addressesToRemove.end();
 
-  for (std::map<ref<TxStateAddress>, ref<TxStateValue> >::iterator
-           it = simpleStore.begin(),
-           ie = simpleStore.end();
+  // FIXME: Perhaps it is more efficient to iterate on
+  // Dependency::concretelyAddressedStoreKeys earlier.
+  for (std::vector<ref<TxStateAddress> >::const_reverse_iterator
+           it = concretelyAddressedStoreKeys.rbegin(),
+           ie = concretelyAddressedStoreKeys.rend();
        it != ie; ++it) {
-    if (addressesToRemove.find(it->first) == addressesToRemoveEnd) {
+    std::map<ref<TxStateAddress>, ref<TxStateValue> >::iterator it1 =
+        simpleStore.find(*it);
+    if (it1 != simpleStore.end() &&
+        addressesToRemove.find(it1->first) == addressesToRemoveEnd) {
+      const llvm::Value *base = it1->first->getValue();
+      ref<TxInterpolantAddress> address =
+          it1->first->getInterpolantStyleAddress();
+      std::map<ref<TxInterpolantAddress>, ref<TxInterpolantValue> > &
+      addressValueMap = concreteStore[base];
+      if (addressValueMap.find(address) == addressValueMap.end()) {
+        ref<TxInterpolantValue> storedValue;
 #ifdef ENABLE_Z3
-      ref<TxInterpolantValue> storedValue;
-      if (coreOnly && !NoExistential) {
-        storedValue = it->second->getInterpolantStyleValue(replacements);
-      } else {
-        storedValue = it->second->getInterpolantStyleValue();
-      }
-      concreteStore[it->first->getValue()]
-                   [it->first->getInterpolantStyleAddress()] = storedValue;
+        if (coreOnly && !NoExistential) {
+          storedValue = it1->second->getInterpolantStyleValue(replacements);
+        } else {
+          storedValue = it1->second->getInterpolantStyleValue();
+        }
 #else
-      concreteStore[it->first->getValue()]
-                   [it->first->getInterpolantStyleAddress()] =
-                       it->second->getInterpolantStyleValue();
+        storedValue = it1->second->getInterpolantStyleValue();
 #endif
-    }
-  }
-
-  for (std::map<ref<TxStateAddress>, ref<TxStateValue> >::iterator
-           it = _concreteStore.begin(),
-           ie = _concreteStore.end();
-       it != ie; ++it) {
+        addressValueMap[address] = storedValue;
+      }
+    }
+
+    it1 = _concreteStore.find(*it);
+    if (it1 != _concreteStore.end()) {
+      const llvm::Value *base = it1->first->getValue();
+      ref<TxInterpolantAddress> address =
+          it1->first->getInterpolantStyleAddress();
+      std::map<ref<TxInterpolantAddress>, ref<TxInterpolantValue> > &
+      addressValueMap = concreteStore[base];
+      if (addressValueMap.find(address) == addressValueMap.end()) {
+        ref<TxInterpolantValue> storedValue;
 #ifdef ENABLE_Z3
-    ref<TxInterpolantValue> storedValue;
-    if (coreOnly && !NoExistential) {
-      storedValue = it->second->getInterpolantStyleValue(replacements);
-    } else {
-      storedValue = it->second->getInterpolantStyleValue();
-    }
-    concreteStore[it->first->getValue()]
-                 [it->first->getInterpolantStyleAddress()] = storedValue;
+        if (coreOnly && !NoExistential) {
+          storedValue = it1->second->getInterpolantStyleValue(replacements);
+        } else {
+          storedValue = it1->second->getInterpolantStyleValue();
+        }
 #else
-    concreteStore[it->first->getValue()]
-                 [it->first->getInterpolantStyleAddress()] =
-                     it->second->getInterpolantStyleValue();
+        storedValue = it1->second->getInterpolantStyleValue();
 #endif
+        addressValueMap[address] = storedValue;
+      }
+    }
   }
 }
 
@@ -127,34 +138,25 @@
                    std::pair<ref<TxStateValue>, ref<TxStateValue> > > &store,
     const std::vector<ref<TxStateAddress> > &orderedStoreKeys,
     std::set<const Array *> &replacements, bool coreOnly,
-<<<<<<< HEAD
-    Dependency::ConcreteStore &concreteStore) const {
+    Dependency::InterpolantStore &concreteStore) const {
   std::map<ref<TxStateAddress>, ref<TxStateValue> > _concreteStore;
 
   std::map<ref<TxStateAddress>, std::pair<std::set<ref<TxStateAddress> >,
                                           uint64_t> > valueAddressMap;
-=======
-    Dependency::InterpolantStore &concreteStore) const {
->>>>>>> 3169df2f
-
-  for (std::vector<ref<TxStateAddress> >::const_reverse_iterator
-           it = orderedStoreKeys.rbegin(),
-           ie = orderedStoreKeys.rend();
+
+  for (std::map<
+           ref<TxStateAddress>,
+           std::pair<ref<TxStateValue>, ref<TxStateValue> > >::const_iterator
+           it = store.begin(),
+           ie = store.end();
        it != ie; ++it) {
-    std::map<ref<TxStateAddress>,
-             std::pair<ref<TxStateValue>, ref<TxStateValue> > >::const_iterator
-    it1 = store.find(*it);
-    if (it1 == store.end())
+    if (!it->first->contextIsPrefixOf(callHistory))
       continue;
 
-    if (!it1->first->contextIsPrefixOf(callHistory))
+    if (it->second.second.isNull())
       continue;
 
-    if (it1->second.second.isNull())
-      continue;
-
     if (!coreOnly) {
-<<<<<<< HEAD
       _concreteStore[it->first] = it->second.second;
     } else if (it->second.second->isCore()) {
       // An address is in the core if it stores a value that is in the core
@@ -207,34 +209,6 @@
          it != ie; ++it) {
       if (it->second.second > 0)
         __concreteStore[it->first] = _concreteStore[it->first];
-=======
-      const llvm::Value *base = it1->first->getContext()->getValue();
-      ref<TxInterpolantAddress> address =
-          it1->first->getInterpolantStyleAddress();
-      std::map<ref<TxInterpolantAddress>, ref<TxInterpolantValue> > &
-      addressValueMap = concreteStore[base];
-      if (addressValueMap.find(address) == addressValueMap.end()) {
-        addressValueMap[address] =
-            it1->second.second->getInterpolantStyleValue();
-      }
-    } else if (it1->second.second->isCore()) {
-      // An address is in the core if it stores a value that is in the core
-      const llvm::Value *base = it1->first->getContext()->getValue();
-      ref<TxInterpolantAddress> address =
-          it1->first->getInterpolantStyleAddress();
-      std::map<ref<TxInterpolantAddress>, ref<TxInterpolantValue> > &
-      addressValueMap = concreteStore[base];
-      if (addressValueMap.find(address) == addressValueMap.end()) {
-#ifdef ENABLE_Z3
-        if (!NoExistential) {
-          addressValueMap[address] =
-              it1->second.second->getInterpolantStyleValue(replacements);
-        } else
-#endif
-          addressValueMap[address] =
-              it1->second.second->getInterpolantStyleValue();
-      }
->>>>>>> 3169df2f
     }
 
 //    llvm::errs() << "STEP1:\n";
