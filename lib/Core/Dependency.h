//===-- Dependency.h - Memory allocation dependency -------------*- C++ -*-===//
//
//               The Tracer-X KLEE Symbolic Virtual Machine
//
// This file is distributed under the University of Illinois Open Source
// License. See LICENSE.TXT for details.
//
//===----------------------------------------------------------------------===//
///
/// \file
/// This file contains the declarations for the flow-insensitive dependency
/// analysis to compute the allocations upon which the unsatisfiability core
/// depends, which is used in computing the interpolant.
///
//===----------------------------------------------------------------------===//

#ifndef KLEE_DEPENDENCY_H
#define KLEE_DEPENDENCY_H

#include "AddressSpace.h"
#include "klee/Config/Version.h"

#if LLVM_VERSION_CODE >= LLVM_VERSION(3, 3)
#include <llvm/IR/Function.h>
#include <llvm/IR/Instruction.h>
#include <llvm/IR/Instructions.h>
#include <llvm/IR/Value.h>
#else
#include <llvm/Function.h>
#include <llvm/Instruction.h>
#include <llvm/Instructions.h>
#include <llvm/Value.h>
#endif

#include "llvm/Support/raw_ostream.h"

#include <vector>
#include <stack>

namespace klee {
class Dependency;

/// \brief Implements the replacement mechanism for replacing variables, used in
/// replacing free with bound variables.
class ShadowArray {
  static std::map<const Array *, const Array *> shadowArray;

  static UpdateNode *getShadowUpdate(const UpdateNode *chain,
                                     std::set<const Array *> &replacements);

public:
  static ref<Expr> createBinaryOfSameKind(ref<Expr> originalExpr,
                                          ref<Expr> newLhs, ref<Expr> newRhs);

  static void addShadowArrayMap(const Array *source, const Array *target);

  static ref<Expr> getShadowExpression(ref<Expr> expr,
                                       std::set<const Array *> &replacements);

  static std::string getShadowName(std::string name) {
    return "__shadow__" + name;
  }
};

/// \brief A class to represent memory allocation objects (cells).
class Allocation {

  protected:
    bool core;

    llvm::Value *site;

    ref<Expr> address;

    Allocation(llvm::Value *_site, ref<Expr> &_address)
        : core(false), site(_site), address(_address) {}

  public:
    enum Kind {
      Unknown,
      Environment,
      Versioned
    };

    virtual Kind getKind() const { return Unknown; }

    virtual ~Allocation() {}

    virtual bool hasAllocationSite(llvm::Value *_site,
                                   ref<Expr> &_address) const {
      return site == _site && address == _address;
    }

    /// \brief Print the content of the object into a stream.
    ///
    /// \param The stream to print the data to.
    virtual void print(llvm::raw_ostream& stream) const;

    bool hasConstantAddress() { return llvm::isa<ConstantExpr>(address.get()); }

    uint64_t getUIntAddress() {
      return llvm::dyn_cast<ConstantExpr>(address.get())->getZExtValue();
    }

    static bool classof(const Allocation *allocation) { return true; }

    llvm::Value *getSite() const { return site; }

    ref<Expr> getAddress() const { return address; }

    void setAsCore() { core = true; }

    bool isCore() { return core; }

    /// \brief Print the content of the object to the LLVM error stream
    void dump() const {
      print(llvm::errs());
      llvm::errs() << "\n";
    }
};

/// \brief A class that represents allocations that can be destructively updated
/// (versioned)
  class VersionedAllocation : public Allocation {
  public:
    VersionedAllocation(llvm::Value *_site, ref<Expr> &_address)
        : Allocation(_site, _address) {}

    ~VersionedAllocation() {}

    Kind getKind() const { return Versioned; }

    static bool classof(const Allocation *allocation) {
      return allocation->getKind() == Versioned;
    }

    static bool classof(const VersionedAllocation *allocation) { return true; }

    /// \brief Print the content of the object into a stream.
    ///
    /// \param The stream to print the data to.
    void print(llvm::raw_ostream& stream) const;
  };

  /// \brief A class that represents the allocations of the environment
  class EnvironmentAllocation : public Allocation {
    // We use the first site as the canonical allocation
    // for all environment allocations
    static llvm::Value *canonicalAllocation;
  public:
    EnvironmentAllocation(llvm::Value *_site, ref<Expr> &_address)
        : Allocation(!canonicalAllocation ? (canonicalAllocation = _site)
                                          : canonicalAllocation,
                     _address) {}

    ~EnvironmentAllocation() {}

    Kind getKind() const { return Environment; }

    bool hasAllocationSite(llvm::Value *site, ref<Expr> &_address) const;

    static bool classof(const Allocation *allocation) {
      return allocation->getKind() == Environment;
    }

    static bool classof(const EnvironmentAllocation *allocation) {
      return true;
    }

    /// \brief Print the content of the object into a stream.
    ///
    /// \param The stream to print the data to.
    void print(llvm::raw_ostream &stream) const;
  };

  /// \brief A class that represents LLVM value that can be destructively
  /// updated (versioned).
  class VersionedValue {

    llvm::Value *value;

    const ref<Expr> valueExpr;

    /// \brief Field to indicate if any unsatisfiability core depends on this
    /// value.
    bool core;

  public:
    VersionedValue(llvm::Value *value, ref<Expr> valueExpr)
        : value(value), valueExpr(valueExpr), core(false) {}

    ~VersionedValue() {}

    bool hasValue(llvm::Value *value) const { return this->value == value; }

    ref<Expr> getExpression() const { return valueExpr; }

    void setAsCore() { core = true; }

    bool isCore() const { return core; }

    llvm::Value *getValue() const { return value; }

    /// \brief Print the content of the object into a stream.
    ///
    /// \param The stream to print the data to.
    void print(llvm::raw_ostream& stream) const;

    /// \brief Print the content of the object to the LLVM error stream
    void dump() const {
      print(llvm::errs());
      llvm::errs() << "\n";
    }
  };

  /// \brief A class for representing the relation between an LLVM value with an
  /// allocation/pointer or other values assumed to be allocation/pointer.
  class PointerEquality {
    // value equals allocation (pointer)
    const VersionedValue *value;
    Allocation *allocation;

  public:
    PointerEquality(const VersionedValue *value, Allocation *allocation)
        : value(value), allocation(allocation) {}

    ~PointerEquality() {}

    Allocation *equals(const VersionedValue *value) const {
      return this->value == value ? allocation : 0;
    }

    /// \brief Print the content of the object into a stream.
    ///
    /// \param The stream to print the data to.
    void print(llvm::raw_ostream& stream) const;

    /// \brief Print the content of the object to the LLVM error stream
    void dump() const {
      print(llvm::errs());
      llvm::errs() << "\n";
    }
  };

  /// A class for representing the flow of values from a source to a target
  class FlowsTo {
    // target depends on source
    VersionedValue* source;
    VersionedValue* target;

    // Store-load via allocation site
    Allocation *via;

  public:
    FlowsTo(VersionedValue *source, VersionedValue *target)
        : source(source), target(target), via(0) {}

    FlowsTo(VersionedValue *source, VersionedValue *target, Allocation *via)
        : source(source), target(target), via(via) {}

    ~FlowsTo() {}

    VersionedValue *getSource() const { return this->source; }

    VersionedValue *getTarget() const { return this->target; }

    Allocation *getAllocation() const { return this->via; }

    /// \brief Print the content of the object into a stream.
    ///
    /// \param The stream to print the data to.
    void print(llvm::raw_ostream& sream) const;

    /// \brief Print the content of the object to the LLVM error stream
    void dump() const {
      print(llvm::errs());
      llvm::errs() << "\n";
    }
  };

  /// \brief The allocation graph: A graph to directly represent the dependency
  /// between allocations, instead of using intermediate values. This graph is
  /// computed from the relations between values in particular the FlowsTo
  /// relation.
  class AllocationGraph {

    /// \brief Implements a node of the allocation graph.
    class AllocationNode {
      Allocation *allocation;
      std::vector<AllocationNode *> ancestors;
      uint64_t level;

    public:
      AllocationNode(Allocation *allocation, uint64_t _level)
          : allocation(allocation), level(_level) {
        allocation->setAsCore();
      }

      ~AllocationNode() { ancestors.clear(); }

      Allocation *getAllocation() const { return allocation; }

      void addParent(AllocationNode *node) {
        // The user should ensure that we don't store a duplicate
        ancestors.push_back(node);
      }

      std::vector<AllocationNode *> getParents() const { return ancestors; }

      uint64_t getLevel() const { return level; }
    };

    std::vector<AllocationNode *> sinks;
    std::vector<AllocationNode *> allNodes;

    /// \brief Prints the content of the allocation graph
    void print(llvm::raw_ostream &stream, std::vector<AllocationNode *> nodes,
               std::vector<AllocationNode *> &printed,
               const unsigned tabNum) const;

    /// \brief Given an allocation, delete all sinks having such allocation, and
    /// replace them as sinks with their parents.
    ///
    /// \param The allocation to match a sink node with.
    void consumeSinkNode(Allocation *allocation);

  public:
    AllocationGraph() {}

    ~AllocationGraph() {
      for (std::vector<AllocationNode *>::iterator it = allNodes.begin(),
                                                   itEnd = allNodes.end();
           it != itEnd; ++it) {
        delete *it;
      }
      allNodes.clear();
    }

    bool isVisited(Allocation *alloc);

    void addNewSink(Allocation *candidateSink);

    void addNewEdge(Allocation *source, Allocation *target);

    std::set<Allocation *> getSinkAllocations() const;

    std::set<Allocation *>
    getSinksWithAllocations(std::vector<Allocation *> valuesList) const;

    /// Given a set of allocations, delete all sinks having an allocation in the
    /// set, and replace them as sinks with their parents.
    ///
    /// \param The allocation to match the sink nodes with.
    void consumeSinksWithAllocations(std::vector<Allocation *> allocationsList);

    /// \brief Print the content of the object to the LLVM error stream
    void dump() const {
      this->print(llvm::errs());
      llvm::errs() << "\n";
    }

    /// \brief Print the content of the object into a stream.
    ///
    /// \param The stream to print the data to.
    void print(llvm::raw_ostream &stream) const;
  };

  /// \brief Implementation of value dependency for computing allocations the
  /// unsatisfiability core depends upon, which is used to compute the
  /// interpolant.
  ///
  /// Following is the analysis rules to compute value dependency relations
  /// useful for computing the interpolant. Given a finite symbolic execution
  /// path, the computation of the relations terminates. The analysis rules
  /// serve as a guide to the implementation.
  ///
  /// Problems solved:
  /// 1. Components of program states upon which the unsatisfiability core
  ///    depends need to be computed. These components may not be represented
  ///    in the constraints.
  /// 2. To gain more subsumption, we need to store interpolation at more
  ///    program points. More specifically, here we would like to compute the
  ///    instructions that are related to the unsatisfiability core in order
  ///    to compute the right interpolant. That is, given a constraint c(x0)
  ///    in the core, we want to compute the set of state update statements S
  ///    from which we compose the state update function f_S where the next
  ///    state x' = f_S(x0), such that the interpolant after the state update
  ///    is exists x0 . c(x0) /\ x' = f_S(x0)
  ///
  /// Solution:
  /// The dependency computation is based on shadow data structure
  /// representing the following:
  ///
  /// Domains:
  /// VersionedValue -> LLVM values (i.e., variables) with versioning index
  /// VersionedAllocation -> Memory allocations with versioning index
  ///
  /// Basic Relations:
  /// stores(VersionedAlllocation, VersionedValue) - Memory state
  /// depends(VersionedValue, VersionedValue) - Value dependency: The output
  ///    of the analysis.
  /// equals(VersionedValue, VersionedAllocation) - Pointer value equality
  ///
  /// Derived Relations:
  /// Transitive Closure of depends
  ///
  /// depends*(v, v)
  /// depends*(v, v') /\ v != v' iff depends(v, v') /\ depends*(v', v'')
  ///
  /// Indirection Relation
  ///
  /// ind(v, m, 0) iff depends*(v, v') /\ equals(v', m)
  /// ind(v, m, i) /\ i>=1 iff
  ///    depends*(v, v') /\ stores(v'', v') /\ ind(v'', m, i-1)
  ///
  /// In the following abstract operational semantics of LLVM instructions,
  /// R and R' represent the abstract states before and after the execution.
  /// An abstract state is a set having as elements ground substitutions of
  /// the above relations. Below, v and its primed versions represent
  /// VersionedValue elements whereas m and its primed versions represent
  /// VersionedAllocation elements.
  ///
  /// Allocation: v = alloca
  ///
  /// ---------------------------------------------------
  /// R --> R U {equals(succ(v), m) | R |/- equals(_, m)}
  ///
  /// Here succ(v) denotes the next (new) version of v.
  ///
  /// Store: store v', v
  ///
  /// ----------------------------------------------------
  /// R --> R U { stores(succ(m),v) | R |- ind(v', m, 0) }
  ///
  /// Here we use succ(m) to denote the next version of m as this was a
  /// destructive update.
  ///
  /// -------------------------------------------------------------
  /// R --> R U { stores(succ(ind(m,i)), v) | R |- ind(v', m, i), i > 0 }
  ///
  /// Here ind(m,i) is an abstract memory location representing any
  /// memory location that is i-step-reachable via indirection from m.
  ///
  /// R |/- ind(v, _, _)
  /// --------------------------
  /// R --> R U {stores(UNK, v)}
  ///
  /// Here UNK represents an unknown memory location. We assume that
  /// UNK cannot be versioned (non-destructive update applies to it).
  ///
  /// R |- ind(v, UNK_ENV_PTR, _)
  /// ---------------------------
  /// R --> {}
  ///
  /// Storing into the environment results in an error, as the environment
  /// should only be read. Here, we also assume that UNK_ENV_PTR holds.
  ///
  /// Environment Load: v = load @_environ
  ///
  /// ----------------------------------------
  /// R --> R U {equals(succ(v), UNK_ENV_PTR)}
  ///
  /// Load: v = load v'
  ///
  /// Here the rules are not mutually exclusive such that we avoid using set
  /// union to denote abstract states after the execution.
  ///
  /// R |- ind(v', latest(m), 0) /\ stores(latest(m), v''')
  /// R' |- depends(succ(v), v''')
  /// -----------------------------------------------------
  /// R --> R'
  ///
  /// Here latest(m) is only the latest version of allocation m.
  ///
  /// R |- ind(v', m, i) /\ i > 0 /\ stores(m, v''')
  /// R' |- depends(succ(v), v''')
  /// ----------------------------------------------
  /// R --> R'
  ///
  /// R |- ind(v', UNK_ENV_PTR, _)
  /// R' |- depends(succ(v), UNK_ENV)
  /// -------------------------------
  /// R --> R'
  ///
  /// R |/- ind(v', _, _)          R' |- stores(UNK, succ(v))
  /// -------------------------------------------------------
  /// R --> R'
  ///
  /// R |- stores(UNK, v'')                R' |- depends(v, v'')
  /// ----------------------------------------------------------
  /// R --> R'
  ///
  /// Here, any stores to an unknown address would be loaded.
  ///
  /// Getelementptr: v = getelementptr v', idx
  ///
  /// --------------------------------
  /// R --> R U {depends(succ(v), v')}
  ///
  /// Unary Operation: v = UNARY_OP(v') (including binary operation with 1
  /// constant argument)
  ///
  /// --------------------------------
  /// R --> R U {depends(succ(v), v')}
  ///
  /// Binary Operation: v = BINARY_OP(v', v'')
  ///
  /// -------------------------------------------------------
  /// R --> R U {depends(succ(v), v'), depends(succ(v), v'')}
  ///
  /// Phi Node: v = PHI(v'1, ..., v'n)
  ///
  /// -------------------------------------------------------------
  /// R --> R U {depends(succ(v), v'1), ..., depends(succ(v), v'n)}
  ///
  class Dependency {

  public:
    typedef std::pair<ref<Expr>, ref<Expr> > AddressValuePair;
    typedef std::map<uint64_t, AddressValuePair> ConcreteStoreMap;
    typedef std::vector<AddressValuePair> SymbolicStoreMap;
    typedef std::map<llvm::Value *, ConcreteStoreMap> ConcreteStore;
    typedef std::map<llvm::Value *, SymbolicStoreMap> SymbolicStore;

    class Util {

    public:
      template <typename T>
      static void deletePointerVector(std::vector<T *> &list);

      template <typename Key, typename T>
      static void deletePointerMap(std::map<Key *, T *> &map);

      template <typename Key, typename T>
      static void
      deletePointerMapWithVectorValue(std::map<Key *, std::vector<T *> > &map);

      static bool isEnvironmentAllocation(llvm::Value *site);

      /// \brief Tests if an allocation site is main function's argument
      static bool isMainArgument(llvm::Value *site);
    };

  private:
    /// \brief Previous path condition
    Dependency *parentDependency;

    /// \brief Argument values to be passed onto callee
    std::vector<VersionedValue *> argumentValuesList;

    /// \brief Equality of value to address
    std::vector< PointerEquality *> equalityList;

    /// \brief The mapping of allocations/addresses to stored value
    std::map<Allocation *, VersionedValue *> storesMap;

    /// \brief Store the inverse map of both storesMap
    std::map<VersionedValue *, std::vector<Allocation *> > storageOfMap;

    /// \brief Flow relations from one value to another
    std::vector<FlowsTo *> flowsToList;

    /// \brief The store of the versioned values
    std::vector< VersionedValue *> valuesList;

    /// \brief The store of the versioned allocations
    std::vector<Allocation *> versionedAllocationsList;

    /// \brief Allocations of this node and its ancestors that are needed for
    /// the core and dominates other allocations.
    std::set<Allocation *> coreAllocations;

    /// \brief Create a new versioned value object, typically when executing a
    /// new instruction, as a value for the instruction.
    VersionedValue *getNewVersionedValue(llvm::Value *value,
                                         ref<Expr> valueExpr);

    /// \brief Create a fresh allocation object.
    Allocation *getInitialAllocation(llvm::Value *allocation,
                                     ref<Expr> &address);

    /// \brief Create a new allocation object to represent a new version of a
    /// known allocation.
    Allocation *getNewAllocationVersion(llvm::Value *allocation,
                                        ref<Expr> &address);

    /// \brief Get all versioned allocations for the current node an all of its
    /// parents
    std::vector<Allocation *> getAllVersionedAllocations(bool coreOnly =
                                                             false) const;

    /// \brief Gets the latest version of the allocation.
    Allocation *getLatestAllocation(llvm::Value *allocation,
                                    ref<Expr> address) const;

    /// \brief Gets the latest version of the allocation, but without checking
    /// for whether the value is constant or not
    VersionedValue *getLatestValueNoConstantCheck(llvm::Value *value) const;

    /// \brief Newly relate an LLVM value with destructive update to an
    /// allocation
    void addPointerEquality(const VersionedValue *value,
                            Allocation *allocation);

    /// \brief Newly relate an alllocation with its stored value
    void updateStore(Allocation *allocation, VersionedValue *value);

    /// \brief Add flow dependency between source and target value
    void addDependency(VersionedValue *source, VersionedValue *target);

    /// \brief Add flow dependency between source and target value, as the
    /// result of store/load via an allocated memory.
    void addDependencyViaAllocation(VersionedValue *source,
                                    VersionedValue *target, Allocation *via);

    /// \brief Given a versioned value, retrieve the equality it is associated
    /// with
    Allocation *resolveAllocation(VersionedValue *value);

    /// \brief Given a versioned value, retrieve the equality it is associated
    /// with, in this object or otherwise in its ancestors.
    std::vector<Allocation *>
    resolveAllocationTransitively(VersionedValue *value);

    /// \brief Retrieve the versioned values that are stored in a particular
    /// allocation.
    std::vector<VersionedValue *> stores(Allocation *allocation) const;

    /// \brief All values that flows to the target in one step, local to the
    /// current dependency / interpolation tree node
    std::vector<VersionedValue *> directLocalFlowSources(VersionedValue *target) const;

    /// \brief All values that flows to the target in one step
    std::vector<VersionedValue *> directFlowSources(VersionedValue *target) const;

    /// \brief All values that could flow to the target
    std::vector<VersionedValue *> allFlowSources(VersionedValue *target) const;

    /// \brief All the end sources that can flow to the target
    std::vector<VersionedValue *>
    allFlowSourcesEnds(VersionedValue *target) const;

    /// \brief Record the expressions of a call's arguments
    std::vector<VersionedValue *>
    populateArgumentValuesList(llvm::CallInst *site,
                               std::vector<ref<Expr> > &arguments);

<<<<<<< HEAD
    /// \brief Construct dependency due to load instruction
    bool buildLoadDependency(llvm::Value *fromValue, ref<Expr> fromValueExpr,
                             llvm::Value *toValue, ref<Expr> toValueExpr);
=======
    /// @brief Construct dependency due to load instruction
    bool buildLoadDependency(llvm::Value *address, ref<Expr> addressExpr,
                             llvm::Value *value, ref<Expr> valueExpr);
>>>>>>> a31d238d

    /// \brief Direct allocation dependency local to an interpolation tree node
    std::map<VersionedValue *, Allocation *>
    directLocalAllocationSources(VersionedValue *target) const;

    /// \brief Direct allocation dependency
    std::map<VersionedValue *, Allocation *>
    directAllocationSources(VersionedValue *target) const;

    /// \brief Builds dependency graph between memory allocations
    void recursivelyBuildAllocationGraph(AllocationGraph *g,
                                         VersionedValue *value,
                                         Allocation *alloc,
                                         Allocation *parentAllocation) const;

    /// \brief Builds dependency graph between memory allocations
    void buildAllocationGraph(AllocationGraph *g, VersionedValue *value) const;

  public:
    Dependency(Dependency *prev);

    ~Dependency();

    Dependency *cdr() const;

    VersionedValue *getLatestValue(llvm::Value *value, ref<Expr> valueExpr);

    /// \brief Abstract dependency state transition with argument(s)
    void execute(llvm::Instruction *instr, std::vector<ref<Expr> > &args);

    /// \brief Build dependencies from PHI node
    void executePHI(llvm::Instruction *instr, unsigned int incomingBlock,
                    ref<Expr> valueExpr);

    /// \brief This retrieves the allocations known at this state, and the
    /// expressions stored in the allocations.
    ///
    /// \param The replacement bound variables when retrieving state for
    /// creating subsumption table entry: As the resulting expression will
    /// be used for storing in the subsumption table, the variables need to be
    /// replaced with the bound ones.
    /// \param Indicate whether we are retrieving only data for allocations
    /// relevant to an unsatisfiability core.
    /// \return A pair of the store part indexed by constants, and the store
    /// part
    /// indexed by symbolic expressions.
    std::pair<ConcreteStore, SymbolicStore>
    getStoredExpressions(std::set<const Array *> &replacements,
                         bool coreOnly) const;

    /// \brief Record call arguments in a function call
    void bindCallArguments(llvm::Instruction *instr,
                           std::vector<ref<Expr> > &arguments);

    /// \brief This propagates the dependency due to the return value of a call
    void bindReturnValue(llvm::CallInst *site, llvm::Instruction *inst,
                         ref<Expr> returnValue);

    /// \brief Given a versioned value, retrieve all its sources and mark them
    /// as in the core.
    void markAllValues(AllocationGraph *g, VersionedValue *value);

    /// \brief Given an LLVM value, retrieve all its sources and mark them as in
    /// the core.
    void markAllValues(AllocationGraph *g, llvm::Value *value);

    /// \brief Compute the allocations that are relevant for the interpolant
    /// (core).
    void computeCoreAllocations(AllocationGraph *g);

    /// \brief Print the content of the object to the LLVM error stream
    void dump() const {
      this->print(llvm::errs());
      llvm::errs() << "\n";
    }

    /// \brief Print the content of the object into a stream.
    ///
    /// \param The stream to print the data to.
    void print(llvm::raw_ostream& stream) const;

    /// \brief Print the content of the object into a stream.
    ///
    /// \param The stream to print the data to.
    /// \param The number of whitespaces to be printed before each line.
    void print(llvm::raw_ostream &stream, const unsigned paddingAmount) const;
  };

  std::string makeTabs(const unsigned paddingAmount);

  std::string appendTab(const std::string &prefix);

}

#endif<|MERGE_RESOLUTION|>--- conflicted
+++ resolved
@@ -645,15 +645,9 @@
     populateArgumentValuesList(llvm::CallInst *site,
                                std::vector<ref<Expr> > &arguments);
 
-<<<<<<< HEAD
     /// \brief Construct dependency due to load instruction
-    bool buildLoadDependency(llvm::Value *fromValue, ref<Expr> fromValueExpr,
-                             llvm::Value *toValue, ref<Expr> toValueExpr);
-=======
-    /// @brief Construct dependency due to load instruction
     bool buildLoadDependency(llvm::Value *address, ref<Expr> addressExpr,
                              llvm::Value *value, ref<Expr> valueExpr);
->>>>>>> a31d238d
 
     /// \brief Direct allocation dependency local to an interpolation tree node
     std::map<VersionedValue *, Allocation *>
